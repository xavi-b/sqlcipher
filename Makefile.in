--- conflicted
+++ resolved
@@ -12,16 +12,8 @@
 all:
 ########################################################################
 #
-<<<<<<< HEAD
-TOP = @abs_srcdir@
-
-
-# C Compiler and options for use in building executables that
-# will run on the platform that is doing the build.
-=======
 # Known TODOs/FIXMEs/TOIMPROVEs for the autosetup port, in no
 # particular order...
->>>>>>> 4a0e62a9
 #
 # - TEA pieces.
 #
@@ -133,405 +125,24 @@
 ENABLE_STATIC = @ENABLE_STATIC@
 HAVE_WASI_SDK = @HAVE_WASI_SDK@
 
-<<<<<<< HEAD
-# BEGIN CRYPTO
-CRYPTOLIBOBJ = \
-  sqlcipher.lo \
-  crypto_openssl.lo \
-  crypto_libtomcrypt.lo \
-  crypto_nss.lo \
-  crypto_cc.lo
-
-CRYPTOSRC = \
-  $(TOP)/src/sqlcipher.h \
-  $(TOP)/src/sqlcipher.c \
-	$(TOP)/src/crypto_libtomcrypt.c \
-	$(TOP)/src/crypto_nss.c \
-	$(TOP)/src/crypto_openssl.c \
-	$(TOP)/src/crypto_cc.c
-
-# END CRYPTO
-=======
 T.cc.sqlite = $(T.cc) @TARGET_DEBUG@
->>>>>>> 4a0e62a9
-
-#
-<<<<<<< HEAD
-prefix = @prefix@
-exec_prefix = @exec_prefix@
-libdir = @libdir@
-pkgconfigdir = $(libdir)/pkgconfig
-bindir = @bindir@
-includedir = @includedir@/sqlcipher
-INSTALL = @INSTALL@
-LIBTOOL = ./libtool
-ALLOWRELEASE = @ALLOWRELEASE@
-
-# libtool compile/link/install
-LTCOMPILE = $(LIBTOOL) --mode=compile --tag=CC $(TCC) $(LTCOMPILE_EXTRAS)
-LTLINK = $(LIBTOOL) --mode=link $(TCC) $(LTCOMPILE_EXTRAS) @LDFLAGS@ $(LTLINK_EXTRAS)
-LTINSTALL = $(LIBTOOL) --mode=install $(INSTALL)
-
-# You should not have to change anything below this line
-###############################################################################
-
-USE_AMALGAMATION = @USE_AMALGAMATION@
-AMALGAMATION_LINE_MACROS = @AMALGAMATION_LINE_MACROS@
-
-# Object files for the SQLite library (non-amalgamation).
-#
-LIBOBJS0 = alter.lo analyze.lo attach.lo auth.lo \
-         backup.lo bitvec.lo btmutex.lo btree.lo build.lo \
-         callback.lo complete.lo ctime.lo \
-         date.lo dbpage.lo dbstat.lo delete.lo \
-         expr.lo fault.lo fkey.lo \
-         fts3.lo fts3_aux.lo fts3_expr.lo fts3_hash.lo fts3_icu.lo \
-         fts3_porter.lo fts3_snippet.lo fts3_tokenizer.lo fts3_tokenizer1.lo \
-         fts3_tokenize_vtab.lo \
-         fts3_unicode.lo fts3_unicode2.lo fts3_write.lo \
-	 fts5.lo \
-         func.lo global.lo hash.lo \
-         icu.lo insert.lo json.lo legacy.lo loadext.lo \
-         main.lo malloc.lo mem0.lo mem1.lo mem2.lo mem3.lo mem5.lo \
-         memdb.lo memjournal.lo \
-         mutex.lo mutex_noop.lo mutex_unix.lo mutex_w32.lo \
-         notify.lo opcodes.lo os.lo os_kv.lo os_unix.lo os_win.lo \
-         pager.lo parse.lo pcache.lo pcache1.lo pragma.lo prepare.lo printf.lo \
-         random.lo resolve.lo rowset.lo rtree.lo \
-         sqlite3session.lo select.lo sqlite3rbu.lo status.lo stmt.lo \
-         table.lo threads.lo tokenize.lo treeview.lo trigger.lo \
-         update.lo userauth.lo upsert.lo util.lo vacuum.lo \
-         vdbe.lo vdbeapi.lo vdbeaux.lo vdbeblob.lo vdbemem.lo vdbesort.lo \
-         vdbetrace.lo vdbevtab.lo \
-         wal.lo walker.lo where.lo wherecode.lo whereexpr.lo \
-         window.lo utf.lo vtab.lo $(CRYPTOLIBOBJ)
-
-# Object files for the amalgamation.
-=======
+
+#
 # Define -D_HAVE_SQLITE_CONFIG_H so that the code knows it
 # can include the generated sqlite_cfg.h.
->>>>>>> 4a0e62a9
 #
 # main.mk will fill out T.cc.sqlite with additional flags common to
 # all builds.
 #
-<<<<<<< HEAD
-LIBOBJ = $(LIBOBJS$(USE_AMALGAMATION))
-
-
-# All of the source code files.
-#
-SRC = \
-  $(CRYPTOSRC) \
-  $(TOP)/src/alter.c \
-  $(TOP)/src/analyze.c \
-  $(TOP)/src/attach.c \
-  $(TOP)/src/auth.c \
-  $(TOP)/src/backup.c \
-  $(TOP)/src/bitvec.c \
-  $(TOP)/src/btmutex.c \
-  $(TOP)/src/btree.c \
-  $(TOP)/src/btree.h \
-  $(TOP)/src/btreeInt.h \
-  $(TOP)/src/build.c \
-  $(TOP)/src/callback.c \
-  $(TOP)/src/complete.c \
-  $(TOP)/src/ctime.c \
-  $(TOP)/src/date.c \
-  $(TOP)/src/dbpage.c \
-  $(TOP)/src/dbstat.c \
-  $(TOP)/src/delete.c \
-  $(TOP)/src/expr.c \
-  $(TOP)/src/fault.c \
-  $(TOP)/src/fkey.c \
-  $(TOP)/src/func.c \
-  $(TOP)/src/global.c \
-  $(TOP)/src/hash.c \
-  $(TOP)/src/hash.h \
-  $(TOP)/src/hwtime.h \
-  $(TOP)/src/insert.c \
-  $(TOP)/src/json.c \
-  $(TOP)/src/legacy.c \
-  $(TOP)/src/loadext.c \
-  $(TOP)/src/main.c \
-  $(TOP)/src/malloc.c \
-  $(TOP)/src/mem0.c \
-  $(TOP)/src/mem1.c \
-  $(TOP)/src/mem2.c \
-  $(TOP)/src/mem3.c \
-  $(TOP)/src/mem5.c \
-  $(TOP)/src/memdb.c \
-  $(TOP)/src/memjournal.c \
-  $(TOP)/src/msvc.h \
-  $(TOP)/src/mutex.c \
-  $(TOP)/src/mutex.h \
-  $(TOP)/src/mutex_noop.c \
-  $(TOP)/src/mutex_unix.c \
-  $(TOP)/src/mutex_w32.c \
-  $(TOP)/src/notify.c \
-  $(TOP)/src/os.c \
-  $(TOP)/src/os.h \
-  $(TOP)/src/os_common.h \
-  $(TOP)/src/os_setup.h \
-  $(TOP)/src/os_kv.c \
-  $(TOP)/src/os_unix.c \
-  $(TOP)/src/os_win.c \
-  $(TOP)/src/os_win.h \
-  $(TOP)/src/pager.c \
-  $(TOP)/src/pager.h \
-  $(TOP)/src/parse.y \
-  $(TOP)/src/pcache.c \
-  $(TOP)/src/pcache.h \
-  $(TOP)/src/pcache1.c \
-  $(TOP)/src/pragma.c \
-  $(TOP)/src/pragma.h \
-  $(TOP)/src/prepare.c \
-  $(TOP)/src/printf.c \
-  $(TOP)/src/random.c \
-  $(TOP)/src/resolve.c \
-  $(TOP)/src/rowset.c \
-  $(TOP)/src/select.c \
-  $(TOP)/src/status.c \
-  $(TOP)/src/shell.c.in \
-  $(TOP)/src/sqlite.h.in \
-  $(TOP)/src/sqlite3ext.h \
-  $(TOP)/src/sqliteInt.h \
-  $(TOP)/src/sqliteLimit.h \
-  $(TOP)/src/table.c \
-  $(TOP)/src/tclsqlite.c \
-  $(TOP)/src/threads.c \
-  $(TOP)/src/tokenize.c \
-  $(TOP)/src/treeview.c \
-  $(TOP)/src/trigger.c \
-  $(TOP)/src/utf.c \
-  $(TOP)/src/update.c \
-  $(TOP)/src/upsert.c \
-  $(TOP)/src/util.c \
-  $(TOP)/src/vacuum.c \
-  $(TOP)/src/vdbe.c \
-  $(TOP)/src/vdbe.h \
-  $(TOP)/src/vdbeapi.c \
-  $(TOP)/src/vdbeaux.c \
-  $(TOP)/src/vdbeblob.c \
-  $(TOP)/src/vdbemem.c \
-  $(TOP)/src/vdbesort.c \
-  $(TOP)/src/vdbetrace.c \
-  $(TOP)/src/vdbevtab.c \
-  $(TOP)/src/vdbeInt.h \
-  $(TOP)/src/vtab.c \
-  $(TOP)/src/vxworks.h \
-  $(TOP)/src/wal.c \
-  $(TOP)/src/wal.h \
-  $(TOP)/src/walker.c \
-  $(TOP)/src/where.c \
-  $(TOP)/src/wherecode.c \
-  $(TOP)/src/whereexpr.c \
-  $(TOP)/src/whereInt.h \
-  $(TOP)/src/window.c
-
-# Source code for extensions
-#
-SRC += \
-  $(TOP)/ext/fts3/fts3.c \
-  $(TOP)/ext/fts3/fts3.h \
-  $(TOP)/ext/fts3/fts3Int.h \
-  $(TOP)/ext/fts3/fts3_aux.c \
-  $(TOP)/ext/fts3/fts3_expr.c \
-  $(TOP)/ext/fts3/fts3_hash.c \
-  $(TOP)/ext/fts3/fts3_hash.h \
-  $(TOP)/ext/fts3/fts3_icu.c \
-  $(TOP)/ext/fts3/fts3_porter.c \
-  $(TOP)/ext/fts3/fts3_snippet.c \
-  $(TOP)/ext/fts3/fts3_tokenizer.h \
-  $(TOP)/ext/fts3/fts3_tokenizer.c \
-  $(TOP)/ext/fts3/fts3_tokenizer1.c \
-  $(TOP)/ext/fts3/fts3_tokenize_vtab.c \
-  $(TOP)/ext/fts3/fts3_unicode.c \
-  $(TOP)/ext/fts3/fts3_unicode2.c \
-  $(TOP)/ext/fts3/fts3_write.c
-SRC += \
-  $(TOP)/ext/icu/sqliteicu.h \
-  $(TOP)/ext/icu/icu.c
-SRC += \
-  $(TOP)/ext/rtree/rtree.h \
-  $(TOP)/ext/rtree/rtree.c \
-  $(TOP)/ext/rtree/geopoly.c
-SRC += \
-  $(TOP)/ext/session/sqlite3session.c \
-  $(TOP)/ext/session/sqlite3session.h
-SRC += \
-  $(TOP)/ext/userauth/userauth.c \
-  $(TOP)/ext/userauth/sqlite3userauth.h
-SRC += \
-  $(TOP)/ext/rbu/sqlite3rbu.h \
-  $(TOP)/ext/rbu/sqlite3rbu.c
-SRC += \
-  $(TOP)/ext/misc/stmt.c
-
-# Generated source code files
-#
-SRC += \
-  keywordhash.h \
-  opcodes.c \
-  opcodes.h \
-  parse.c \
-  parse.h \
-  sqlite_cfg.h \
-  shell.c \
-  sqlite3.h
-=======
 T.cc.sqlite += -D_HAVE_SQLITE_CONFIG_H -DBUILD_sqlite
->>>>>>> 4a0e62a9
-
-#
-<<<<<<< HEAD
-TESTOPTS = --verbose=file --output=test-out.txt
-
-# Extra compiler options for various shell tools
-#
-SHELL_OPT += -DSQLITE_DQS=0
-SHELL_OPT += -DSQLITE_ENABLE_FTS4
-#SHELL_OPT += -DSQLITE_ENABLE_FTS5
-SHELL_OPT += -DSQLITE_ENABLE_RTREE
-SHELL_OPT += -DSQLITE_ENABLE_EXPLAIN_COMMENTS
-SHELL_OPT += -DSQLITE_ENABLE_UNKNOWN_SQL_FUNCTION
-SHELL_OPT += -DSQLITE_ENABLE_STMTVTAB
-SHELL_OPT += -DSQLITE_ENABLE_DBPAGE_VTAB
-SHELL_OPT += -DSQLITE_ENABLE_DBSTAT_VTAB
-SHELL_OPT += -DSQLITE_ENABLE_BYTECODE_VTAB
-SHELL_OPT += -DSQLITE_ENABLE_OFFSET_SQL_FUNC
-SHELL_OPT += -DSQLITE_STRICT_SUBTYPE=1
-FUZZERSHELL_OPT =
-FUZZCHECK_OPT += -I$(TOP)/test
-FUZZCHECK_OPT += -I$(TOP)/ext/recover
-FUZZCHECK_OPT += \
-  -DSQLITE_OSS_FUZZ \
-  -DSQLITE_ENABLE_BYTECODE_VTAB \
-  -DSQLITE_ENABLE_DBPAGE_VTAB \
-  -DSQLITE_ENABLE_DBSTAT_VTAB \
-  -DSQLITE_ENABLE_BYTECODE_VTAB \
-  -DSQLITE_ENABLE_DESERIALIZE \
-  -DSQLITE_ENABLE_EXPLAIN_COMMENTS \
-  -DSQLITE_ENABLE_FTS3_PARENTHESIS \
-  -DSQLITE_ENABLE_FTS4 \
-  -DSQLITE_ENABLE_FTS5 \
-  -DSQLITE_ENABLE_GEOPOLY \
-  -DSQLITE_ENABLE_MATH_FUNCTIONS \
-  -DSQLITE_ENABLE_MEMSYS5 \
-  -DSQLITE_ENABLE_NORMALIZE \
-  -DSQLITE_ENABLE_OFFSET_SQL_FUNC \
-  -DSQLITE_ENABLE_PREUPDATE_HOOK \
-  -DSQLITE_ENABLE_RTREE \
-  -DSQLITE_ENABLE_SESSION \
-  -DSQLITE_ENABLE_STMTVTAB \
-  -DSQLITE_ENABLE_UNKNOWN_SQL_FUNCTION \
-  -DSQLITE_ENABLE_STAT4 \
-  -DSQLITE_ENABLE_STMT_SCANSTATUS \
-  -DSQLITE_MAX_MEMORY=50000000 \
-  -DSQLITE_MAX_MMAP_SIZE=0 \
-  -DSQLITE_OMIT_LOAD_EXTENSION \
-  -DSQLITE_PRINTF_PRECISION_LIMIT=1000 \
-  -DSQLITE_PRIVATE="" \
-  -DSQLITE_STRICT_SUBTYPE=1 \
-  -DSQLITE_STATIC_RANDOMJSON
-
-FUZZCHECK_SRC += $(TOP)/test/fuzzcheck.c
-FUZZCHECK_SRC += $(TOP)/test/ossfuzz.c
-FUZZCHECK_SRC += $(TOP)/test/fuzzinvariants.c
-FUZZCHECK_SRC += $(TOP)/ext/recover/dbdata.c
-FUZZCHECK_SRC += $(TOP)/ext/recover/sqlite3recover.c
-FUZZCHECK_SRC += $(TOP)/test/vt02.c
-FUZZCHECK_SRC += $(TOP)/ext/misc/percentile.c
-FUZZCHECK_SRC += $(TOP)/ext/misc/randomjson.c
-DBFUZZ_OPT =
-ST_OPT = -DSQLITE_OS_KV_OPTIONAL
-
-
-# In wasi-sdk builds, disable the CLI shell build in the "all" target.
-SQLITE3_SHELL_TARGET_  = sqlcipher$(TEXE)
-SQLITE3_SHELL_TARGET_1 =
-SQLITE3_SHELL_TARGET   = $(SQLITE3_SHELL_TARGET_@HAVE_WASI_SDK@)
-
-# Use $(libtclsqlite3.la_$(HAVE_TCL)) to resolve to either
-# libtclsqlite3.la or an empty value.
-libtclsqlite3.la_0 =
-libtclsqlite3.la_1 = libtclsqlite3.la
-
-# This is the default Makefile target.  The objects listed here
-# are what get build when you type just "make" with no arguments.
-#
-all:	sqlite3.h libsqlcipher.la $(SQLITE3_SHELL_TARGET) \
-  $(libtclsqlite3.la_$(HAVE_TCL))
-
-Makefile: $(TOP)/Makefile.in
-	./config.status
-
-sqlcipher.pc: $(TOP)/sqlcipher.pc.in
-	./config.status
-
-libsqlcipher.la:	$(LIBOBJ)
-	$(LTLINK) -no-undefined -o $@ $(LIBOBJ) $(TLIBS) \
-		${ALLOWRELEASE} -rpath "$(libdir)" -version-info "8:6:8"
-
-libtclsqlite3.la:	tclsqlite.lo libsqlcipher.la
-	$(LTLINK) -no-undefined -o $@ tclsqlite.lo \
-		libsqlcipher.la @TCL_STUB_LIB_SPEC@ $(TLIBS) \
-		-rpath "$(TCLLIBDIR)" \
-		-version-info "8:6:8" \
-		-avoid-version
-
-sqlcipher$(TEXE):	shell.c sqlite3.c
-	$(LTLINK) $(READLINE_FLAGS) $(SHELL_OPT) -o $@ \
-		shell.c sqlite3.c \
-		$(LIBREADLINE) $(TLIBS) -rpath "$(libdir)"
-
-sqldiff$(TEXE):	$(TOP)/tool/sqldiff.c $(TOP)/ext/misc/sqlite3_stdio.h sqlite3.lo sqlite3.h
-	$(LTLINK) -I$(TOP)/ext/misc -o $@ $(TOP)/tool/sqldiff.c sqlite3.lo $(TLIBS)
-
-dbhash$(TEXE):	$(TOP)/tool/dbhash.c sqlite3.lo sqlite3.h
-	$(LTLINK) -o $@ $(TOP)/tool/dbhash.c sqlite3.lo $(TLIBS)
-
-RSYNC_SRC = \
-  $(TOP)/tool/sqlite3_rsync.c \
-  sqlite3.c
-
-RSYNC_OPT = \
-  -DSQLITE_ENABLE_DBPAGE_VTAB \
-  -USQLITE_THREADSAFE \
-  -DSQLITE_THREADSAFE=0 \
-  -DSQLITE_OMIT_LOAD_EXTENSION \
-  -DSQLITE_OMIT_DEPRECATED
-
-sqlite3_rsync$(TEXE):	$(RSYNC_SRC)
-	$(TCC) -o $@ $(RSYNC_OPT) $(RSYNC_SRC) $(TLIBS)
-
-scrub$(TEXE):	$(TOP)/ext/misc/scrub.c sqlite3.lo
-	$(LTLINK) -o $@ -I. -DSCRUB_STANDALONE \
-		$(TOP)/ext/misc/scrub.c sqlite3.lo $(TLIBS)
-
-srcck1$(BEXE):	$(TOP)/tool/srcck1.c
-	$(BCC) -o srcck1$(BEXE) $(TOP)/tool/srcck1.c
-
-sourcetest:	srcck1$(BEXE) sqlite3.c
-	./srcck1$(BEXE) sqlite3.c
-
-src-verify$(BEXE):	$(TOP)/tool/src-verify.c
-	$(BCC) -o src-verify$(BEXE) $(TOP)/tool/src-verify.c
-
-verify-source:	./src-verify$(BEXE)
-	./src-verify$(BEXE) $(TOP)
-
-fuzzershell$(TEXE):	$(TOP)/tool/fuzzershell.c sqlite3.c sqlite3.h
-	$(LTLINK) -o $@ $(FUZZERSHELL_OPT) \
-	  $(TOP)/tool/fuzzershell.c sqlite3.c $(TLIBS)
-=======
+
+#
 # $(JIMSH) and $(CFLAGS.jimsh) are documented in main.mk.  $(JIMSH)
 # must start with a path component so that it can be invoked as a
 # shell command.
 #
 CFLAGS.jimsh = @CFLAGS_JIMSH@
 JIMSH = ./jimsh$(TEXE)
->>>>>>> 4a0e62a9
 
 #
 # $(B.tclsh) is documented in main.mk.
@@ -553,280 +164,8 @@
 #
 PACKAGE_VERSION = @PACKAGE_VERSION@
 
-<<<<<<< HEAD
-# BEGIN CRYPTO
-sqlcipher.lo:	$(TOP)/src/sqlcipher.c $(HDR)
-	$(LTCOMPILE) -c $(TOP)/src/sqlcipher.c
-crypto_openssl.lo:	$(TOP)/src/crypto_openssl.c $(HDR)
-	$(LTCOMPILE) -c $(TOP)/src/crypto_openssl.c
-crypto_nss.lo:	$(TOP)/src/crypto_nss.c $(HDR)
-	$(LTCOMPILE) -c $(TOP)/src/crypto_nss.c
-crypto_libtomcrypt.lo:	$(TOP)/src/crypto_libtomcrypt.c $(HDR)
-	$(LTCOMPILE) -c $(TOP)/src/crypto_libtomcrypt.c
-crypto_cc.lo:	$(TOP)/src/crypto_cc.c $(HDR)
-	$(LTCOMPILE) -c $(TOP)/src/crypto_cc.c
-# END CRYPTO
-
-# Rules to build individual *.o files from files in the src directory.
-#
-alter.lo:	$(TOP)/src/alter.c $(HDR)
-	$(LTCOMPILE) $(TEMP_STORE) -c $(TOP)/src/alter.c
-
-analyze.lo:	$(TOP)/src/analyze.c $(HDR)
-	$(LTCOMPILE) $(TEMP_STORE) -c $(TOP)/src/analyze.c
-
-attach.lo:	$(TOP)/src/attach.c $(HDR)
-	$(LTCOMPILE) $(TEMP_STORE) -c $(TOP)/src/attach.c
-
-auth.lo:	$(TOP)/src/auth.c $(HDR)
-	$(LTCOMPILE) $(TEMP_STORE) -c $(TOP)/src/auth.c
-
-backup.lo:	$(TOP)/src/backup.c $(HDR)
-	$(LTCOMPILE) $(TEMP_STORE) -c $(TOP)/src/backup.c
-
-bitvec.lo:	$(TOP)/src/bitvec.c $(HDR)
-	$(LTCOMPILE) $(TEMP_STORE) -c $(TOP)/src/bitvec.c
-
-btmutex.lo:	$(TOP)/src/btmutex.c $(HDR)
-	$(LTCOMPILE) $(TEMP_STORE) -c $(TOP)/src/btmutex.c
-
-btree.lo:	$(TOP)/src/btree.c $(HDR) $(TOP)/src/pager.h
-	$(LTCOMPILE) $(TEMP_STORE) -c $(TOP)/src/btree.c
-
-build.lo:	$(TOP)/src/build.c $(HDR)
-	$(LTCOMPILE) $(TEMP_STORE) -c $(TOP)/src/build.c
-
-callback.lo:	$(TOP)/src/callback.c $(HDR)
-	$(LTCOMPILE) $(TEMP_STORE) -c $(TOP)/src/callback.c
-
-complete.lo:	$(TOP)/src/complete.c $(HDR)
-	$(LTCOMPILE) $(TEMP_STORE) -c $(TOP)/src/complete.c
-
-ctime.lo:	$(TOP)/src/ctime.c $(HDR)
-	$(LTCOMPILE) $(TEMP_STORE) -c $(TOP)/src/ctime.c
-
-date.lo:	$(TOP)/src/date.c $(HDR)
-	$(LTCOMPILE) $(TEMP_STORE) -c $(TOP)/src/date.c
-
-dbpage.lo:	$(TOP)/src/dbpage.c $(HDR)
-	$(LTCOMPILE) $(TEMP_STORE) -c $(TOP)/src/dbpage.c
-
-dbstat.lo:	$(TOP)/src/dbstat.c $(HDR)
-	$(LTCOMPILE) $(TEMP_STORE) -c $(TOP)/src/dbstat.c
-
-delete.lo:	$(TOP)/src/delete.c $(HDR)
-	$(LTCOMPILE) $(TEMP_STORE) -c $(TOP)/src/delete.c
-
-expr.lo:	$(TOP)/src/expr.c $(HDR)
-	$(LTCOMPILE) $(TEMP_STORE) -c $(TOP)/src/expr.c
-
-fault.lo:	$(TOP)/src/fault.c $(HDR)
-	$(LTCOMPILE) $(TEMP_STORE) -c $(TOP)/src/fault.c
-
-fkey.lo:	$(TOP)/src/fkey.c $(HDR)
-	$(LTCOMPILE) $(TEMP_STORE) -c $(TOP)/src/fkey.c
-
-func.lo:	$(TOP)/src/func.c $(HDR)
-	$(LTCOMPILE) $(TEMP_STORE) -c $(TOP)/src/func.c
-
-global.lo:	$(TOP)/src/global.c $(HDR)
-	$(LTCOMPILE) $(TEMP_STORE) -c $(TOP)/src/global.c
-
-hash.lo:	$(TOP)/src/hash.c $(HDR)
-	$(LTCOMPILE) $(TEMP_STORE) -c $(TOP)/src/hash.c
-
-insert.lo:	$(TOP)/src/insert.c $(HDR)
-	$(LTCOMPILE) $(TEMP_STORE) -c $(TOP)/src/insert.c
-
-json.lo:	$(TOP)/src/json.c $(HDR)
-	$(LTCOMPILE) $(TEMP_STORE) -c $(TOP)/src/json.c
-
-legacy.lo:	$(TOP)/src/legacy.c $(HDR)
-	$(LTCOMPILE) $(TEMP_STORE) -c $(TOP)/src/legacy.c
-
-loadext.lo:	$(TOP)/src/loadext.c $(HDR)
-	$(LTCOMPILE) $(TEMP_STORE) -c $(TOP)/src/loadext.c
-
-main.lo:	$(TOP)/src/main.c $(HDR)
-	$(LTCOMPILE) $(TEMP_STORE) -c $(TOP)/src/main.c
-
-malloc.lo:	$(TOP)/src/malloc.c $(HDR)
-	$(LTCOMPILE) $(TEMP_STORE) -c $(TOP)/src/malloc.c
-
-mem0.lo:	$(TOP)/src/mem0.c $(HDR)
-	$(LTCOMPILE) $(TEMP_STORE) -c $(TOP)/src/mem0.c
-
-mem1.lo:	$(TOP)/src/mem1.c $(HDR)
-	$(LTCOMPILE) $(TEMP_STORE) -c $(TOP)/src/mem1.c
-
-mem2.lo:	$(TOP)/src/mem2.c $(HDR)
-	$(LTCOMPILE) $(TEMP_STORE) -c $(TOP)/src/mem2.c
-
-mem3.lo:	$(TOP)/src/mem3.c $(HDR)
-	$(LTCOMPILE) $(TEMP_STORE) -c $(TOP)/src/mem3.c
-
-mem5.lo:	$(TOP)/src/mem5.c $(HDR)
-	$(LTCOMPILE) $(TEMP_STORE) -c $(TOP)/src/mem5.c
-
-memdb.lo:	$(TOP)/src/memdb.c $(HDR)
-	$(LTCOMPILE) $(TEMP_STORE) -c $(TOP)/src/memdb.c
-
-memjournal.lo:	$(TOP)/src/memjournal.c $(HDR)
-	$(LTCOMPILE) $(TEMP_STORE) -c $(TOP)/src/memjournal.c
-
-mutex.lo:	$(TOP)/src/mutex.c $(HDR)
-	$(LTCOMPILE) $(TEMP_STORE) -c $(TOP)/src/mutex.c
-
-mutex_noop.lo:	$(TOP)/src/mutex_noop.c $(HDR)
-	$(LTCOMPILE) $(TEMP_STORE) -c $(TOP)/src/mutex_noop.c
-
-mutex_unix.lo:	$(TOP)/src/mutex_unix.c $(HDR)
-	$(LTCOMPILE) $(TEMP_STORE) -c $(TOP)/src/mutex_unix.c
-
-mutex_w32.lo:	$(TOP)/src/mutex_w32.c $(HDR)
-	$(LTCOMPILE) $(TEMP_STORE) -c $(TOP)/src/mutex_w32.c
-
-notify.lo:	$(TOP)/src/notify.c $(HDR)
-	$(LTCOMPILE) $(TEMP_STORE) -c $(TOP)/src/notify.c
-
-pager.lo:	$(TOP)/src/pager.c $(HDR) $(TOP)/src/pager.h
-	$(LTCOMPILE) $(TEMP_STORE) -c $(TOP)/src/pager.c
-
-pcache.lo:	$(TOP)/src/pcache.c $(HDR) $(TOP)/src/pcache.h
-	$(LTCOMPILE) $(TEMP_STORE) -c $(TOP)/src/pcache.c
-
-pcache1.lo:	$(TOP)/src/pcache1.c $(HDR) $(TOP)/src/pcache.h
-	$(LTCOMPILE) $(TEMP_STORE) -c $(TOP)/src/pcache1.c
-
-os.lo:	$(TOP)/src/os.c $(HDR)
-	$(LTCOMPILE) $(TEMP_STORE) -c $(TOP)/src/os.c
-
-os_kv.lo:	$(TOP)/src/os_kv.c $(HDR)
-	$(LTCOMPILE) $(TEMP_STORE) -c $(TOP)/src/os_kv.c
-
-os_unix.lo:	$(TOP)/src/os_unix.c $(HDR)
-	$(LTCOMPILE) $(TEMP_STORE) -c $(TOP)/src/os_unix.c
-
-os_win.lo:	$(TOP)/src/os_win.c $(HDR)
-	$(LTCOMPILE) $(TEMP_STORE) -c $(TOP)/src/os_win.c
-
-pragma.lo:	$(TOP)/src/pragma.c $(HDR)
-	$(LTCOMPILE) $(TEMP_STORE) -c $(TOP)/src/pragma.c
-
-prepare.lo:	$(TOP)/src/prepare.c $(HDR)
-	$(LTCOMPILE) $(TEMP_STORE) -c $(TOP)/src/prepare.c
-
-printf.lo:	$(TOP)/src/printf.c $(HDR)
-	$(LTCOMPILE) $(TEMP_STORE) -c $(TOP)/src/printf.c
-
-random.lo:	$(TOP)/src/random.c $(HDR)
-	$(LTCOMPILE) $(TEMP_STORE) -c $(TOP)/src/random.c
-
-resolve.lo:	$(TOP)/src/resolve.c $(HDR)
-	$(LTCOMPILE) $(TEMP_STORE) -c $(TOP)/src/resolve.c
-
-rowset.lo:	$(TOP)/src/rowset.c $(HDR)
-	$(LTCOMPILE) $(TEMP_STORE) -c $(TOP)/src/rowset.c
-
-select.lo:	$(TOP)/src/select.c $(HDR)
-	$(LTCOMPILE) $(TEMP_STORE) -c $(TOP)/src/select.c
-
-status.lo:	$(TOP)/src/status.c $(HDR)
-	$(LTCOMPILE) $(TEMP_STORE) -c $(TOP)/src/status.c
-
-table.lo:	$(TOP)/src/table.c $(HDR)
-	$(LTCOMPILE) $(TEMP_STORE) -c $(TOP)/src/table.c
-
-threads.lo:	$(TOP)/src/threads.c $(HDR)
-	$(LTCOMPILE) $(TEMP_STORE) -c $(TOP)/src/threads.c
-
-tokenize.lo:	$(TOP)/src/tokenize.c keywordhash.h $(HDR)
-	$(LTCOMPILE) $(TEMP_STORE) -c $(TOP)/src/tokenize.c
-
-treeview.lo:	$(TOP)/src/treeview.c $(HDR)
-	$(LTCOMPILE) $(TEMP_STORE) -c $(TOP)/src/treeview.c
-
-trigger.lo:	$(TOP)/src/trigger.c $(HDR)
-	$(LTCOMPILE) $(TEMP_STORE) -c $(TOP)/src/trigger.c
-
-update.lo:	$(TOP)/src/update.c $(HDR)
-	$(LTCOMPILE) $(TEMP_STORE) -c $(TOP)/src/update.c
-
-upsert.lo:	$(TOP)/src/upsert.c $(HDR)
-	$(LTCOMPILE) $(TEMP_STORE) -c $(TOP)/src/upsert.c
-
-utf.lo:	$(TOP)/src/utf.c $(HDR)
-	$(LTCOMPILE) $(TEMP_STORE) -c $(TOP)/src/utf.c
-
-util.lo:	$(TOP)/src/util.c $(HDR)
-	$(LTCOMPILE) $(TEMP_STORE) -c $(TOP)/src/util.c
-
-vacuum.lo:	$(TOP)/src/vacuum.c $(HDR)
-	$(LTCOMPILE) $(TEMP_STORE) -c $(TOP)/src/vacuum.c
-
-vdbe.lo:	$(TOP)/src/vdbe.c $(HDR)
-	$(LTCOMPILE) $(TEMP_STORE) -c $(TOP)/src/vdbe.c
-
-vdbeapi.lo:	$(TOP)/src/vdbeapi.c $(HDR)
-	$(LTCOMPILE) $(TEMP_STORE) -c $(TOP)/src/vdbeapi.c
-
-vdbeaux.lo:	$(TOP)/src/vdbeaux.c $(HDR)
-	$(LTCOMPILE) $(TEMP_STORE) -c $(TOP)/src/vdbeaux.c
-
-vdbeblob.lo:	$(TOP)/src/vdbeblob.c $(HDR)
-	$(LTCOMPILE) $(TEMP_STORE) -c $(TOP)/src/vdbeblob.c
-
-vdbemem.lo:	$(TOP)/src/vdbemem.c $(HDR)
-	$(LTCOMPILE) $(TEMP_STORE) -c $(TOP)/src/vdbemem.c
-
-vdbesort.lo:	$(TOP)/src/vdbesort.c $(HDR)
-	$(LTCOMPILE) $(TEMP_STORE) -c $(TOP)/src/vdbesort.c
-
-vdbetrace.lo:	$(TOP)/src/vdbetrace.c $(HDR)
-	$(LTCOMPILE) $(TEMP_STORE) -c $(TOP)/src/vdbetrace.c
-
-vdbevtab.lo:	$(TOP)/src/vdbevtab.c $(HDR)
-	$(LTCOMPILE) $(TEMP_STORE) -c $(TOP)/src/vdbevtab.c
-
-vtab.lo:	$(TOP)/src/vtab.c $(HDR)
-	$(LTCOMPILE) $(TEMP_STORE) -c $(TOP)/src/vtab.c
-
-wal.lo:	$(TOP)/src/wal.c $(HDR)
-	$(LTCOMPILE) $(TEMP_STORE) -c $(TOP)/src/wal.c
-
-walker.lo:	$(TOP)/src/walker.c $(HDR)
-	$(LTCOMPILE) $(TEMP_STORE) -c $(TOP)/src/walker.c
-
-where.lo:	$(TOP)/src/where.c $(HDR)
-	$(LTCOMPILE) $(TEMP_STORE) -c $(TOP)/src/where.c
-
-wherecode.lo:	$(TOP)/src/wherecode.c $(HDR)
-	$(LTCOMPILE) $(TEMP_STORE) -c $(TOP)/src/wherecode.c
-
-whereexpr.lo:	$(TOP)/src/whereexpr.c $(HDR)
-	$(LTCOMPILE) $(TEMP_STORE) -c $(TOP)/src/whereexpr.c
-
-window.lo:	$(TOP)/src/window.c $(HDR)
-	$(LTCOMPILE) $(TEMP_STORE) -c $(TOP)/src/window.c
-
-tclsqlite.lo:	$(TOP)/src/tclsqlite.c $(HDR)
-	$(LTCOMPILE) -DUSE_TCL_STUBS=1 -c $(TOP)/src/tclsqlite.c
-
-tclsqlite-shell.lo:	$(TOP)/src/tclsqlite.c $(HDR)
-	$(LTCOMPILE) -DTCLSH -o $@ -c $(TOP)/src/tclsqlite.c
-
-tclsqlite-stubs.lo:	$(TOP)/src/tclsqlite.c $(HDR)
-	$(LTCOMPILE) -DUSE_TCL_STUBS=1 -o $@ -c $(TOP)/src/tclsqlite.c
-
-tclsqlcipher$(TEXE):	has_tclconfig tclsqlite-shell.lo libsqlcipher.la
-	$(LTLINK) -o $@ tclsqlite-shell.lo \
-		 libsqlcipher.la $(LIBTCL)
-
-# Rules to build opcodes.c and opcodes.h
-=======
 #
 # Filename extensions for binaries and libraries
->>>>>>> 4a0e62a9
 #
 B.exe = @BUILD_EXEEXT@
 T.exe = @TARGET_EXEEXT@
@@ -841,148 +180,7 @@
 # extension library (libtclsqlite3.so) and related testing apps are
 # built.
 #
-<<<<<<< HEAD
-icu.lo:	$(TOP)/ext/icu/icu.c $(HDR) $(EXTHDR)
-	$(LTCOMPILE) -DSQLITE_CORE -c $(TOP)/ext/icu/icu.c
-
-fts3.lo:	$(TOP)/ext/fts3/fts3.c $(HDR) $(EXTHDR)
-	$(LTCOMPILE) -DSQLITE_CORE -c $(TOP)/ext/fts3/fts3.c
-
-fts3_aux.lo:	$(TOP)/ext/fts3/fts3_aux.c $(HDR) $(EXTHDR)
-	$(LTCOMPILE) -DSQLITE_CORE -c $(TOP)/ext/fts3/fts3_aux.c
-
-fts3_expr.lo:	$(TOP)/ext/fts3/fts3_expr.c $(HDR) $(EXTHDR)
-	$(LTCOMPILE) -DSQLITE_CORE -c $(TOP)/ext/fts3/fts3_expr.c
-
-fts3_hash.lo:	$(TOP)/ext/fts3/fts3_hash.c $(HDR) $(EXTHDR)
-	$(LTCOMPILE) -DSQLITE_CORE -c $(TOP)/ext/fts3/fts3_hash.c
-
-fts3_icu.lo:	$(TOP)/ext/fts3/fts3_icu.c $(HDR) $(EXTHDR)
-	$(LTCOMPILE) -DSQLITE_CORE -c $(TOP)/ext/fts3/fts3_icu.c
-
-fts3_porter.lo:	$(TOP)/ext/fts3/fts3_porter.c $(HDR) $(EXTHDR)
-	$(LTCOMPILE) -DSQLITE_CORE -c $(TOP)/ext/fts3/fts3_porter.c
-
-fts3_snippet.lo:	$(TOP)/ext/fts3/fts3_snippet.c $(HDR) $(EXTHDR)
-	$(LTCOMPILE) -DSQLITE_CORE -c $(TOP)/ext/fts3/fts3_snippet.c
-
-fts3_tokenizer.lo:	$(TOP)/ext/fts3/fts3_tokenizer.c $(HDR) $(EXTHDR)
-	$(LTCOMPILE) -DSQLITE_CORE -c $(TOP)/ext/fts3/fts3_tokenizer.c
-
-fts3_tokenizer1.lo:	$(TOP)/ext/fts3/fts3_tokenizer1.c $(HDR) $(EXTHDR)
-	$(LTCOMPILE) -DSQLITE_CORE -c $(TOP)/ext/fts3/fts3_tokenizer1.c
-
-fts3_tokenize_vtab.lo:	$(TOP)/ext/fts3/fts3_tokenize_vtab.c $(HDR) $(EXTHDR)
-	$(LTCOMPILE) -DSQLITE_CORE -c $(TOP)/ext/fts3/fts3_tokenize_vtab.c
-
-fts3_unicode.lo:	$(TOP)/ext/fts3/fts3_unicode.c $(HDR) $(EXTHDR)
-	$(LTCOMPILE) -DSQLITE_CORE -c $(TOP)/ext/fts3/fts3_unicode.c
-
-fts3_unicode2.lo:	$(TOP)/ext/fts3/fts3_unicode2.c $(HDR) $(EXTHDR)
-	$(LTCOMPILE) -DSQLITE_CORE -c $(TOP)/ext/fts3/fts3_unicode2.c
-
-fts3_write.lo:	$(TOP)/ext/fts3/fts3_write.c $(HDR) $(EXTHDR)
-	$(LTCOMPILE) -DSQLITE_CORE -c $(TOP)/ext/fts3/fts3_write.c
-
-rtree.lo:	$(TOP)/ext/rtree/rtree.c $(HDR) $(EXTHDR)
-	$(LTCOMPILE) -DSQLITE_CORE -c $(TOP)/ext/rtree/rtree.c
-
-userauth.lo:	$(TOP)/ext/userauth/userauth.c $(HDR) $(EXTHDR)
-	$(LTCOMPILE) -DSQLITE_CORE -c $(TOP)/ext/userauth/userauth.c
-
-sqlite3session.lo:	$(TOP)/ext/session/sqlite3session.c $(HDR) $(EXTHDR)
-	$(LTCOMPILE) -DSQLITE_CORE -c $(TOP)/ext/session/sqlite3session.c
-
-stmt.lo:	$(TOP)/ext/misc/stmt.c
-	$(LTCOMPILE) -DSQLITE_CORE -c $(TOP)/ext/misc/stmt.c
-
-# FTS5 things
-#
-FTS5_SRC = \
-   $(TOP)/ext/fts5/fts5.h \
-   $(TOP)/ext/fts5/fts5Int.h \
-   $(TOP)/ext/fts5/fts5_aux.c \
-   $(TOP)/ext/fts5/fts5_buffer.c \
-   $(TOP)/ext/fts5/fts5_main.c \
-   $(TOP)/ext/fts5/fts5_config.c \
-   $(TOP)/ext/fts5/fts5_expr.c \
-   $(TOP)/ext/fts5/fts5_hash.c \
-   $(TOP)/ext/fts5/fts5_index.c \
-   fts5parse.c fts5parse.h \
-   $(TOP)/ext/fts5/fts5_storage.c \
-   $(TOP)/ext/fts5/fts5_tokenize.c \
-   $(TOP)/ext/fts5/fts5_unicode2.c \
-   $(TOP)/ext/fts5/fts5_varint.c \
-   $(TOP)/ext/fts5/fts5_vocab.c  \
-
-fts5parse.c:	$(TOP)/ext/fts5/fts5parse.y lemon$(BEXE)
-	cp $(TOP)/ext/fts5/fts5parse.y .
-	rm -f fts5parse.h
-	./lemon$(BEXE) $(OPTS) -S fts5parse.y
-
-fts5parse.h: fts5parse.c
-
-fts5.c: $(FTS5_SRC) has_tclsh84
-	$(TCLSH_CMD) $(TOP)/ext/fts5/tool/mkfts5c.tcl
-	cp $(TOP)/ext/fts5/fts5.h .
-
-fts5.lo:	fts5.c $(HDR) $(EXTHDR)
-	$(LTCOMPILE) -DSQLITE_CORE -c fts5.c
-
-sqlite3rbu.lo:	$(TOP)/ext/rbu/sqlite3rbu.c $(HDR) $(EXTHDR)
-	$(LTCOMPILE) -DSQLITE_CORE -c $(TOP)/ext/rbu/sqlite3rbu.c
-
-
-# Rules to build the 'testfixture' application.
-#
-# If using the amalgamation, use sqlite3.c directly to build the test
-# fixture.  Otherwise link against libsqlcipher.la.  (This distinction is
-# necessary because the test fixture requires non-API symbols which are
-# hidden when the library is built via the amalgamation).
-#
-TESTFIXTURE_FLAGS  = -DSQLITE_TEST=1 -DSQLITE_CRASH_TEST=1
-TESTFIXTURE_FLAGS += -DTCLSH_INIT_PROC=sqlite3TestInit
-TESTFIXTURE_FLAGS += -DSQLITE_SERVER=1 -DSQLITE_PRIVATE="" -DSQLITE_CORE
-TESTFIXTURE_FLAGS += -DBUILD_sqlite
-TESTFIXTURE_FLAGS += -DSQLITE_SERIES_CONSTRAINT_VERIFY=1
-TESTFIXTURE_FLAGS += -DSQLITE_DEFAULT_PAGE_SIZE=1024
-TESTFIXTURE_FLAGS += -DSQLITE_ENABLE_STMTVTAB
-TESTFIXTURE_FLAGS += -DSQLITE_ENABLE_DBPAGE_VTAB
-TESTFIXTURE_FLAGS += -DSQLITE_ENABLE_BYTECODE_VTAB
-TESTFIXTURE_FLAGS += -DSQLITE_CKSUMVFS_STATIC
-TESTFIXTURE_FLAGS += -DSQLITE_STATIC_RANDOMJSON
-TESTFIXTURE_FLAGS += -DSQLITE_STRICT_SUBTYPE=1
-
-TESTFIXTURE_SRC0 = $(TESTSRC2) libsqlcipher.la
-TESTFIXTURE_SRC1 = sqlite3.c
-TESTFIXTURE_SRC = $(TESTSRC) $(TOP)/src/tclsqlite.c
-TESTFIXTURE_SRC += $(TESTFIXTURE_SRC$(USE_AMALGAMATION))
-
-testfixture$(TEXE):	has_tclconfig has_tclsh85 $(TESTFIXTURE_SRC)
-	$(LTLINK) -DSQLITE_NO_SYNC=1 $(TEMP_STORE) $(TESTFIXTURE_FLAGS) \
-		-o $@ $(TESTFIXTURE_SRC) $(LIBTCL) $(TLIBS)
-
-coretestprogs:	testfixture$(BEXE) sqlite3$(BEXE)
-
-testprogs:	$(TESTPROGS) srcck1$(BEXE) fuzzcheck$(TEXE) sessionfuzz$(TEXE)
-
-# A very detailed test running most or all test cases
-fulltest:	alltest fuzztest
-
-# Run most or all tcl test cases
-alltest:	$(TESTPROGS)
-	./testfixture$(TEXE) $(TOP)/test/all.test $(TESTOPTS)
-
-# Really really long testing
-soaktest:	$(TESTPROGS)
-	./testfixture$(TEXE) $(TOP)/test/all.test -soak=1 $(TESTOPTS)
-
-# Do extra testing but not everything.
-fulltestonly:	$(TESTPROGS) fuzztest
-	./testfixture$(TEXE) $(TOP)/test/full.test
-=======
 HAVE_TCL = @HAVE_TCL@
->>>>>>> 4a0e62a9
 
 #
 # $(TCLSH_CMD) is the command to use for tclsh - normally just
@@ -1030,31 +228,7 @@
 #
 # http://www.mail-archive.com/debian-gcc@lists.debian.org/msg26197.html
 #
-<<<<<<< HEAD
-lib_install:	libsqlcipher.la
-	$(INSTALL) -d $(DESTDIR)$(libdir)
-	$(LTINSTALL) libsqlcipher.la $(DESTDIR)$(libdir)
-
-# Use $(tcl_install_$(HAVE_TCL)) to resolve to either tclextension-install or
-# an empty value.
-tcl_install_0 =
-tcl_install_1 = tclextension-install
-
-install:	sqlcipher$(TEXE) lib_install sqlite3.h sqlcipher.pc $(tcl_install_$(HAVE_TCL))
-	$(INSTALL) -d $(DESTDIR)$(bindir)
-	$(LTINSTALL) sqlcipher$(TEXE) $(DESTDIR)$(bindir)
-	$(INSTALL) -d $(DESTDIR)$(includedir)
-	$(INSTALL) -m 0644 sqlite3.h $(DESTDIR)$(includedir)
-	$(INSTALL) -m 0644 $(TOP)/src/sqlite3ext.h $(DESTDIR)$(includedir)
-	$(INSTALL) -d $(DESTDIR)$(pkgconfigdir)
-	$(INSTALL) -m 0644 sqlcipher.pc $(DESTDIR)$(pkgconfigdir)
-
-# Build the SQLite TCL extension in a way that make it compatible
-# with whatever version of TCL is running as $TCLSH_CMD, possibly defined
-# by --with-tclsh=
-=======
 # for more info.
->>>>>>> 4a0e62a9
 #
 CFLAGS.gcov1 = -DSQLITE_COVERAGE_TEST=1 -fprofile-arcs -ftest-coverage
 LDFLAGS.gcov1 = -lgcov
@@ -1067,53 +241,16 @@
 #
 # AS_AUTO_DEF is the main configure script.
 #
-<<<<<<< HEAD
-tclextension-list: 
-	$(TCLSH_CMD) $(TOP)/tool/buildtclext.tcl --info
-
-
-# Remove build products sufficient so that subsequent makes will recompile
-# everything from scratch.  Do not remove:
-#
-#   *   test results and test logs
-#   *   output from ./configure
-#
-tidy:
-	rm -f *.lo *.la *.o *.c *.da *.bb *.bbg gmon.* *.rws sqlcipher$(TEXE)
-	rm -f fts5.h keywordhash.h opcodes.h sqlite3.h sqlite3ext.h sqlite3session.h
-	rm -rf .libs .deps tsrc .target_source
-	rm -f lemon$(BEXE) sqlite*.tar.gz
-	rm -f mkkeywordhash$(BEXE) mksourceid$(BEXE)
-	rm -f parse.* fts5parse.*
-	rm -f tclsqlcipher$(TEXE) $(TESTPROGS)
-	rm -f LogEst$(TEXE) fts3view$(TEXE) rollback-test$(TEXE) showdb$(TEXE)
-	rm -f showjournal$(TEXE) showstat4$(TEXE) showwal$(TEXE) speedtest1$(TEXE)
-	rm -f wordcount$(TEXE) changeset$(TEXE) version-info$(TEXE)
-	rm -f *.dll *.lib *.exp *.def *.pc *.vsix *.so *.dylib pkgIndex.tcl
-	rm -f sqlite3_analyzer$(TEXE) sqlite3_rsync$(TEXE)
-	rm -f mptester$(TEXE) rbu$(TEXE)	srcck1$(TEXE)
-	rm -f fuzzershell$(TEXE) fuzzcheck$(TEXE) sqldiff$(TEXE) dbhash$(TEXE)
-	rm -f threadtest5$(TEXE)
-	rm -f src-verify$(BEXE) has_tclsh* has_tclconfig
-
-# Removes build products and test logs.  Retains ./configure outputs.
-=======
 AS_AUTO_DEF = $(TOP)/auto.def
->>>>>>> 4a0e62a9
 #
 # Shell commands to re-run $(TOP)/configure with the same args it was
 # invoked with to produce this makefile.
 #
-<<<<<<< HEAD
-distclean:	clean
-	rm -f sqlite_cfg.h config.log config.status Makefile $(LIBTOOL) sqlcipher.pc
-=======
 AS_AUTORECONFIG = @SQLITE_AUTORECONFIG@
 
 USE_AMALGAMATION ?= @USE_AMALGAMATION@
 LINK_TOOLS_DYNAMICALLY ?= @LINK_TOOLS_DYNAMICALLY@
 AMALGAMATION_GEN_FLAGS ?= --linemacros=@AMALGAMATION_LINE_MACROS@
->>>>>>> 4a0e62a9
 
 #
 # CFLAGS for sqlite3$(T.exe)
