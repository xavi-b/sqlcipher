#!/usr/make
#
# Makefile for SQLITE
#
# This makefile is suppose to be configured automatically using the
# autoconf.  But if that does not work for you, you can configure
# the makefile manually.  Just set the parameters below to values that
# work well for your system.
#
# If the configure script does not work out-of-the-box, you might
# be able to get it to work by giving it some hints.  See the comment
# at the beginning of configure.in for additional information.
#

# The toplevel directory of the source tree.  This is the directory
# that contains this "Makefile.in" and the "configure.in" script.
#
TOP = @srcdir@


# C Compiler and options for use in building executables that
# will run on the platform that is doing the build.
#
BCC = @BUILD_CC@ @BUILD_CFLAGS@

# C Compile and options for use in building executables that 
# will run on the target platform.  (BCC and TCC are usually the
# same unless your are cross-compiling.)
#
TCC = @CC@ @CPPFLAGS@ @CFLAGS@ -I. -I${TOP}/src -I${TOP}/ext/rtree

# Define this for the autoconf-based build, so that the code knows it can
# include the generated config.h
# 
TCC += -D_HAVE_SQLITE_CONFIG_H -DBUILD_sqlite

# Define -DNDEBUG to compile without debugging (i.e., for production usage)
# Omitting the define will cause extra debugging code to be inserted and
# includes extra comments when "EXPLAIN stmt" is used.
#
TCC += @TARGET_DEBUG@ @XTHREADCONNECT@

# Compiler options needed for programs that use the TCL library.
#
TCC += @TCL_INCLUDE_SPEC@

# The library that programs using TCL must link against.
#
LIBTCL = @TCL_LIB_SPEC@

# Compiler options needed for programs that use the readline() library.
#
READLINE_FLAGS = -DHAVE_READLINE=@TARGET_HAVE_READLINE@ @TARGET_READLINE_INC@

# The library that programs using readline() must link against.
#
LIBREADLINE = @TARGET_READLINE_LIBS@

# Should the database engine be compiled threadsafe
#
TCC += -DSQLITE_THREADSAFE=@SQLITE_THREADSAFE@

# Any target libraries which libsqlite must be linked against
# 
TLIBS = @LIBS@

# Flags controlling use of the in memory btree implementation
#
# SQLITE_TEMP_STORE is 0 to force temporary tables to be in a file, 1 to
# default to file, 2 to default to memory, and 3 to force temporary
# tables to always be in memory.
#
TEMP_STORE = -DSQLITE_TEMP_STORE=@TEMP_STORE@

# Enable/disable loadable extensions, and other optional features
# based on configuration. (-DSQLITE_OMIT*, -DSQLITE_ENABLE*).  
# The same set of OMIT and ENABLE flags should be passed to the 
# LEMON parser generator and the mkkeywordhash tool as well.
OPT_FEATURE_FLAGS = @OPT_FEATURE_FLAGS@

TCC += $(OPT_FEATURE_FLAGS)

# Add in any optional parameters specified on the make commane line
# ie.  make "OPTS=-DSQLITE_ENABLE_FOO=1 -DSQLITE_OMIT_FOO=1".
TCC += $(OPTS)

# Version numbers and release number for the SQLite being compiled.
#
VERSION = @VERSION@
VERSION_NUMBER = @VERSION_NUMBER@
RELEASE = @RELEASE@

# Filename extensions
#
BEXE = @BUILD_EXEEXT@
TEXE = @TARGET_EXEEXT@

# The following variable is "1" if the configure script was able to locate
# the tclConfig.sh file.  It is an empty string otherwise.  When this
# variable is "1", the TCL extension library (libtclsqlite3.so) is built
# and installed.
#
HAVE_TCL = @HAVE_TCL@

# This is the command to use for tclsh - normally just "tclsh", but we may
# know the specific version we want to use
#
TCLSH_CMD = @TCLSH_CMD@

# Where do we want to install the tcl plugin
#
TCLLIBDIR = @TCLLIBDIR@

# The suffix used on shared libraries.  Ex:  ".dll", ".so", ".dylib"
#
SHLIB_SUFFIX = @TCL_SHLIB_SUFFIX@

# If gcov support was enabled by the configure script, add the appropriate
# flags here.  It's not always as easy as just having the user add the right
# CFLAGS / LDFLAGS, because libtool wants to use CFLAGS when linking, which
# causes build errors with -fprofile-arcs -ftest-coverage with some GCCs.  
# Supposedly GCC does the right thing if you use --coverage, but in 
# practice it still fails.  See:
#
# http://www.mail-archive.com/debian-gcc@lists.debian.org/msg26197.html
#
# for more info.
#
GCOV_CFLAGS1 = -DSQLITE_COVERAGE_TEST=1 -fprofile-arcs -ftest-coverage
GCOV_LDFLAGS1 = -lgcov
USE_GCOV = @USE_GCOV@
LTCOMPILE_EXTRAS += $(GCOV_CFLAGS$(USE_GCOV))
LTLINK_EXTRAS += $(GCOV_LDFLAGS$(USE_GCOV))

# BEGIN CRYPTO
CRYPTOLIBOBJ = \
  crypto.lo \
  crypto_impl.lo \
  crypto_openssl.lo \
  crypto_libtomcrypt.lo \
  crypto_cc.lo
  
CRYPTOSRC = \
  $(TOP)/src/crypto.h \
  $(TOP)/src/sqlcipher.h \
  $(TOP)/src/crypto.c \
  $(TOP)/src/crypto_impl.c \
	$(TOP)/src/crypto_libtomcrypt.c \
	$(TOP)/src/crypto_openssl.c \
	$(TOP)/src/crypto_cc.c

# END CRYPTO

# The directory into which to store package information for

# Some standard variables and programs
#
prefix = @prefix@
exec_prefix = @exec_prefix@
libdir = @libdir@
pkgconfigdir = $(libdir)/pkgconfig
bindir = @bindir@
includedir = @includedir@/sqlcipher
INSTALL = @INSTALL@
LIBTOOL = ./libtool
ALLOWRELEASE = @ALLOWRELEASE@

# libtool compile/link/install
LTCOMPILE = $(LIBTOOL) --mode=compile --tag=CC $(TCC) $(LTCOMPILE_EXTRAS)
LTLINK = $(LIBTOOL) --mode=link $(TCC) $(LTCOMPILE_EXTRAS) @LDFLAGS@ $(LTLINK_EXTRAS)
LTINSTALL = $(LIBTOOL) --mode=install $(INSTALL)

# nawk compatible awk.
NAWK = @AWK@

# You should not have to change anything below this line
###############################################################################

USE_AMALGAMATION = @USE_AMALGAMATION@

# Object files for the SQLite library (non-amalgamation).
#
LIBOBJS0 = alter.lo analyze.lo attach.lo auth.lo \
         backup.lo bitvec.lo btmutex.lo btree.lo build.lo \
         callback.lo complete.lo ctime.lo date.lo delete.lo \
         expr.lo fault.lo fkey.lo \
         fts3.lo fts3_aux.lo fts3_expr.lo fts3_hash.lo fts3_icu.lo \
         fts3_porter.lo fts3_snippet.lo fts3_tokenizer.lo fts3_tokenizer1.lo \
         fts3_tokenize_vtab.lo \
         fts3_unicode.lo fts3_unicode2.lo fts3_write.lo \
         func.lo global.lo hash.lo \
         icu.lo insert.lo journal.lo legacy.lo loadext.lo \
         main.lo malloc.lo mem0.lo mem1.lo mem2.lo mem3.lo mem5.lo \
         memjournal.lo \
         mutex.lo mutex_noop.lo mutex_unix.lo mutex_w32.lo \
         notify.lo opcodes.lo os.lo os_unix.lo os_win.lo \
         pager.lo parse.lo pcache.lo pcache1.lo pragma.lo prepare.lo printf.lo \
         random.lo resolve.lo rowset.lo rtree.lo select.lo status.lo \
         table.lo tokenize.lo trigger.lo \
         update.lo util.lo vacuum.lo \
         vdbe.lo vdbeapi.lo vdbeaux.lo vdbeblob.lo vdbemem.lo vdbesort.lo \
         vdbetrace.lo wal.lo walker.lo where.lo utf.lo vtab.lo $(CRYPTOLIBOBJ) 

# Object files for the amalgamation.
#
LIBOBJS1 = sqlite3.lo

# Determine the real value of LIBOBJ based on the 'configure' script
#
LIBOBJ = $(LIBOBJS$(USE_AMALGAMATION))


# All of the source code files.
#
SRC = \
  $(CRYPTOSRC) \
  $(TOP)/src/alter.c \
  $(TOP)/src/analyze.c \
  $(TOP)/src/attach.c \
  $(TOP)/src/auth.c \
  $(TOP)/src/backup.c \
  $(TOP)/src/bitvec.c \
  $(TOP)/src/btmutex.c \
  $(TOP)/src/btree.c \
  $(TOP)/src/btree.h \
  $(TOP)/src/btreeInt.h \
  $(TOP)/src/build.c \
  $(TOP)/src/callback.c \
  $(TOP)/src/complete.c \
  $(TOP)/src/ctime.c \
  $(TOP)/src/date.c \
  $(TOP)/src/delete.c \
  $(TOP)/src/expr.c \
  $(TOP)/src/fault.c \
  $(TOP)/src/fkey.c \
  $(TOP)/src/func.c \
  $(TOP)/src/global.c \
  $(TOP)/src/hash.c \
  $(TOP)/src/hash.h \
  $(TOP)/src/hwtime.h \
  $(TOP)/src/insert.c \
  $(TOP)/src/journal.c \
  $(TOP)/src/legacy.c \
  $(TOP)/src/loadext.c \
  $(TOP)/src/main.c \
  $(TOP)/src/malloc.c \
  $(TOP)/src/mem0.c \
  $(TOP)/src/mem1.c \
  $(TOP)/src/mem2.c \
  $(TOP)/src/mem3.c \
  $(TOP)/src/mem5.c \
  $(TOP)/src/memjournal.c \
  $(TOP)/src/mutex.c \
  $(TOP)/src/mutex.h \
  $(TOP)/src/mutex_noop.c \
  $(TOP)/src/mutex_unix.c \
  $(TOP)/src/mutex_w32.c \
  $(TOP)/src/notify.c \
  $(TOP)/src/os.c \
  $(TOP)/src/os.h \
  $(TOP)/src/os_common.h \
  $(TOP)/src/os_unix.c \
  $(TOP)/src/os_win.c \
  $(TOP)/src/pager.c \
  $(TOP)/src/pager.h \
  $(TOP)/src/parse.y \
  $(TOP)/src/pcache.c \
  $(TOP)/src/pcache.h \
  $(TOP)/src/pcache1.c \
  $(TOP)/src/pragma.c \
  $(TOP)/src/prepare.c \
  $(TOP)/src/printf.c \
  $(TOP)/src/random.c \
  $(TOP)/src/resolve.c \
  $(TOP)/src/rowset.c \
  $(TOP)/src/select.c \
  $(TOP)/src/status.c \
  $(TOP)/src/shell.c \
  $(TOP)/src/sqlite.h.in \
  $(TOP)/src/sqlite3ext.h \
  $(TOP)/src/sqliteInt.h \
  $(TOP)/src/sqliteLimit.h \
  $(TOP)/src/table.c \
  $(TOP)/src/tclsqlite.c \
  $(TOP)/src/tokenize.c \
  $(TOP)/src/trigger.c \
  $(TOP)/src/utf.c \
  $(TOP)/src/update.c \
  $(TOP)/src/util.c \
  $(TOP)/src/vacuum.c \
  $(TOP)/src/vdbe.c \
  $(TOP)/src/vdbe.h \
  $(TOP)/src/vdbeapi.c \
  $(TOP)/src/vdbeaux.c \
  $(TOP)/src/vdbeblob.c \
  $(TOP)/src/vdbemem.c \
  $(TOP)/src/vdbesort.c \
  $(TOP)/src/vdbetrace.c \
  $(TOP)/src/vdbeInt.h \
  $(TOP)/src/vtab.c \
  $(TOP)/src/wal.c \
  $(TOP)/src/wal.h \
  $(TOP)/src/walker.c \
  $(TOP)/src/where.c \
  $(TOP)/src/whereInt.h

# Source code for extensions
#
SRC += \
  $(TOP)/ext/fts1/fts1.c \
  $(TOP)/ext/fts1/fts1.h \
  $(TOP)/ext/fts1/fts1_hash.c \
  $(TOP)/ext/fts1/fts1_hash.h \
  $(TOP)/ext/fts1/fts1_porter.c \
  $(TOP)/ext/fts1/fts1_tokenizer.h \
  $(TOP)/ext/fts1/fts1_tokenizer1.c
SRC += \
  $(TOP)/ext/fts2/fts2.c \
  $(TOP)/ext/fts2/fts2.h \
  $(TOP)/ext/fts2/fts2_hash.c \
  $(TOP)/ext/fts2/fts2_hash.h \
  $(TOP)/ext/fts2/fts2_icu.c \
  $(TOP)/ext/fts2/fts2_porter.c \
  $(TOP)/ext/fts2/fts2_tokenizer.h \
  $(TOP)/ext/fts2/fts2_tokenizer.c \
  $(TOP)/ext/fts2/fts2_tokenizer1.c
SRC += \
  $(TOP)/ext/fts3/fts3.c \
  $(TOP)/ext/fts3/fts3.h \
  $(TOP)/ext/fts3/fts3Int.h \
  $(TOP)/ext/fts3/fts3_aux.c \
  $(TOP)/ext/fts3/fts3_expr.c \
  $(TOP)/ext/fts3/fts3_hash.c \
  $(TOP)/ext/fts3/fts3_hash.h \
  $(TOP)/ext/fts3/fts3_icu.c \
  $(TOP)/ext/fts3/fts3_porter.c \
  $(TOP)/ext/fts3/fts3_snippet.c \
  $(TOP)/ext/fts3/fts3_tokenizer.h \
  $(TOP)/ext/fts3/fts3_tokenizer.c \
  $(TOP)/ext/fts3/fts3_tokenizer1.c \
  $(TOP)/ext/fts3/fts3_tokenize_vtab.c \
  $(TOP)/ext/fts3/fts3_unicode.c \
  $(TOP)/ext/fts3/fts3_unicode2.c \
  $(TOP)/ext/fts3/fts3_write.c
SRC += \
  $(TOP)/ext/icu/sqliteicu.h \
  $(TOP)/ext/icu/icu.c
SRC += \
  $(TOP)/ext/rtree/rtree.h \
  $(TOP)/ext/rtree/rtree.c


# Generated source code files
#
SRC += \
  keywordhash.h \
  opcodes.c \
  opcodes.h \
  parse.c \
  parse.h \
  config.h \
  sqlite3.h

# Source code to the test files.
#
TESTSRC = \
  $(TOP)/src/test1.c \
  $(TOP)/src/test2.c \
  $(TOP)/src/test3.c \
  $(TOP)/src/test4.c \
  $(TOP)/src/test5.c \
  $(TOP)/src/test6.c \
  $(TOP)/src/test7.c \
  $(TOP)/src/test8.c \
  $(TOP)/src/test9.c \
  $(TOP)/src/test_autoext.c \
  $(TOP)/src/test_async.c \
  $(TOP)/src/test_backup.c \
  $(TOP)/src/test_btree.c \
  $(TOP)/src/test_config.c \
  $(TOP)/src/test_demovfs.c \
  $(TOP)/src/test_devsym.c \
  $(TOP)/src/test_fs.c \
  $(TOP)/src/test_func.c \
  $(TOP)/src/test_hexio.c \
  $(TOP)/src/test_init.c \
  $(TOP)/src/test_intarray.c \
  $(TOP)/src/test_journal.c \
  $(TOP)/src/test_malloc.c \
  $(TOP)/src/test_multiplex.c \
  $(TOP)/src/test_mutex.c \
  $(TOP)/src/test_onefile.c \
  $(TOP)/src/test_osinst.c \
  $(TOP)/src/test_pcache.c \
  $(TOP)/src/test_quota.c \
  $(TOP)/src/test_rtree.c \
  $(TOP)/src/test_schema.c \
  $(TOP)/src/test_server.c \
  $(TOP)/src/test_superlock.c \
  $(TOP)/src/test_syscall.c \
  $(TOP)/src/test_stat.c \
  $(TOP)/src/test_tclvar.c \
  $(TOP)/src/test_thread.c \
  $(TOP)/src/test_vfs.c \
  $(TOP)/src/test_wsd.c       \
  $(TOP)/ext/fts3/fts3_term.c \
  $(TOP)/ext/fts3/fts3_test.c 

# Statically linked extensions
#
TESTSRC += \
  $(TOP)/ext/misc/amatch.c \
  $(TOP)/ext/misc/closure.c \
  $(TOP)/ext/misc/fuzzer.c \
  $(TOP)/ext/misc/ieee754.c \
  $(TOP)/ext/misc/nextchar.c \
  $(TOP)/ext/misc/percentile.c \
  $(TOP)/ext/misc/regexp.c \
  $(TOP)/ext/misc/spellfix.c \
  $(TOP)/ext/misc/totype.c \
  $(TOP)/ext/misc/wholenumber.c

# Source code to the library files needed by the test fixture
#
TESTSRC2 = \
  $(TOP)/src/attach.c \
  $(TOP)/src/backup.c \
  $(TOP)/src/bitvec.c \
  $(TOP)/src/btree.c \
  $(TOP)/src/build.c \
  $(TOP)/src/ctime.c \
  $(TOP)/src/date.c \
  $(TOP)/src/expr.c \
  $(TOP)/src/func.c \
  $(TOP)/src/insert.c \
  $(TOP)/src/wal.c \
  $(TOP)/src/main.c \
  $(TOP)/src/mem5.c \
  $(TOP)/src/os.c \
  $(TOP)/src/os_unix.c \
  $(TOP)/src/os_win.c \
  $(TOP)/src/pager.c \
  $(TOP)/src/pragma.c \
  $(TOP)/src/prepare.c \
  $(TOP)/src/printf.c \
  $(TOP)/src/random.c \
  $(TOP)/src/pcache.c \
  $(TOP)/src/pcache1.c \
  $(TOP)/src/select.c \
  $(TOP)/src/tokenize.c \
  $(TOP)/src/utf.c \
  $(TOP)/src/util.c \
  $(TOP)/src/vdbeapi.c \
  $(TOP)/src/vdbeaux.c \
  $(TOP)/src/vdbe.c \
  $(TOP)/src/vdbemem.c \
  $(TOP)/src/vdbetrace.c \
  $(TOP)/src/where.c \
  parse.c \
  $(TOP)/ext/fts3/fts3.c \
  $(TOP)/ext/fts3/fts3_aux.c \
  $(TOP)/ext/fts3/fts3_expr.c \
  $(TOP)/ext/fts3/fts3_term.c \
  $(TOP)/ext/fts3/fts3_tokenizer.c \
  $(TOP)/ext/fts3/fts3_write.c \
  $(TOP)/ext/async/sqlite3async.c

# Header files used by all library source files.
#
HDR = \
   $(TOP)/src/btree.h \
   $(TOP)/src/btreeInt.h \
   $(TOP)/src/hash.h \
   $(TOP)/src/hwtime.h \
   keywordhash.h \
   $(TOP)/src/mutex.h \
   opcodes.h \
   $(TOP)/src/os.h \
   $(TOP)/src/os_common.h \
   $(TOP)/src/pager.h \
   $(TOP)/src/pcache.h \
   parse.h  \
   sqlite3.h  \
   $(TOP)/src/sqlite3ext.h \
   $(TOP)/src/sqliteInt.h  \
   $(TOP)/src/sqliteLimit.h \
   $(TOP)/src/vdbe.h \
   $(TOP)/src/vdbeInt.h \
   $(TOP)/src/whereInt.h \
   config.h

# Header files used by extensions
#
EXTHDR += \
  $(TOP)/ext/fts1/fts1.h \
  $(TOP)/ext/fts1/fts1_hash.h \
  $(TOP)/ext/fts1/fts1_tokenizer.h
EXTHDR += \
  $(TOP)/ext/fts2/fts2.h \
  $(TOP)/ext/fts2/fts2_hash.h \
  $(TOP)/ext/fts2/fts2_tokenizer.h
EXTHDR += \
  $(TOP)/ext/fts3/fts3.h \
  $(TOP)/ext/fts3/fts3Int.h \
  $(TOP)/ext/fts3/fts3_hash.h \
  $(TOP)/ext/fts3/fts3_tokenizer.h
EXTHDR += \
  $(TOP)/ext/rtree/rtree.h
EXTHDR += \
  $(TOP)/ext/icu/sqliteicu.h
EXTHDR += \
  $(TOP)/ext/rtree/sqlite3rtree.h

# This is the default Makefile target.  The objects listed here
# are what get build when you type just "make" with no arguments.
#
all:	sqlite3.h libsqlcipher.la sqlcipher$(TEXE) $(HAVE_TCL:1=libtclsqlite3.la)

Makefile: $(TOP)/Makefile.in
	./config.status

sqlcipher.pc: $(TOP)/sqlcipher.pc.in
	./config.status

<<<<<<< HEAD
libsqlcipher.la:	$(LIBOBJ)
	$(LTLINK) -o $@ $(LIBOBJ) $(TLIBS) \
		${ALLOWRELEASE} -rpath "$(libdir)" -version-info "8:6:8"

libtclsqlite3.la:	tclsqlite.lo libsqlcipher.la
	$(LTLINK) -o $@ tclsqlite.lo \
		libsqlcipher.la @TCL_STUB_LIB_SPEC@ $(TLIBS) \
=======
libsqlite3.la:	$(LIBOBJ)
	$(LTLINK) -no-undefined -o $@ $(LIBOBJ) $(TLIBS) \
		${ALLOWRELEASE} -rpath "$(libdir)" -version-info "8:6:8"

libtclsqlite3.la:	tclsqlite.lo libsqlite3.la
	$(LTLINK) -no-undefined -o $@ tclsqlite.lo \
		libsqlite3.la @TCL_STUB_LIB_SPEC@ $(TLIBS) \
>>>>>>> 6eeedff2
		-rpath "$(TCLLIBDIR)" \
		-version-info "8:6:8" \
		-avoid-version

sqlcipher$(TEXE):	$(TOP)/src/shell.c libsqlcipher.la sqlite3.h
	$(LTLINK) $(READLINE_FLAGS) \
		-o $@ $(TOP)/src/shell.c libsqlcipher.la \
		$(LIBREADLINE) $(TLIBS) -rpath "$(libdir)"

mptester$(EXE):	sqlite3.c $(TOP)/mptest/mptest.c
	$(LTLINK) -o $@ -I. $(TOP)/mptest/mptest.c sqlite3.c \
		$(TLIBS) -rpath "$(libdir)"


# This target creates a directory named "tsrc" and fills it with
# copies of all of the C source code and header files needed to
# build on the target system.  Some of the C source code and header
# files are automatically generated.  This target takes care of
# all that automatic generation.
#
.target_source:	$(SRC) $(TOP)/tool/vdbe-compress.tcl
	rm -rf tsrc
	mkdir tsrc
	cp -f $(SRC) tsrc
	rm tsrc/sqlite.h.in tsrc/parse.y
	$(TCLSH_CMD) $(TOP)/tool/vdbe-compress.tcl $(OPTS) <tsrc/vdbe.c >vdbe.new
	mv vdbe.new tsrc/vdbe.c
	touch .target_source

sqlite3.c:	.target_source $(TOP)/tool/mksqlite3c.tcl
	$(TCLSH_CMD) $(TOP)/tool/mksqlite3c.tcl
	cp tsrc/shell.c tsrc/sqlite3ext.h .

tclsqlite3.c:	sqlite3.c
	echo '#ifndef USE_SYSTEM_SQLITE' >tclsqlite3.c
	cat sqlite3.c >>tclsqlite3.c
	echo '#endif /* USE_SYSTEM_SQLITE */' >>tclsqlite3.c
	cat $(TOP)/src/tclsqlite.c >>tclsqlite3.c

sqlite3-all.c:	sqlite3.c $(TOP)/tool/split-sqlite3c.tcl
	$(TCLSH_CMD) $(TOP)/tool/split-sqlite3c.tcl

# Rule to build the amalgamation
#
sqlite3.lo:	sqlite3.c
	$(LTCOMPILE) $(TEMP_STORE) -c sqlite3.c

# Rules to build the LEMON compiler generator
#
lemon$(BEXE):	$(TOP)/tool/lemon.c $(TOP)/src/lempar.c
	$(BCC) -o $@ $(TOP)/tool/lemon.c
	cp $(TOP)/src/lempar.c .

# Rules to build individual *.o files from generated *.c files. This
# applies to:
#
#     parse.o
#     opcodes.o
#
parse.lo:	parse.c $(HDR)
	$(LTCOMPILE) $(TEMP_STORE) -c parse.c

opcodes.lo:	opcodes.c
	$(LTCOMPILE) $(TEMP_STORE) -c opcodes.c

# BEGIN CRYPTO
crypto.lo:	$(TOP)/src/crypto.c $(HDR)
	$(LTCOMPILE) -c $(TOP)/src/crypto.c
crypto_impl.lo:	$(TOP)/src/crypto_impl.c $(HDR)
	$(LTCOMPILE) -c $(TOP)/src/crypto_impl.c
crypto_openssl.lo:	$(TOP)/src/crypto_openssl.c $(HDR)
	$(LTCOMPILE) -c $(TOP)/src/crypto_openssl.c
crypto_libtomcrypt.lo:	$(TOP)/src/crypto_libtomcrypt.c $(HDR)
	$(LTCOMPILE) -c $(TOP)/src/crypto_libtomcrypt.c
crypto_cc.lo:	$(TOP)/src/crypto_cc.c $(HDR)
	$(LTCOMPILE) -c $(TOP)/src/crypto_cc.c
# END CRYPTO

# Rules to build individual *.o files from files in the src directory.
#
alter.lo:	$(TOP)/src/alter.c $(HDR)
	$(LTCOMPILE) $(TEMP_STORE) -c $(TOP)/src/alter.c

analyze.lo:	$(TOP)/src/analyze.c $(HDR)
	$(LTCOMPILE) $(TEMP_STORE) -c $(TOP)/src/analyze.c

attach.lo:	$(TOP)/src/attach.c $(HDR)
	$(LTCOMPILE) $(TEMP_STORE) -c $(TOP)/src/attach.c

auth.lo:	$(TOP)/src/auth.c $(HDR)
	$(LTCOMPILE) $(TEMP_STORE) -c $(TOP)/src/auth.c

backup.lo:	$(TOP)/src/backup.c $(HDR)
	$(LTCOMPILE) $(TEMP_STORE) -c $(TOP)/src/backup.c

bitvec.lo:	$(TOP)/src/bitvec.c $(HDR)
	$(LTCOMPILE) $(TEMP_STORE) -c $(TOP)/src/bitvec.c

btmutex.lo:	$(TOP)/src/btmutex.c $(HDR)
	$(LTCOMPILE) $(TEMP_STORE) -c $(TOP)/src/btmutex.c

btree.lo:	$(TOP)/src/btree.c $(HDR) $(TOP)/src/pager.h
	$(LTCOMPILE) $(TEMP_STORE) -c $(TOP)/src/btree.c

build.lo:	$(TOP)/src/build.c $(HDR)
	$(LTCOMPILE) $(TEMP_STORE) -c $(TOP)/src/build.c

callback.lo:	$(TOP)/src/callback.c $(HDR)
	$(LTCOMPILE) $(TEMP_STORE) -c $(TOP)/src/callback.c

complete.lo:	$(TOP)/src/complete.c $(HDR)
	$(LTCOMPILE) $(TEMP_STORE) -c $(TOP)/src/complete.c

ctime.lo:	$(TOP)/src/ctime.c $(HDR)
	$(LTCOMPILE) $(TEMP_STORE) -c $(TOP)/src/ctime.c

date.lo:	$(TOP)/src/date.c $(HDR)
	$(LTCOMPILE) $(TEMP_STORE) -c $(TOP)/src/date.c

delete.lo:	$(TOP)/src/delete.c $(HDR)
	$(LTCOMPILE) $(TEMP_STORE) -c $(TOP)/src/delete.c

expr.lo:	$(TOP)/src/expr.c $(HDR)
	$(LTCOMPILE) $(TEMP_STORE) -c $(TOP)/src/expr.c

fault.lo:	$(TOP)/src/fault.c $(HDR)
	$(LTCOMPILE) $(TEMP_STORE) -c $(TOP)/src/fault.c

fkey.lo:	$(TOP)/src/fkey.c $(HDR)
	$(LTCOMPILE) $(TEMP_STORE) -c $(TOP)/src/fkey.c

func.lo:	$(TOP)/src/func.c $(HDR)
	$(LTCOMPILE) $(TEMP_STORE) -c $(TOP)/src/func.c

global.lo:	$(TOP)/src/global.c $(HDR)
	$(LTCOMPILE) $(TEMP_STORE) -c $(TOP)/src/global.c

hash.lo:	$(TOP)/src/hash.c $(HDR)
	$(LTCOMPILE) $(TEMP_STORE) -c $(TOP)/src/hash.c

insert.lo:	$(TOP)/src/insert.c $(HDR)
	$(LTCOMPILE) $(TEMP_STORE) -c $(TOP)/src/insert.c

journal.lo:	$(TOP)/src/journal.c $(HDR)
	$(LTCOMPILE) $(TEMP_STORE) -c $(TOP)/src/journal.c

legacy.lo:	$(TOP)/src/legacy.c $(HDR)
	$(LTCOMPILE) $(TEMP_STORE) -c $(TOP)/src/legacy.c

loadext.lo:	$(TOP)/src/loadext.c $(HDR)
	$(LTCOMPILE) $(TEMP_STORE) -c $(TOP)/src/loadext.c

main.lo:	$(TOP)/src/main.c $(HDR)
	$(LTCOMPILE) $(TEMP_STORE) -c $(TOP)/src/main.c

malloc.lo:	$(TOP)/src/malloc.c $(HDR)
	$(LTCOMPILE) $(TEMP_STORE) -c $(TOP)/src/malloc.c

mem0.lo:	$(TOP)/src/mem0.c $(HDR)
	$(LTCOMPILE) $(TEMP_STORE) -c $(TOP)/src/mem0.c

mem1.lo:	$(TOP)/src/mem1.c $(HDR)
	$(LTCOMPILE) $(TEMP_STORE) -c $(TOP)/src/mem1.c

mem2.lo:	$(TOP)/src/mem2.c $(HDR)
	$(LTCOMPILE) $(TEMP_STORE) -c $(TOP)/src/mem2.c

mem3.lo:	$(TOP)/src/mem3.c $(HDR)
	$(LTCOMPILE) $(TEMP_STORE) -c $(TOP)/src/mem3.c

mem5.lo:	$(TOP)/src/mem5.c $(HDR)
	$(LTCOMPILE) $(TEMP_STORE) -c $(TOP)/src/mem5.c

memjournal.lo:	$(TOP)/src/memjournal.c $(HDR)
	$(LTCOMPILE) $(TEMP_STORE) -c $(TOP)/src/memjournal.c

mutex.lo:	$(TOP)/src/mutex.c $(HDR)
	$(LTCOMPILE) $(TEMP_STORE) -c $(TOP)/src/mutex.c

mutex_noop.lo:	$(TOP)/src/mutex_noop.c $(HDR)
	$(LTCOMPILE) $(TEMP_STORE) -c $(TOP)/src/mutex_noop.c

mutex_unix.lo:	$(TOP)/src/mutex_unix.c $(HDR)
	$(LTCOMPILE) $(TEMP_STORE) -c $(TOP)/src/mutex_unix.c

mutex_w32.lo:	$(TOP)/src/mutex_w32.c $(HDR)
	$(LTCOMPILE) $(TEMP_STORE) -c $(TOP)/src/mutex_w32.c

notify.lo:	$(TOP)/src/notify.c $(HDR)
	$(LTCOMPILE) $(TEMP_STORE) -c $(TOP)/src/notify.c

pager.lo:	$(TOP)/src/pager.c $(HDR) $(TOP)/src/pager.h
	$(LTCOMPILE) $(TEMP_STORE) -c $(TOP)/src/pager.c

pcache.lo:	$(TOP)/src/pcache.c $(HDR) $(TOP)/src/pcache.h
	$(LTCOMPILE) $(TEMP_STORE) -c $(TOP)/src/pcache.c

pcache1.lo:	$(TOP)/src/pcache1.c $(HDR) $(TOP)/src/pcache.h
	$(LTCOMPILE) $(TEMP_STORE) -c $(TOP)/src/pcache1.c

os.lo:	$(TOP)/src/os.c $(HDR)
	$(LTCOMPILE) $(TEMP_STORE) -c $(TOP)/src/os.c

os_unix.lo:	$(TOP)/src/os_unix.c $(HDR)
	$(LTCOMPILE) $(TEMP_STORE) -c $(TOP)/src/os_unix.c

os_win.lo:	$(TOP)/src/os_win.c $(HDR)
	$(LTCOMPILE) $(TEMP_STORE) -c $(TOP)/src/os_win.c

pragma.lo:	$(TOP)/src/pragma.c $(HDR)
	$(LTCOMPILE) $(TEMP_STORE) -c $(TOP)/src/pragma.c

prepare.lo:	$(TOP)/src/prepare.c $(HDR)
	$(LTCOMPILE) $(TEMP_STORE) -c $(TOP)/src/prepare.c

printf.lo:	$(TOP)/src/printf.c $(HDR)
	$(LTCOMPILE) $(TEMP_STORE) -c $(TOP)/src/printf.c

random.lo:	$(TOP)/src/random.c $(HDR)
	$(LTCOMPILE) $(TEMP_STORE) -c $(TOP)/src/random.c

resolve.lo:	$(TOP)/src/resolve.c $(HDR)
	$(LTCOMPILE) $(TEMP_STORE) -c $(TOP)/src/resolve.c

rowset.lo:	$(TOP)/src/rowset.c $(HDR)
	$(LTCOMPILE) $(TEMP_STORE) -c $(TOP)/src/rowset.c

select.lo:	$(TOP)/src/select.c $(HDR)
	$(LTCOMPILE) $(TEMP_STORE) -c $(TOP)/src/select.c

status.lo:	$(TOP)/src/status.c $(HDR)
	$(LTCOMPILE) $(TEMP_STORE) -c $(TOP)/src/status.c

table.lo:	$(TOP)/src/table.c $(HDR)
	$(LTCOMPILE) $(TEMP_STORE) -c $(TOP)/src/table.c

tokenize.lo:	$(TOP)/src/tokenize.c keywordhash.h $(HDR)
	$(LTCOMPILE) $(TEMP_STORE) -c $(TOP)/src/tokenize.c

trigger.lo:	$(TOP)/src/trigger.c $(HDR)
	$(LTCOMPILE) $(TEMP_STORE) -c $(TOP)/src/trigger.c

update.lo:	$(TOP)/src/update.c $(HDR)
	$(LTCOMPILE) $(TEMP_STORE) -c $(TOP)/src/update.c

utf.lo:	$(TOP)/src/utf.c $(HDR)
	$(LTCOMPILE) $(TEMP_STORE) -c $(TOP)/src/utf.c

util.lo:	$(TOP)/src/util.c $(HDR)
	$(LTCOMPILE) $(TEMP_STORE) -c $(TOP)/src/util.c

vacuum.lo:	$(TOP)/src/vacuum.c $(HDR)
	$(LTCOMPILE) $(TEMP_STORE) -c $(TOP)/src/vacuum.c

vdbe.lo:	$(TOP)/src/vdbe.c $(HDR)
	$(LTCOMPILE) $(TEMP_STORE) -c $(TOP)/src/vdbe.c

vdbeapi.lo:	$(TOP)/src/vdbeapi.c $(HDR)
	$(LTCOMPILE) $(TEMP_STORE) -c $(TOP)/src/vdbeapi.c

vdbeaux.lo:	$(TOP)/src/vdbeaux.c $(HDR)
	$(LTCOMPILE) $(TEMP_STORE) -c $(TOP)/src/vdbeaux.c

vdbeblob.lo:	$(TOP)/src/vdbeblob.c $(HDR)
	$(LTCOMPILE) $(TEMP_STORE) -c $(TOP)/src/vdbeblob.c

vdbemem.lo:	$(TOP)/src/vdbemem.c $(HDR)
	$(LTCOMPILE) $(TEMP_STORE) -c $(TOP)/src/vdbemem.c

vdbesort.lo:	$(TOP)/src/vdbesort.c $(HDR)
	$(LTCOMPILE) $(TEMP_STORE) -c $(TOP)/src/vdbesort.c

vdbetrace.lo:	$(TOP)/src/vdbetrace.c $(HDR)
	$(LTCOMPILE) $(TEMP_STORE) -c $(TOP)/src/vdbetrace.c

vtab.lo:	$(TOP)/src/vtab.c $(HDR)
	$(LTCOMPILE) $(TEMP_STORE) -c $(TOP)/src/vtab.c

wal.lo:	$(TOP)/src/wal.c $(HDR)
	$(LTCOMPILE) $(TEMP_STORE) -c $(TOP)/src/wal.c

walker.lo:	$(TOP)/src/walker.c $(HDR)
	$(LTCOMPILE) $(TEMP_STORE) -c $(TOP)/src/walker.c

where.lo:	$(TOP)/src/where.c $(HDR)
	$(LTCOMPILE) $(TEMP_STORE) -c $(TOP)/src/where.c

tclsqlite.lo:	$(TOP)/src/tclsqlite.c $(HDR)
	$(LTCOMPILE) -DUSE_TCL_STUBS=1 -c $(TOP)/src/tclsqlite.c

tclsqlite-shell.lo:	$(TOP)/src/tclsqlite.c $(HDR)
	$(LTCOMPILE) -DTCLSH=1 -o $@ -c $(TOP)/src/tclsqlite.c

tclsqlite-stubs.lo:	$(TOP)/src/tclsqlite.c $(HDR)
	$(LTCOMPILE) -DUSE_TCL_STUBS=1 -o $@ -c $(TOP)/src/tclsqlite.c

tclsqlcipher$(TEXE):	tclsqlite-shell.lo libsqlcipher.la
	$(LTLINK) -o $@ tclsqlite-shell.lo \
		 libsqlcipher.la $(LIBTCL)

# Rules to build opcodes.c and opcodes.h
#
opcodes.c:	opcodes.h $(TOP)/mkopcodec.awk
	$(NAWK) -f $(TOP)/mkopcodec.awk opcodes.h >opcodes.c

opcodes.h:	parse.h $(TOP)/src/vdbe.c $(TOP)/mkopcodeh.awk
	cat parse.h $(TOP)/src/vdbe.c | $(NAWK) -f $(TOP)/mkopcodeh.awk >opcodes.h

# Rules to build parse.c and parse.h - the outputs of lemon.
#
parse.h:	parse.c

parse.c:	$(TOP)/src/parse.y lemon$(BEXE) $(TOP)/addopcodes.awk
	cp $(TOP)/src/parse.y .
	rm -f parse.h
	./lemon$(BEXE) $(OPT_FEATURE_FLAGS) $(OPTS) parse.y
	mv parse.h parse.h.temp
	$(NAWK) -f $(TOP)/addopcodes.awk parse.h.temp >parse.h

sqlite3.h:	$(TOP)/src/sqlite.h.in $(TOP)/manifest.uuid $(TOP)/VERSION
	$(TCLSH_CMD) $(TOP)/tool/mksqlite3h.tcl $(TOP) >sqlite3.h

keywordhash.h:	$(TOP)/tool/mkkeywordhash.c
	$(BCC) -o mkkeywordhash$(BEXE) $(OPT_FEATURE_FLAGS) $(OPTS) $(TOP)/tool/mkkeywordhash.c
	./mkkeywordhash$(BEXE) >keywordhash.h



# Rules to build the extension objects.
#
icu.lo:	$(TOP)/ext/icu/icu.c $(HDR) $(EXTHDR)
	$(LTCOMPILE) -DSQLITE_CORE -c $(TOP)/ext/icu/icu.c

fts2.lo:	$(TOP)/ext/fts2/fts2.c $(HDR) $(EXTHDR)
	$(LTCOMPILE) -DSQLITE_CORE -c $(TOP)/ext/fts2/fts2.c

fts2_hash.lo:	$(TOP)/ext/fts2/fts2_hash.c $(HDR) $(EXTHDR)
	$(LTCOMPILE) -DSQLITE_CORE -c $(TOP)/ext/fts2/fts2_hash.c

fts2_icu.lo:	$(TOP)/ext/fts2/fts2_icu.c $(HDR) $(EXTHDR)
	$(LTCOMPILE) -DSQLITE_CORE -c $(TOP)/ext/fts2/fts2_icu.c

fts2_porter.lo:	$(TOP)/ext/fts2/fts2_porter.c $(HDR) $(EXTHDR)
	$(LTCOMPILE) -DSQLITE_CORE -c $(TOP)/ext/fts2/fts2_porter.c

fts2_tokenizer.lo:	$(TOP)/ext/fts2/fts2_tokenizer.c $(HDR) $(EXTHDR)
	$(LTCOMPILE) -DSQLITE_CORE -c $(TOP)/ext/fts2/fts2_tokenizer.c

fts2_tokenizer1.lo:	$(TOP)/ext/fts2/fts2_tokenizer1.c $(HDR) $(EXTHDR)
	$(LTCOMPILE) -DSQLITE_CORE -c $(TOP)/ext/fts2/fts2_tokenizer1.c

fts3.lo:	$(TOP)/ext/fts3/fts3.c $(HDR) $(EXTHDR)
	$(LTCOMPILE) -DSQLITE_CORE -c $(TOP)/ext/fts3/fts3.c

fts3_aux.lo:	$(TOP)/ext/fts3/fts3_aux.c $(HDR) $(EXTHDR)
	$(LTCOMPILE) -DSQLITE_CORE -c $(TOP)/ext/fts3/fts3_aux.c

fts3_expr.lo:	$(TOP)/ext/fts3/fts3_expr.c $(HDR) $(EXTHDR)
	$(LTCOMPILE) -DSQLITE_CORE -c $(TOP)/ext/fts3/fts3_expr.c

fts3_hash.lo:	$(TOP)/ext/fts3/fts3_hash.c $(HDR) $(EXTHDR)
	$(LTCOMPILE) -DSQLITE_CORE -c $(TOP)/ext/fts3/fts3_hash.c

fts3_icu.lo:	$(TOP)/ext/fts3/fts3_icu.c $(HDR) $(EXTHDR)
	$(LTCOMPILE) -DSQLITE_CORE -c $(TOP)/ext/fts3/fts3_icu.c

fts3_porter.lo:	$(TOP)/ext/fts3/fts3_porter.c $(HDR) $(EXTHDR)
	$(LTCOMPILE) -DSQLITE_CORE -c $(TOP)/ext/fts3/fts3_porter.c

fts3_snippet.lo:	$(TOP)/ext/fts3/fts3_snippet.c $(HDR) $(EXTHDR)
	$(LTCOMPILE) -DSQLITE_CORE -c $(TOP)/ext/fts3/fts3_snippet.c

fts3_tokenizer.lo:	$(TOP)/ext/fts3/fts3_tokenizer.c $(HDR) $(EXTHDR)
	$(LTCOMPILE) -DSQLITE_CORE -c $(TOP)/ext/fts3/fts3_tokenizer.c

fts3_tokenizer1.lo:	$(TOP)/ext/fts3/fts3_tokenizer1.c $(HDR) $(EXTHDR)
	$(LTCOMPILE) -DSQLITE_CORE -c $(TOP)/ext/fts3/fts3_tokenizer1.c

fts3_tokenize_vtab.lo:	$(TOP)/ext/fts3/fts3_tokenize_vtab.c $(HDR) $(EXTHDR)
	$(LTCOMPILE) -DSQLITE_CORE -c $(TOP)/ext/fts3/fts3_tokenize_vtab.c

fts3_unicode.lo:	$(TOP)/ext/fts3/fts3_unicode.c $(HDR) $(EXTHDR)
	$(LTCOMPILE) -DSQLITE_CORE -c $(TOP)/ext/fts3/fts3_unicode.c

fts3_unicode2.lo:	$(TOP)/ext/fts3/fts3_unicode2.c $(HDR) $(EXTHDR)
	$(LTCOMPILE) -DSQLITE_CORE -c $(TOP)/ext/fts3/fts3_unicode2.c

fts3_write.lo:	$(TOP)/ext/fts3/fts3_write.c $(HDR) $(EXTHDR)
	$(LTCOMPILE) -DSQLITE_CORE -c $(TOP)/ext/fts3/fts3_write.c

rtree.lo:	$(TOP)/ext/rtree/rtree.c $(HDR) $(EXTHDR)
	$(LTCOMPILE) -DSQLITE_CORE -c $(TOP)/ext/rtree/rtree.c


# Rules to build the 'testfixture' application.
#
# If using the amalgamation, use sqlite3.c directly to build the test
# fixture.  Otherwise link against libsqlcipher.la.  (This distinction is
# necessary because the test fixture requires non-API symbols which are
# hidden when the library is built via the amalgamation).
#
TESTFIXTURE_FLAGS  = -DTCLSH=1 -DSQLITE_TEST=1 -DSQLITE_CRASH_TEST=1
TESTFIXTURE_FLAGS += -DSQLITE_SERVER=1 -DSQLITE_PRIVATE="" -DSQLITE_CORE 
TESTFIXTURE_FLAGS += -DBUILD_sqlite

TESTFIXTURE_SRC0 = $(TESTSRC2) libsqlcipher.la
TESTFIXTURE_SRC1 = sqlite3.c
TESTFIXTURE_SRC = $(TESTSRC) $(TOP)/src/tclsqlite.c
TESTFIXTURE_SRC += $(TESTFIXTURE_SRC$(USE_AMALGAMATION))

testfixture$(TEXE):	$(TESTFIXTURE_SRC)
	$(LTLINK) -DSQLITE_NO_SYNC=1 $(TEMP_STORE) $(TESTFIXTURE_FLAGS) \
		-o $@ $(TESTFIXTURE_SRC) $(LIBTCL) $(TLIBS)


fulltest:	testfixture$(TEXE) sqlcipher$(TEXE)
	./testfixture$(TEXE) $(TOP)/test/all.test

soaktest:	testfixture$(TEXE) sqlcipher$(TEXE)
	./testfixture$(TEXE) $(TOP)/test/all.test -soak=1

fulltestonly:	testfixture$(TEXE) sqlcipher$(TEXE)
	./testfixture$(TEXE) $(TOP)/test/full.test

test:	testfixture$(TEXE) sqlcipher$(TEXE)
	./testfixture$(TEXE) $(TOP)/test/veryquick.test

sqlite3_analyzer.c: sqlite3.c $(TOP)/src/test_stat.c $(TOP)/src/tclsqlite.c $(TOP)/tool/spaceanal.tcl
	echo "#define TCLSH 2" > $@
	cat sqlite3.c $(TOP)/src/test_stat.c $(TOP)/src/tclsqlite.c >> $@
	echo "static const char *tclsh_main_loop(void){" >> $@
	echo "static const char *zMainloop = " >> $@
	$(NAWK) -f $(TOP)/tool/tostr.awk $(TOP)/tool/spaceanal.tcl >> $@
	echo "; return zMainloop; }" >> $@

sqlite3_analyzer$(TEXE): sqlite3_analyzer.c
	$(LTLINK) sqlite3_analyzer.c -o $@ $(LIBTCL) $(TLIBS)

showdb$(TEXE):	$(TOP)/tool/showdb.c sqlite3.c
	$(LTLINK) -o $@ $(TOP)/tool/showdb.c sqlite3.c $(TLIBS)

wordcount$(TEXE):	$(TOP)/test/wordcount.c sqlite3.c
	$(LTLINK) -o $@ $(TOP)/test/wordcount.c sqlite3.c $(TLIBS)

speedtest1$(TEXE):	$(TOP)/test/wordcount.c sqlite3.lo
	$(LTLINK) -o $@ $(TOP)/test/speedtest1.c sqlite3.lo $(TLIBS)

# Standard install and cleanup targets
#
lib_install:	libsqlcipher.la
	$(INSTALL) -d $(DESTDIR)$(libdir)
	$(LTINSTALL) libsqlcipher.la $(DESTDIR)$(libdir)
	
install:	sqlcipher$(BEXE) lib_install sqlite3.h sqlcipher.pc ${HAVE_TCL:1=tcl_install}
	$(INSTALL) -d $(DESTDIR)$(bindir)
	$(LTINSTALL) sqlcipher$(BEXE) $(DESTDIR)$(bindir)
	$(INSTALL) -d $(DESTDIR)$(includedir)
	$(INSTALL) -m 0644 sqlite3.h $(DESTDIR)$(includedir)
	$(INSTALL) -m 0644 $(TOP)/src/sqlite3ext.h $(DESTDIR)$(includedir)
	$(INSTALL) -d $(DESTDIR)$(pkgconfigdir)
	$(INSTALL) -m 0644 sqlcipher.pc $(DESTDIR)$(pkgconfigdir)

pkgIndex.tcl:
	echo 'package ifneeded sqlite3 $(RELEASE) [list load $(TCLLIBDIR)/libtclsqlite3.so sqlite3]' > $@
tcl_install:	lib_install libtclsqlite3.la pkgIndex.tcl
	$(INSTALL) -d $(DESTDIR)$(TCLLIBDIR)
	$(LTINSTALL) libtclsqlite3.la $(DESTDIR)$(TCLLIBDIR)
	rm -f $(DESTDIR)$(TCLLIBDIR)/libtclsqlite3.la $(DESTDIR)$(TCLLIBDIR)/libtclsqlite3.a
	$(INSTALL) -m 0644 pkgIndex.tcl $(DESTDIR)$(TCLLIBDIR)

clean:	
	rm -f *.lo *.la *.o sqlcipher$(TEXE) libsqlcipher.la
	rm -f sqlite3.h opcodes.*
	rm -rf .libs .deps
	rm -f lemon$(BEXE) lempar.c parse.* sqlite*.tar.gz
	rm -f mkkeywordhash$(BEXE) keywordhash.h
	rm -f *.da *.bb *.bbg gmon.out
	rm -rf quota2a quota2b quota2c
	rm -rf tsrc .target_source
	rm -f tclsqlcipher$(TEXE)
	rm -f testfixture$(TEXE) test.db
	rm -f sqlite3.dll sqlite3.lib sqlite3.exp sqlite3.def
	rm -f sqlite3.c
	rm -f sqlite3rc.h
	rm -f shell.c sqlite3ext.h
	rm -f sqlite3_analyzer$(TEXE) sqlite3_analyzer.c
	rm -f sqlite-*-output.vsix
	rm -f mptester mptester.exe

distclean:	clean
	rm -f config.log config.status libtool Makefile sqlcipher.pc

#
# Windows section
#
dll: sqlite3.dll

REAL_LIBOBJ = $(LIBOBJ:%.lo=.libs/%.o)

$(REAL_LIBOBJ): $(LIBOBJ)

sqlite3.def: $(REAL_LIBOBJ)
	echo 'EXPORTS' >sqlite3.def
	nm $(REAL_LIBOBJ) | grep ' T ' | grep ' _sqlite3_' \
		| sed 's/^.* _//' >>sqlite3.def

sqlite3.dll: $(REAL_LIBOBJ) sqlite3.def
	$(TCC) -shared -o $@ sqlite3.def \
		-Wl,"--strip-all" $(REAL_LIBOBJ)<|MERGE_RESOLUTION|>--- conflicted
+++ resolved
@@ -522,7 +522,6 @@
 sqlcipher.pc: $(TOP)/sqlcipher.pc.in
 	./config.status
 
-<<<<<<< HEAD
 libsqlcipher.la:	$(LIBOBJ)
 	$(LTLINK) -o $@ $(LIBOBJ) $(TLIBS) \
 		${ALLOWRELEASE} -rpath "$(libdir)" -version-info "8:6:8"
@@ -530,15 +529,6 @@
 libtclsqlite3.la:	tclsqlite.lo libsqlcipher.la
 	$(LTLINK) -o $@ tclsqlite.lo \
 		libsqlcipher.la @TCL_STUB_LIB_SPEC@ $(TLIBS) \
-=======
-libsqlite3.la:	$(LIBOBJ)
-	$(LTLINK) -no-undefined -o $@ $(LIBOBJ) $(TLIBS) \
-		${ALLOWRELEASE} -rpath "$(libdir)" -version-info "8:6:8"
-
-libtclsqlite3.la:	tclsqlite.lo libsqlite3.la
-	$(LTLINK) -no-undefined -o $@ tclsqlite.lo \
-		libsqlite3.la @TCL_STUB_LIB_SPEC@ $(TLIBS) \
->>>>>>> 6eeedff2
 		-rpath "$(TCLLIBDIR)" \
 		-version-info "8:6:8" \
 		-avoid-version
