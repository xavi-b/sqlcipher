#!/usr/make
#
# Makefile for SQLITE
#
# This makefile is suppose to be configured automatically using the
# autoconf.  But if that does not work for you, you can configure
# the makefile manually.  Just set the parameters below to values that
# work well for your system.
#
# If the configure script does not work out-of-the-box, you might
# be able to get it to work by giving it some hints.  See the comment
# at the beginning of configure.in for additional information.
#

# The toplevel directory of the source tree.  This is the directory
# that contains this "Makefile.in" and the "configure.in" script.
#
TOP = @srcdir@


# C Compiler and options for use in building executables that
# will run on the platform that is doing the build.
#
BCC = @BUILD_CC@ @BUILD_CFLAGS@

# C Compile and options for use in building executables that 
# will run on the target platform.  (BCC and TCC are usually the
# same unless your are cross-compiling.)
#
TCC = @CC@ @CPPFLAGS@ @CFLAGS@ -I. -I${TOP}/src

# Define this for the autoconf-based build, so that the code knows it can
# include the generated config.h
# 
TCC += -D_HAVE_SQLITE_CONFIG_H

# Define -DNDEBUG to compile without debugging (i.e., for production usage)
# Omitting the define will cause extra debugging code to be inserted and
# includes extra comments when "EXPLAIN stmt" is used.
#
TCC += @TARGET_DEBUG@ @XTHREADCONNECT@

# Compiler options needed for programs that use the TCL library.
#
TCC += @TCL_INCLUDE_SPEC@

# The library that programs using TCL must link against.
#
LIBTCL = @TCL_LIB_SPEC@ @TCL_LIBS@

# Compiler options needed for programs that use the readline() library.
#
READLINE_FLAGS = -DHAVE_READLINE=@TARGET_HAVE_READLINE@ @TARGET_READLINE_INC@

# The library that programs using readline() must link against.
#
LIBREADLINE = @TARGET_READLINE_LIBS@

# Should the database engine be compiled threadsafe
#
TCC += -DSQLITE_THREADSAFE=@SQLITE_THREADSAFE@

# Do threads override each others locks by default (1), or do we test (-1)
#
TCC += -DSQLITE_THREAD_OVERRIDE_LOCK=@THREADSOVERRIDELOCKS@

# Any target libraries which libsqlite must be linked against
# 
TLIBS = @LIBS@

# Flags controlling use of the in memory btree implementation
#
# SQLITE_TEMP_STORE is 0 to force temporary tables to be in a file, 1 to
# default to file, 2 to default to memory, and 3 to force temporary
# tables to always be in memory.
#
TEMP_STORE = -DSQLITE_TEMP_STORE=@TEMP_STORE@

# Enable/disable loadable extensions, and other optional features
# based on configuration. (-DSQLITE_OMIT*, -DSQLITE_ENABLE*).  
# The same set of OMIT and ENABLE flags should be passed to the 
# LEMON parser generator and the mkkeywordhash tool as well.
OPT_FEATURE_FLAGS = @OPT_FEATURE_FLAGS@

TCC += $(OPT_FEATURE_FLAGS)

# Add in any optional parameters specified on the make commane line
# ie.  make "OPTS=-DSQLITE_ENABLE_FOO=1 -DSQLITE_OMIT_FOO=1".
TCC += $(OPTS)

# Version numbers and release number for the SQLite being compiled.
#
VERSION = @VERSION@
VERSION_NUMBER = @VERSION_NUMBER@
RELEASE = @RELEASE@

# Filename extensions
#
BEXE = @BUILD_EXEEXT@
TEXE = @TARGET_EXEEXT@

# The following variable is "1" if the configure script was able to locate
# the tclConfig.sh file.  It is an empty string otherwise.  When this
# variable is "1", the TCL extension library (libtclsqlite3.so) is built
# and installed.
#
HAVE_TCL = @HAVE_TCL@

# This is the command to use for tclsh - normally just "tclsh", but we may
# know the specific version we want to use
#
TCLSH_CMD = @TCLSH_CMD@

# Where do we want to install the tcl plugin
#
TCLLIBDIR = @TCLLIBDIR@

# The suffix used on shared libraries.  Ex:  ".dll", ".so", ".dylib"
#
SHLIB_SUFFIX = @TCL_SHLIB_SUFFIX@

# If gcov support was enabled by the configure script, add the appropriate
# flags here.  It's not always as easy as just having the user add the right
# CFLAGS / LDFLAGS, because libtool wants to use CFLAGS when linking, which
# causes build errors with -fprofile-arcs -ftest-coverage with some GCCs.  
# Supposedly GCC does the right thing if you use --coverage, but in 
# practice it still fails.  See:
#
# http://www.mail-archive.com/debian-gcc@lists.debian.org/msg26197.html
#
# for more info.
#
GCOV_CFLAGS1 = -DSQLITE_COVERAGE_TEST=1 -fprofile-arcs -ftest-coverage
GCOV_LDFLAGS1 = -lgcov
USE_GCOV = @USE_GCOV@
LTCOMPILE_EXTRAS += $(GCOV_CFLAGS$(USE_GCOV))
LTLINK_EXTRAS += $(GCOV_LDFLAGS$(USE_GCOV))

# BEGIN CRYPTO
CRYPTOLIBOBJ = \
  crypto.lo
  
CRYPTOSRC = \
  $(TOP)/src/crypto.h \
  $(TOP)/src/crypto.c

# END CRYPTO

# The directory into which to store package information for

# Some standard variables and programs
#
prefix = @prefix@
exec_prefix = @exec_prefix@
libdir = @libdir@
pkgconfigdir = $(libdir)/pkgconfig
bindir = @bindir@
includedir = @includedir@
INSTALL = @INSTALL@
LIBTOOL = ./libtool
ALLOWRELEASE = @ALLOWRELEASE@

# libtool compile/link/install
LTCOMPILE = $(LIBTOOL) --mode=compile --tag=CC $(TCC) $(LTCOMPILE_EXTRAS)
LTLINK = $(LIBTOOL) --mode=link $(TCC) $(LTCOMPILE_EXTRAS) @LDFLAGS@ $(LTLINK_EXTRAS)
LTINSTALL = $(LIBTOOL) --mode=install $(INSTALL)

# nawk compatible awk.
NAWK = @AWK@

# You should not have to change anything below this line
###############################################################################

# Object files for the SQLite library (non-amalgamation).
#
OBJS0 = alter.lo analyze.lo attach.lo auth.lo backup.lo bitvec.lo btmutex.lo \
        btree.lo build.lo callback.lo complete.lo date.lo \
        delete.lo expr.lo fault.lo fkey.lo func.lo global.lo \
        hash.lo journal.lo insert.lo legacy.lo loadext.lo \
        main.lo malloc.lo mem0.lo mem1.lo mem2.lo mem3.lo mem5.lo \
        memjournal.lo \
        mutex.lo mutex_noop.lo mutex_os2.lo mutex_unix.lo mutex_w32.lo \
        notify.lo opcodes.lo os.lo os_unix.lo os_win.lo os_os2.lo \
        pager.lo parse.lo pcache.lo pcache1.lo pragma.lo prepare.lo printf.lo \
        random.lo resolve.lo rowset.lo select.lo status.lo \
        table.lo tokenize.lo trigger.lo update.lo \
        util.lo vacuum.lo \
<<<<<<< HEAD
        vdbe.lo vdbeapi.lo vdbeaux.lo vdbeblob.lo vdbemem.lo \
        walker.lo where.lo utf.lo vtab.lo $(CRYPTOLIBOBJ) 
=======
        vdbe.lo vdbeapi.lo vdbeaux.lo vdbeblob.lo vdbemem.lo vdbetrace.lo \
        walker.lo where.lo utf.lo vtab.lo
>>>>>>> 090d3d3b

# Object files for the amalgamation.
#
OBJS1 = sqlite3.lo

# Determine the real value of LIBOBJ based on the 'configure' script
#
USE_AMALGAMATION = @USE_AMALGAMATION@
LIBOBJ = $(OBJS$(USE_AMALGAMATION))


# All of the source code files.
#
SRC = \
  $(CRYPTOSRC) \
  $(TOP)/src/alter.c \
  $(TOP)/src/analyze.c \
  $(TOP)/src/attach.c \
  $(TOP)/src/auth.c \
  $(TOP)/src/backup.c \
  $(TOP)/src/bitvec.c \
  $(TOP)/src/btmutex.c \
  $(TOP)/src/btree.c \
  $(TOP)/src/btree.h \
  $(TOP)/src/btreeInt.h \
  $(TOP)/src/build.c \
  $(TOP)/src/callback.c \
  $(TOP)/src/complete.c \
  $(TOP)/src/date.c \
  $(TOP)/src/delete.c \
  $(TOP)/src/expr.c \
  $(TOP)/src/fault.c \
  $(TOP)/src/fkey.c \
  $(TOP)/src/func.c \
  $(TOP)/src/global.c \
  $(TOP)/src/hash.c \
  $(TOP)/src/hash.h \
  $(TOP)/src/hwtime.h \
  $(TOP)/src/insert.c \
  $(TOP)/src/journal.c \
  $(TOP)/src/legacy.c \
  $(TOP)/src/loadext.c \
  $(TOP)/src/main.c \
  $(TOP)/src/malloc.c \
  $(TOP)/src/mem0.c \
  $(TOP)/src/mem1.c \
  $(TOP)/src/mem2.c \
  $(TOP)/src/mem3.c \
  $(TOP)/src/mem5.c \
  $(TOP)/src/memjournal.c \
  $(TOP)/src/mutex.c \
  $(TOP)/src/mutex.h \
  $(TOP)/src/mutex_noop.c \
  $(TOP)/src/mutex_os2.c \
  $(TOP)/src/mutex_unix.c \
  $(TOP)/src/mutex_w32.c \
  $(TOP)/src/notify.c \
  $(TOP)/src/os.c \
  $(TOP)/src/os.h \
  $(TOP)/src/os_common.h \
  $(TOP)/src/os_os2.c \
  $(TOP)/src/os_unix.c \
  $(TOP)/src/os_win.c \
  $(TOP)/src/pager.c \
  $(TOP)/src/pager.h \
  $(TOP)/src/parse.y \
  $(TOP)/src/pcache.c \
  $(TOP)/src/pcache.h \
  $(TOP)/src/pcache1.c \
  $(TOP)/src/pragma.c \
  $(TOP)/src/prepare.c \
  $(TOP)/src/printf.c \
  $(TOP)/src/random.c \
  $(TOP)/src/resolve.c \
  $(TOP)/src/rowset.c \
  $(TOP)/src/select.c \
  $(TOP)/src/status.c \
  $(TOP)/src/shell.c \
  $(TOP)/src/sqlite.h.in \
  $(TOP)/src/sqlite3ext.h \
  $(TOP)/src/sqliteInt.h \
  $(TOP)/src/sqliteLimit.h \
  $(TOP)/src/table.c \
  $(TOP)/src/tclsqlite.c \
  $(TOP)/src/tokenize.c \
  $(TOP)/src/trigger.c \
  $(TOP)/src/utf.c \
  $(TOP)/src/update.c \
  $(TOP)/src/util.c \
  $(TOP)/src/vacuum.c \
  $(TOP)/src/vdbe.c \
  $(TOP)/src/vdbe.h \
  $(TOP)/src/vdbeapi.c \
  $(TOP)/src/vdbeaux.c \
  $(TOP)/src/vdbeblob.c \
  $(TOP)/src/vdbemem.c \
  $(TOP)/src/vdbetrace.c \
  $(TOP)/src/vdbeInt.h \
  $(TOP)/src/vtab.c \
  $(TOP)/src/walker.c \
  $(TOP)/src/where.c

# Generated source code files
#
SRC += \
  keywordhash.h \
  opcodes.c \
  opcodes.h \
  parse.c \
  parse.h \
  config.h \
  sqlite3.h

# Source code for extensions
#
SRC += \
  $(TOP)/ext/fts1/fts1.c \
  $(TOP)/ext/fts1/fts1.h \
  $(TOP)/ext/fts1/fts1_hash.c \
  $(TOP)/ext/fts1/fts1_hash.h \
  $(TOP)/ext/fts1/fts1_porter.c \
  $(TOP)/ext/fts1/fts1_tokenizer.h \
  $(TOP)/ext/fts1/fts1_tokenizer1.c
SRC += \
  $(TOP)/ext/fts2/fts2.c \
  $(TOP)/ext/fts2/fts2.h \
  $(TOP)/ext/fts2/fts2_hash.c \
  $(TOP)/ext/fts2/fts2_hash.h \
  $(TOP)/ext/fts2/fts2_icu.c \
  $(TOP)/ext/fts2/fts2_porter.c \
  $(TOP)/ext/fts2/fts2_tokenizer.h \
  $(TOP)/ext/fts2/fts2_tokenizer.c \
  $(TOP)/ext/fts2/fts2_tokenizer1.c
SRC += \
  $(TOP)/ext/fts3/fts3.c \
  $(TOP)/ext/fts3/fts3.h \
  $(TOP)/ext/fts3/fts3Int.h \
  $(TOP)/ext/fts3/fts3_expr.c \
  $(TOP)/ext/fts3/fts3_hash.c \
  $(TOP)/ext/fts3/fts3_hash.h \
  $(TOP)/ext/fts3/fts3_icu.c \
  $(TOP)/ext/fts3/fts3_porter.c \
  $(TOP)/ext/fts3/fts3_snippet.c \
  $(TOP)/ext/fts3/fts3_tokenizer.h \
  $(TOP)/ext/fts3/fts3_tokenizer.c \
  $(TOP)/ext/fts3/fts3_tokenizer1.c \
  $(TOP)/ext/fts3/fts3_write.c
SRC += \
  $(TOP)/ext/icu/sqliteicu.h \
  $(TOP)/ext/icu/icu.c
SRC += \
  $(TOP)/ext/rtree/rtree.h \
  $(TOP)/ext/rtree/rtree.c

# Source code to the library files needed by the test fixture
#
TESTSRC2 = \
  $(TOP)/src/attach.c \
  $(TOP)/src/backup.c \
  $(TOP)/src/bitvec.c \
  $(TOP)/src/btree.c \
  $(TOP)/src/build.c \
  $(TOP)/src/date.c \
  $(TOP)/src/expr.c \
  $(TOP)/src/func.c \
  $(TOP)/src/insert.c \
  $(TOP)/src/mem5.c \
  $(TOP)/src/os.c \
  $(TOP)/src/os_os2.c \
  $(TOP)/src/os_unix.c \
  $(TOP)/src/os_win.c \
  $(TOP)/src/pager.c \
  $(TOP)/src/pcache.c \
  $(TOP)/src/pcache1.c \
  $(TOP)/src/pragma.c \
  $(TOP)/src/prepare.c \
  $(TOP)/src/printf.c \
  $(TOP)/src/random.c \
  $(TOP)/src/select.c \
  $(TOP)/src/tokenize.c \
  $(TOP)/src/utf.c \
  $(TOP)/src/util.c \
  $(TOP)/src/vdbe.c \
  $(TOP)/src/vdbeapi.c \
  $(TOP)/src/vdbeaux.c \
  $(TOP)/src/vdbemem.c \
  $(TOP)/src/vdbetrace.c \
  $(TOP)/src/where.c \
  parse.c

# Source code to the actual test files.
#
TESTSRC = \
  $(TOP)/src/test1.c \
  $(TOP)/src/test2.c \
  $(TOP)/src/test3.c \
  $(TOP)/src/test4.c \
  $(TOP)/src/test5.c \
  $(TOP)/src/test6.c \
  $(TOP)/src/test7.c \
  $(TOP)/src/test8.c \
  $(TOP)/src/test9.c \
  $(TOP)/src/test_autoext.c \
  $(TOP)/src/test_async.c \
  $(TOP)/src/test_backup.c \
  $(TOP)/src/test_btree.c \
  $(TOP)/src/test_config.c \
  $(TOP)/src/test_devsym.c \
  $(TOP)/src/test_func.c \
  $(TOP)/src/test_hexio.c \
  $(TOP)/src/test_init.c \
  $(TOP)/src/test_intarray.c \
  $(TOP)/src/test_journal.c \
  $(TOP)/src/test_malloc.c \
  $(TOP)/src/test_mutex.c \
  $(TOP)/src/test_onefile.c \
  $(TOP)/src/test_osinst.c \
  $(TOP)/src/test_pcache.c \
  $(TOP)/src/test_schema.c \
  $(TOP)/src/test_server.c \
  $(TOP)/src/test_tclvar.c \
  $(TOP)/src/test_thread.c \
  $(TOP)/src/test_wsd.c

# Header files used by all library source files.
#
HDR = \
   sqlite3.h  \
   $(TOP)/src/btree.h \
   $(TOP)/src/btreeInt.h \
   $(TOP)/src/hash.h \
   $(TOP)/src/hwtime.h \
   $(TOP)/src/sqliteLimit.h \
   $(TOP)/src/mutex.h \
   opcodes.h \
   $(TOP)/src/os.h \
   $(TOP)/src/os_common.h \
   $(TOP)/src/sqlite3ext.h \
   $(TOP)/src/sqliteInt.h  \
   $(TOP)/src/vdbe.h \
   $(TOP)/src/vdbeInt.h \
   parse.h \
   config.h

# Header files used by extensions
#
HDR += \
  $(TOP)/ext/fts1/fts1.h \
  $(TOP)/ext/fts1/fts1_hash.h \
  $(TOP)/ext/fts1/fts1_tokenizer.h
HDR += \
  $(TOP)/ext/fts2/fts2.h \
  $(TOP)/ext/fts2/fts2_hash.h \
  $(TOP)/ext/fts2/fts2_tokenizer.h
HDR += \
  $(TOP)/ext/fts3/fts3.h \
  $(TOP)/ext/fts3/fts3Int.h \
  $(TOP)/ext/fts3/fts3_hash.h \
  $(TOP)/ext/fts3/fts3_tokenizer.h
HDR += \
  $(TOP)/ext/rtree/rtree.h
HDR += \
  $(TOP)/ext/icu/sqliteicu.h

# If using the amalgamation, use sqlite3.c directly to build the test
# fixture.  Otherwise link against libsqlite3.la.  (This distinction is
# necessary because the test fixture requires non-API symbols which are
# hidden when the library is built via the amalgamation).
#
TESTFIXTURE_SRC0 = $(TESTSRC2) libsqlite3.la
TESTFIXTURE_SRC1 = sqlite3.c
TESTFIXTURE_SRC = $(TESTSRC) $(TOP)/src/tclsqlite.c $(TESTFIXTURE_SRC$(USE_AMALGAMATION))


# This is the default Makefile target.  The objects listed here
# are what get build when you type just "make" with no arguments.
#
all:	sqlite3.h libsqlite3.la sqlite3$(TEXE) $(HAVE_TCL:1=libtclsqlite3.la)

Makefile: $(TOP)/Makefile.in
	./config.status

sqlite3.pc: $(TOP)/sqlite3.pc.in
	./config.status

libsqlite3.la:	$(LIBOBJ)
	$(LTLINK) -o $@ $(LIBOBJ) $(TLIBS) \
		${ALLOWRELEASE} -rpath "$(libdir)" -version-info "8:6:8"

libtclsqlite3.la:	tclsqlite.lo libsqlite3.la
	$(LTLINK) -o $@ tclsqlite.lo \
		libsqlite3.la @TCL_STUB_LIB_SPEC@ $(TLIBS) \
		-rpath "$(TCLLIBDIR)" \
		-version-info "8:6:8" \
		-avoid-version

sqlite3$(TEXE):	$(TOP)/src/shell.c libsqlite3.la sqlite3.h
	$(LTLINK) $(READLINE_FLAGS) \
		-o $@ $(TOP)/src/shell.c libsqlite3.la \
		$(LIBREADLINE) $(TLIBS) -rpath "$(libdir)"

# This target creates a directory named "tsrc" and fills it with
# copies of all of the C source code and header files needed to
# build on the target system.  Some of the C source code and header
# files are automatically generated.  This target takes care of
# all that automatic generation.
#
.target_source:	$(SRC)
	rm -rf tsrc
	mkdir -p tsrc
	cp $(SRC) tsrc
	rm tsrc/sqlite.h.in tsrc/parse.y
	$(TCLSH_CMD) $(TOP)/tool/vdbe-compress.tcl <tsrc/vdbe.c >vdbe.new
	mv vdbe.new tsrc/vdbe.c
	touch .target_source

sqlite3.c:	.target_source $(TOP)/tool/mksqlite3c.tcl
	$(TCLSH_CMD) $(TOP)/tool/mksqlite3c.tcl

# Rules to build the LEMON compiler generator
#
lemon$(BEXE):	$(TOP)/tool/lemon.c $(TOP)/src/lempar.c
	$(BCC) -o $@ $(TOP)/tool/lemon.c
	cp $(TOP)/src/lempar.c .


# Rule to build the amalgamation
#
sqlite3.lo:	sqlite3.c
	$(LTCOMPILE) $(TEMP_STORE) -c sqlite3.c

# BEGIN CRYPTO
crypto.lo:	$(TOP)/src/crypto.c $(HDR)
	$(LTCOMPILE) -c $(TOP)/src/crypto.c
# END CRYPTO

# Rules to build individual files
#
alter.lo:	$(TOP)/src/alter.c $(HDR)
	$(LTCOMPILE) $(TEMP_STORE) -c $(TOP)/src/alter.c

analyze.lo:	$(TOP)/src/analyze.c $(HDR)
	$(LTCOMPILE) $(TEMP_STORE) -c $(TOP)/src/analyze.c

attach.lo:	$(TOP)/src/attach.c $(HDR)
	$(LTCOMPILE) $(TEMP_STORE) -c $(TOP)/src/attach.c

auth.lo:	$(TOP)/src/auth.c $(HDR)
	$(LTCOMPILE) $(TEMP_STORE) -c $(TOP)/src/auth.c

backup.lo:	$(TOP)/src/backup.c $(HDR)
	$(LTCOMPILE) $(TEMP_STORE) -c $(TOP)/src/backup.c

bitvec.lo:	$(TOP)/src/bitvec.c $(HDR)
	$(LTCOMPILE) $(TEMP_STORE) -c $(TOP)/src/bitvec.c

btmutex.lo:	$(TOP)/src/btmutex.c $(HDR)
	$(LTCOMPILE) $(TEMP_STORE) -c $(TOP)/src/btmutex.c

btree.lo:	$(TOP)/src/btree.c $(HDR) $(TOP)/src/pager.h
	$(LTCOMPILE) $(TEMP_STORE) -c $(TOP)/src/btree.c

build.lo:	$(TOP)/src/build.c $(HDR)
	$(LTCOMPILE) $(TEMP_STORE) -c $(TOP)/src/build.c

callback.lo:	$(TOP)/src/callback.c $(HDR)
	$(LTCOMPILE) $(TEMP_STORE) -c $(TOP)/src/callback.c

complete.lo:	$(TOP)/src/complete.c $(HDR)
	$(LTCOMPILE) $(TEMP_STORE) -c $(TOP)/src/complete.c

date.lo:	$(TOP)/src/date.c $(HDR)
	$(LTCOMPILE) $(TEMP_STORE) -c $(TOP)/src/date.c

delete.lo:	$(TOP)/src/delete.c $(HDR)
	$(LTCOMPILE) $(TEMP_STORE) -c $(TOP)/src/delete.c

expr.lo:	$(TOP)/src/expr.c $(HDR)
	$(LTCOMPILE) $(TEMP_STORE) -c $(TOP)/src/expr.c

fault.lo:	$(TOP)/src/fault.c $(HDR)
	$(LTCOMPILE) $(TEMP_STORE) -c $(TOP)/src/fault.c

fkey.lo:	$(TOP)/src/fkey.c $(HDR)
	$(LTCOMPILE) $(TEMP_STORE) -c $(TOP)/src/fkey.c

func.lo:	$(TOP)/src/func.c $(HDR)
	$(LTCOMPILE) $(TEMP_STORE) -c $(TOP)/src/func.c

global.lo:	$(TOP)/src/global.c $(HDR)
	$(LTCOMPILE) $(TEMP_STORE) -c $(TOP)/src/global.c

hash.lo:	$(TOP)/src/hash.c $(HDR)
	$(LTCOMPILE) $(TEMP_STORE) -c $(TOP)/src/hash.c

insert.lo:	$(TOP)/src/insert.c $(HDR)
	$(LTCOMPILE) $(TEMP_STORE) -c $(TOP)/src/insert.c

journal.lo:	$(TOP)/src/journal.c $(HDR)
	$(LTCOMPILE) $(TEMP_STORE) -c $(TOP)/src/journal.c

legacy.lo:	$(TOP)/src/legacy.c $(HDR)
	$(LTCOMPILE) $(TEMP_STORE) -c $(TOP)/src/legacy.c

loadext.lo:	$(TOP)/src/loadext.c $(HDR)
	$(LTCOMPILE) $(TEMP_STORE) -c $(TOP)/src/loadext.c

main.lo:	$(TOP)/src/main.c $(HDR)
	$(LTCOMPILE) $(TEMP_STORE) -c $(TOP)/src/main.c

malloc.lo:	$(TOP)/src/malloc.c $(HDR)
	$(LTCOMPILE) $(TEMP_STORE) -c $(TOP)/src/malloc.c

mem0.lo:	$(TOP)/src/mem0.c $(HDR)
	$(LTCOMPILE) $(TEMP_STORE) -c $(TOP)/src/mem0.c

mem1.lo:	$(TOP)/src/mem1.c $(HDR)
	$(LTCOMPILE) $(TEMP_STORE) -c $(TOP)/src/mem1.c

mem2.lo:	$(TOP)/src/mem2.c $(HDR)
	$(LTCOMPILE) $(TEMP_STORE) -c $(TOP)/src/mem2.c

mem3.lo:	$(TOP)/src/mem3.c $(HDR)
	$(LTCOMPILE) $(TEMP_STORE) -c $(TOP)/src/mem3.c

mem5.lo:	$(TOP)/src/mem5.c $(HDR)
	$(LTCOMPILE) $(TEMP_STORE) -c $(TOP)/src/mem5.c

memjournal.lo:	$(TOP)/src/memjournal.c $(HDR)
	$(LTCOMPILE) $(TEMP_STORE) -c $(TOP)/src/memjournal.c

mutex.lo:	$(TOP)/src/mutex.c $(HDR)
	$(LTCOMPILE) $(TEMP_STORE) -c $(TOP)/src/mutex.c

mutex_noop.lo:	$(TOP)/src/mutex_noop.c $(HDR)
	$(LTCOMPILE) $(TEMP_STORE) -c $(TOP)/src/mutex_noop.c

mutex_os2.lo:	$(TOP)/src/mutex_os2.c $(HDR)
	$(LTCOMPILE) $(TEMP_STORE) -c $(TOP)/src/mutex_os2.c

mutex_unix.lo:	$(TOP)/src/mutex_unix.c $(HDR)
	$(LTCOMPILE) $(TEMP_STORE) -c $(TOP)/src/mutex_unix.c

mutex_w32.lo:	$(TOP)/src/mutex_w32.c $(HDR)
	$(LTCOMPILE) $(TEMP_STORE) -c $(TOP)/src/mutex_w32.c

notify.lo:	$(TOP)/src/notify.c $(HDR)
	$(LTCOMPILE) $(TEMP_STORE) -c $(TOP)/src/notify.c

pager.lo:	$(TOP)/src/pager.c $(HDR) $(TOP)/src/pager.h
	$(LTCOMPILE) $(TEMP_STORE) -c $(TOP)/src/pager.c

pcache.lo:	$(TOP)/src/pcache.c $(HDR) $(TOP)/src/pcache.h
	$(LTCOMPILE) $(TEMP_STORE) -c $(TOP)/src/pcache.c

pcache1.lo:	$(TOP)/src/pcache1.c $(HDR) $(TOP)/src/pcache.h
	$(LTCOMPILE) $(TEMP_STORE) -c $(TOP)/src/pcache1.c

opcodes.lo:	opcodes.c
	$(LTCOMPILE) $(TEMP_STORE) -c opcodes.c

opcodes.c:	opcodes.h $(TOP)/mkopcodec.awk
	sort -n -b -k 3 opcodes.h | $(NAWK) -f $(TOP)/mkopcodec.awk >opcodes.c

opcodes.h:	parse.h $(TOP)/src/vdbe.c $(TOP)/mkopcodeh.awk
	cat parse.h $(TOP)/src/vdbe.c | $(NAWK) -f $(TOP)/mkopcodeh.awk >opcodes.h

os.lo:	$(TOP)/src/os.c $(HDR)
	$(LTCOMPILE) $(TEMP_STORE) -c $(TOP)/src/os.c

os_unix.lo:	$(TOP)/src/os_unix.c $(HDR)
	$(LTCOMPILE) $(TEMP_STORE) -c $(TOP)/src/os_unix.c

os_win.lo:	$(TOP)/src/os_win.c $(HDR)
	$(LTCOMPILE) $(TEMP_STORE) -c $(TOP)/src/os_win.c

os_os2.lo:	$(TOP)/src/os_os2.c $(HDR)
	$(LTCOMPILE) $(TEMP_STORE) -c $(TOP)/src/os_os2.c

parse.lo:	parse.c $(HDR)
	$(LTCOMPILE) $(TEMP_STORE) -c parse.c

parse.h:	parse.c

parse.c:	$(TOP)/src/parse.y lemon$(BEXE) $(TOP)/addopcodes.awk
	cp $(TOP)/src/parse.y .
	./lemon$(BEXE) $(OPT_FEATURE_FLAGS) $(OPTS) parse.y
	mv parse.h parse.h.temp
	$(NAWK) -f $(TOP)/addopcodes.awk parse.h.temp >parse.h

pragma.lo:	$(TOP)/src/pragma.c $(HDR)
	$(LTCOMPILE) $(TEMP_STORE) -c $(TOP)/src/pragma.c

prepare.lo:	$(TOP)/src/prepare.c $(HDR)
	$(LTCOMPILE) $(TEMP_STORE) -c $(TOP)/src/prepare.c

printf.lo:	$(TOP)/src/printf.c $(HDR)
	$(LTCOMPILE) $(TEMP_STORE) -c $(TOP)/src/printf.c

random.lo:	$(TOP)/src/random.c $(HDR)
	$(LTCOMPILE) $(TEMP_STORE) -c $(TOP)/src/random.c

resolve.lo:	$(TOP)/src/resolve.c $(HDR)
	$(LTCOMPILE) $(TEMP_STORE) -c $(TOP)/src/resolve.c

rowset.lo:	$(TOP)/src/rowset.c $(HDR)
	$(LTCOMPILE) $(TEMP_STORE) -c $(TOP)/src/rowset.c

select.lo:	$(TOP)/src/select.c $(HDR)
	$(LTCOMPILE) $(TEMP_STORE) -c $(TOP)/src/select.c

status.lo:	$(TOP)/src/status.c $(HDR)
	$(LTCOMPILE) $(TEMP_STORE) -c $(TOP)/src/status.c

sqlite3.h:	$(TOP)/src/sqlite.h.in $(TOP)/manifest.uuid $(TOP)/VERSION
	tclsh $(TOP)/tool/mksqlite3h.tcl $(TOP) >sqlite3.h

table.lo:	$(TOP)/src/table.c $(HDR)
	$(LTCOMPILE) $(TEMP_STORE) -c $(TOP)/src/table.c

tclsqlite.lo:	$(TOP)/src/tclsqlite.c $(HDR)
	$(LTCOMPILE) -DUSE_TCL_STUBS=1 -c $(TOP)/src/tclsqlite.c

tokenize.lo:	$(TOP)/src/tokenize.c keywordhash.h $(HDR)
	$(LTCOMPILE) $(TEMP_STORE) -c $(TOP)/src/tokenize.c

keywordhash.h:	$(TOP)/tool/mkkeywordhash.c
	$(BCC) -o mkkeywordhash$(BEXE) $(OPT_FEATURE_FLAGS) $(OPTS) $(TOP)/tool/mkkeywordhash.c
	./mkkeywordhash$(BEXE) >keywordhash.h

trigger.lo:	$(TOP)/src/trigger.c $(HDR)
	$(LTCOMPILE) $(TEMP_STORE) -c $(TOP)/src/trigger.c

update.lo:	$(TOP)/src/update.c $(HDR)
	$(LTCOMPILE) $(TEMP_STORE) -c $(TOP)/src/update.c

utf.lo:	$(TOP)/src/utf.c $(HDR)
	$(LTCOMPILE) $(TEMP_STORE) -c $(TOP)/src/utf.c

util.lo:	$(TOP)/src/util.c $(HDR)
	$(LTCOMPILE) $(TEMP_STORE) -c $(TOP)/src/util.c

vacuum.lo:	$(TOP)/src/vacuum.c $(HDR)
	$(LTCOMPILE) $(TEMP_STORE) -c $(TOP)/src/vacuum.c

vdbe.lo:	$(TOP)/src/vdbe.c $(HDR)
	$(LTCOMPILE) $(TEMP_STORE) -c $(TOP)/src/vdbe.c

vdbeapi.lo:	$(TOP)/src/vdbeapi.c $(HDR)
	$(LTCOMPILE) $(TEMP_STORE) -c $(TOP)/src/vdbeapi.c

vdbeaux.lo:	$(TOP)/src/vdbeaux.c $(HDR)
	$(LTCOMPILE) $(TEMP_STORE) -c $(TOP)/src/vdbeaux.c

vdbeblob.lo:	$(TOP)/src/vdbeblob.c $(HDR)
	$(LTCOMPILE) $(TEMP_STORE) -c $(TOP)/src/vdbeblob.c

vdbemem.lo:	$(TOP)/src/vdbemem.c $(HDR)
	$(LTCOMPILE) $(TEMP_STORE) -c $(TOP)/src/vdbemem.c

vdbetrace.lo:	$(TOP)/src/vdbetrace.c $(HDR)
	$(LTCOMPILE) $(TEMP_STORE) -c $(TOP)/src/vdbetrace.c

vtab.lo:	$(TOP)/src/vtab.c $(HDR)
	$(LTCOMPILE) $(TEMP_STORE) -c $(TOP)/src/vtab.c

walker.lo:	$(TOP)/src/walker.c $(HDR)
	$(LTCOMPILE) $(TEMP_STORE) -c $(TOP)/src/walker.c

where.lo:	$(TOP)/src/where.c $(HDR)
	$(LTCOMPILE) $(TEMP_STORE) -c $(TOP)/src/where.c

tclsqlite-shell.lo:	$(TOP)/src/tclsqlite.c $(HDR)
	$(LTCOMPILE) -DTCLSH=1 -o $@ -c $(TOP)/src/tclsqlite.c

tclsqlite-stubs.lo:	$(TOP)/src/tclsqlite.c $(HDR)
	$(LTCOMPILE) -DTCL_USE_STUBS=1 -o $@ -c $(TOP)/src/tclsqlite.c

tclsqlite3$(TEXE):	tclsqlite-shell.lo libsqlite3.la
	$(LTLINK) -o $@ tclsqlite-shell.lo \
		 libsqlite3.la $(LIBTCL)

testfixture$(TEXE):	$(TESTFIXTURE_SRC)
	$(LTLINK) -DTCLSH=1 -DSQLITE_TEST=1 -DSQLITE_NO_SYNC=1\
		-DSQLITE_CRASH_TEST=1 \
                -DSQLITE_SERVER=1 -DSQLITE_PRIVATE="" -DSQLITE_CORE $(TEMP_STORE) \
		-o $@ $(TESTFIXTURE_SRC) $(LIBTCL) $(TLIBS)


fulltest:	testfixture$(TEXE) sqlite3$(TEXE)
	./testfixture$(TEXE) $(TOP)/test/all.test

test:	testfixture$(TEXE) sqlite3$(TEXE)
	./testfixture$(TEXE) $(TOP)/test/veryquick.test

sqlite3_analyzer$(TEXE):	$(TESTFIXTURE_SRC) $(TOP)/tool/spaceanal.tcl
	sed \
	  -e '/^#/d' \
	  -e 's,\\,\\\\,g' \
	  -e 's,",\\",g' \
	  -e 's,^,",' \
	  -e 's,$$,\\n",' \
	  $(TOP)/tool/spaceanal.tcl >spaceanal_tcl.h
	$(LTLINK) -DTCLSH=2 -DSQLITE_TEST=1 -DSQLITE_CRASH_TEST=1 \
		-DSQLITE_SERVER=1 -DSQLITE_PRIVATE="" -DSQLITE_CORE \
		$(TEMP_STORE) -o $@ $(TESTFIXTURE_SRC) $(LIBTCL)


lib_install:	libsqlite3.la
	$(INSTALL) -d $(DESTDIR)$(libdir)
	$(LTINSTALL) libsqlite3.la $(DESTDIR)$(libdir)
	
install:	sqlite3$(BEXE) lib_install sqlite3.h sqlite3.pc ${HAVE_TCL:1=tcl_install}
	$(INSTALL) -d $(DESTDIR)$(bindir)
	$(LTINSTALL) sqlite3$(BEXE) $(DESTDIR)$(bindir)
	$(INSTALL) -d $(DESTDIR)$(includedir)
	$(INSTALL) -m 0644 sqlite3.h $(DESTDIR)$(includedir)
	$(INSTALL) -m 0644 $(TOP)/src/sqlite3ext.h $(DESTDIR)$(includedir)
	$(INSTALL) -d $(DESTDIR)$(pkgconfigdir)
	$(INSTALL) -m 0644 sqlite3.pc $(DESTDIR)$(pkgconfigdir)

pkgIndex.tcl:
	echo 'package ifneeded sqlite3 $(RELEASE) [list load $(TCLLIBDIR)/libtclsqlite3.so sqlite3]' > $@
tcl_install:	lib_install libtclsqlite3.la pkgIndex.tcl
	$(INSTALL) -d $(DESTDIR)$(TCLLIBDIR)
	$(LTINSTALL) libtclsqlite3.la $(DESTDIR)$(TCLLIBDIR)
	rm -f $(DESTDIR)$(TCLLIBDIR)/libtclsqlite3.la $(DESTDIR)$(TCLLIBDIR)/libtclsqlite3.a
	$(INSTALL) -m 0644 pkgIndex.tcl $(DESTDIR)$(TCLLIBDIR)

clean:	
	rm -f *.lo *.la *.o sqlite3$(TEXE) libsqlite3.la
	rm -f sqlite3.h opcodes.*
	rm -rf .libs .deps tsrc
	rm -f lemon$(BEXE) lempar.c parse.* sqlite*.tar.gz
	rm -f mkkeywordhash$(BEXE) keywordhash.h
	rm -f $(PUBLISH)
	rm -f *.da *.bb *.bbg gmon.out
	rm -f testfixture$(TEXE) test.db
	rm -f common.tcl
	rm -f sqlite3.dll sqlite3.lib sqlite3.def
	rm -f sqlite3.c .target_source

distclean:	clean
	rm -f config.log config.status libtool Makefile sqlite3.pc

#
# Windows section
#
dll: sqlite3.dll

REAL_LIBOBJ = $(LIBOBJ:%.lo=.libs/%.o)

$(REAL_LIBOBJ): $(LIBOBJ)

sqlite3.def: $(REAL_LIBOBJ)
	echo 'EXPORTS' >sqlite3.def
	nm $(REAL_LIBOBJ) | grep ' T ' | grep ' _sqlite3_' \
		| sed 's/^.* _//' >>sqlite3.def

sqlite3.dll: $(REAL_LIBOBJ) sqlite3.def
	$(TCC) -shared -o $@ sqlite3.def \
		-Wl,"--strip-all" $(REAL_LIBOBJ)<|MERGE_RESOLUTION|>--- conflicted
+++ resolved
@@ -185,13 +185,8 @@
         random.lo resolve.lo rowset.lo select.lo status.lo \
         table.lo tokenize.lo trigger.lo update.lo \
         util.lo vacuum.lo \
-<<<<<<< HEAD
-        vdbe.lo vdbeapi.lo vdbeaux.lo vdbeblob.lo vdbemem.lo \
-        walker.lo where.lo utf.lo vtab.lo $(CRYPTOLIBOBJ) 
-=======
         vdbe.lo vdbeapi.lo vdbeaux.lo vdbeblob.lo vdbemem.lo vdbetrace.lo \
-        walker.lo where.lo utf.lo vtab.lo
->>>>>>> 090d3d3b
+        walker.lo where.lo utf.lo vtab.lo $(CRYPTOLIBOBJ)
 
 # Object files for the amalgamation.
 #
