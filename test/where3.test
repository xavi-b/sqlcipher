# 2006 January 31
#
# The author disclaims copyright to this source code.  In place of
# a legal notice, here is a blessing:
#
#    May you do good and not evil.
#    May you find forgiveness for yourself and forgive others.
#    May you share freely, never taking more than you give.
#
#***********************************************************************
# This file implements regression tests for SQLite library.  The
# focus of this file is testing the join reordering optimization
# in cases that include a LEFT JOIN.
#
# $Id: where3.test,v 1.4 2008/04/17 19:14:02 drh Exp $

set testdir [file dirname $argv0]
source $testdir/tester.tcl

# The following is from ticket #1652.
#
# A comma join then a left outer join:  A,B left join C.
# Arrange indices so that the B table is chosen to go first.
# Also put an index on C, but make sure that A is chosen before C.
#
do_test where3-1.1 {
  execsql {
    CREATE TABLE t1(a, b);
    CREATE TABLE t2(p, q);
    CREATE TABLE t3(x, y);
    
    INSERT INTO t1 VALUES(111,'one');
    INSERT INTO t1 VALUES(222,'two');
    INSERT INTO t1 VALUES(333,'three');
    
    INSERT INTO t2 VALUES(1,111);
    INSERT INTO t2 VALUES(2,222);
    INSERT INTO t2 VALUES(4,444);
    CREATE INDEX t2i1 ON t2(p);
    
    INSERT INTO t3 VALUES(999,'nine');
    CREATE INDEX t3i1 ON t3(x);
    
    SELECT * FROM t1, t2 LEFT JOIN t3 ON q=x WHERE p=2 AND a=q;
  }
} {222 two 2 222 {} {}}

ifcapable explain {
  do_test where3-1.1.1 {
     explain_no_trace {SELECT * FROM t1, t2 LEFT JOIN t3 ON q=x
                        WHERE p=2 AND a=q}
  } [explain_no_trace {SELECT * FROM t1, t2 LEFT JOIN t3 ON x=q
                        WHERE p=2 AND a=q}]
}

# Ticket #1830
#
# This is similar to the above but with the LEFT JOIN on the
# other side.
#
do_test where3-1.2 {
  execsql {
    CREATE TABLE parent1(parent1key, child1key, Child2key, child3key);
    CREATE TABLE child1 ( child1key NVARCHAR, value NVARCHAR );
    CREATE UNIQUE INDEX PKIDXChild1 ON child1 ( child1key );
    CREATE TABLE child2 ( child2key NVARCHAR, value NVARCHAR );

    INSERT INTO parent1(parent1key,child1key,child2key)
       VALUES ( 1, 'C1.1', 'C2.1' );
    INSERT INTO child1 ( child1key, value ) VALUES ( 'C1.1', 'Value for C1.1' );
    INSERT INTO child2 ( child2key, value ) VALUES ( 'C2.1', 'Value for C2.1' );

    INSERT INTO parent1 ( parent1key, child1key, child2key )
       VALUES ( 2, 'C1.2', 'C2.2' );
    INSERT INTO child2 ( child2key, value ) VALUES ( 'C2.2', 'Value for C2.2' );

    INSERT INTO parent1 ( parent1key, child1key, child2key )
       VALUES ( 3, 'C1.3', 'C2.3' );
    INSERT INTO child1 ( child1key, value ) VALUES ( 'C1.3', 'Value for C1.3' );
    INSERT INTO child2 ( child2key, value ) VALUES ( 'C2.3', 'Value for C2.3' );

    SELECT parent1.parent1key, child1.value, child2.value
    FROM parent1
    LEFT OUTER JOIN child1 ON child1.child1key = parent1.child1key
    INNER JOIN child2 ON child2.child2key = parent1.child2key;
  }
} {1 {Value for C1.1} {Value for C2.1} 2 {} {Value for C2.2} 3 {Value for C1.3} {Value for C2.3}}

ifcapable explain {
  do_test where3-1.2.1 {
     explain_no_trace {
       SELECT parent1.parent1key, child1.value, child2.value
       FROM parent1
       LEFT OUTER JOIN child1 ON child1.child1key = parent1.child1key
       INNER JOIN child2 ON child2.child2key = parent1.child2key;
     }
  } [explain_no_trace {
       SELECT parent1.parent1key, child1.value, child2.value
       FROM parent1
       LEFT OUTER JOIN child1 ON parent1.child1key = child1.child1key 
       INNER JOIN child2 ON child2.child2key = parent1.child2key;
     }]
}

# This procedure executes the SQL.  Then it appends 
# the ::sqlite_query_plan variable.
#
proc queryplan {sql} {
  set ::sqlite_sort_count 0
  set data [execsql $sql]
  return [concat $data $::sqlite_query_plan]
}


# If you have a from clause of the form:   A B C left join D
# then make sure the query optimizer is able to reorder the 
# A B C part anyway it wants. 
#
# Following the fix to ticket #1652, there was a time when
# the C table would not reorder.  So the following reorderings
# were possible:
#
#            A B C left join D
#            B A C left join D
#
# But these reorders were not allowed
#
#            C A B left join D
#            A C B left join D
#            C B A left join D
#            B C A left join D
#
# The following tests are here to verify that the latter four
# reorderings are allowed again.
#
do_test where3-2.1 {
  execsql {
    CREATE TABLE tA(apk integer primary key, ax);
    CREATE TABLE tB(bpk integer primary key, bx);
    CREATE TABLE tC(cpk integer primary key, cx);
    CREATE TABLE tD(dpk integer primary key, dx);
  }
  queryplan {
    SELECT * FROM tA, tB, tC LEFT JOIN tD ON dpk=cx
     WHERE cpk=bx AND bpk=ax
  }
} {tA {} tB * tC * tD *}
do_test where3-2.1.1 {
  queryplan {
    SELECT * FROM tA, tB, tC LEFT JOIN tD ON cx=dpk
     WHERE cpk=bx AND bpk=ax
  }
} {tA {} tB * tC * tD *}
do_test where3-2.1.2 {
  queryplan {
    SELECT * FROM tA, tB, tC LEFT JOIN tD ON cx=dpk
     WHERE bx=cpk AND bpk=ax
  }
} {tA {} tB * tC * tD *}
do_test where3-2.1.3 {
  queryplan {
    SELECT * FROM tA, tB, tC LEFT JOIN tD ON cx=dpk
     WHERE bx=cpk AND ax=bpk
  }
} {tA {} tB * tC * tD *}
do_test where3-2.1.4 {
  queryplan {
    SELECT * FROM tA, tB, tC LEFT JOIN tD ON dpk=cx
     WHERE bx=cpk AND ax=bpk
  }
} {tA {} tB * tC * tD *}
do_test where3-2.1.5 {
  queryplan {
    SELECT * FROM tA, tB, tC LEFT JOIN tD ON dpk=cx
     WHERE cpk=bx AND ax=bpk
  }
} {tA {} tB * tC * tD *}
do_test where3-2.2 {
  queryplan {
    SELECT * FROM tA, tB, tC LEFT JOIN tD ON dpk=cx
     WHERE cpk=bx AND apk=bx
  }
} {tB {} tA * tC * tD *}
do_test where3-2.3 {
  queryplan {
    SELECT * FROM tA, tB, tC LEFT JOIN tD ON dpk=cx
     WHERE cpk=bx AND apk=bx
  }
} {tB {} tA * tC * tD *}
do_test where3-2.4 {
  queryplan {
    SELECT * FROM tA, tB, tC LEFT JOIN tD ON dpk=cx
     WHERE apk=cx AND bpk=ax
  }
} {tC {} tA * tB * tD *}
do_test where3-2.5 {
  queryplan {
    SELECT * FROM tA, tB, tC LEFT JOIN tD ON dpk=cx
     WHERE cpk=ax AND bpk=cx
  }
} {tA {} tC * tB * tD *}
do_test where3-2.6 {
  queryplan {
    SELECT * FROM tA, tB, tC LEFT JOIN tD ON dpk=cx
     WHERE bpk=cx AND apk=bx
  }
} {tC {} tB * tA * tD *}
do_test where3-2.7 {
  queryplan {
    SELECT * FROM tA, tB, tC LEFT JOIN tD ON dpk=cx
     WHERE cpk=bx AND apk=cx
  }
} {tB {} tC * tA * tD *}

# Ticket [13f033c865f878953]
# If the outer loop must be a full table scan, do not let ANALYZE trick
# the planner into use a table for the outer loop that might be indexable
# if held until an inner loop.
# 
do_execsql_test where3-3.0 {
  CREATE TABLE t301(a INTEGER PRIMARY KEY,b,c);
  CREATE INDEX t301c ON t301(c);
  INSERT INTO t301 VALUES(1,2,3);
  CREATE TABLE t302(x, y);
  INSERT INTO t302 VALUES(4,5);
  ANALYZE;
  explain query plan SELECT * FROM t302, t301 WHERE t302.x=5 AND t301.a=t302.y;
} {
  0 0 0 {SCAN TABLE t302 (~1 rows)} 
  0 1 1 {SEARCH TABLE t301 USING INTEGER PRIMARY KEY (rowid=?) (~1 rows)}
}
do_execsql_test where3-3.1 {
  explain query plan
  SELECT * FROM t301, t302 WHERE t302.x=5 AND t301.a=t302.y;
} {
  0 0 1 {SCAN TABLE t302 (~1 rows)} 
  0 1 0 {SEARCH TABLE t301 USING INTEGER PRIMARY KEY (rowid=?) (~1 rows)}
}

# Verify that when there are multiple tables in a join which must be
# full table scans that the query planner attempts put the table with
# the fewest number of output rows as the outer loop.
#
do_execsql_test where3-4.0 {
  CREATE TABLE t400(a INTEGER PRIMARY KEY, b, c);
  CREATE TABLE t401(p INTEGER PRIMARY KEY, q, r);
  CREATE TABLE t402(x INTEGER PRIMARY KEY, y, z);
  EXPLAIN QUERY PLAN
  SELECT * FROM t400, t401, t402 WHERE t402.z GLOB 'abc*';
} {
  0 0 2 {SCAN TABLE t402 (~500000 rows)} 
  0 1 0 {SCAN TABLE t400 (~1000000 rows)} 
  0 2 1 {SCAN TABLE t401 (~1000000 rows)}
}
do_execsql_test where3-4.1 {
  EXPLAIN QUERY PLAN
  SELECT * FROM t400, t401, t402 WHERE t401.r GLOB 'abc*';
} {
  0 0 1 {SCAN TABLE t401 (~500000 rows)} 
  0 1 0 {SCAN TABLE t400 (~1000000 rows)} 
  0 2 2 {SCAN TABLE t402 (~1000000 rows)}
}
do_execsql_test where3-4.2 {
  EXPLAIN QUERY PLAN
  SELECT * FROM t400, t401, t402 WHERE t400.c GLOB 'abc*';
} {
  0 0 0 {SCAN TABLE t400 (~500000 rows)} 
  0 1 1 {SCAN TABLE t401 (~1000000 rows)} 
  0 2 2 {SCAN TABLE t402 (~1000000 rows)}
}

# Verify that a performance regression encountered by firefox
# has been fixed.
#
do_execsql_test where3-5.0 {
  CREATE TABLE aaa (id INTEGER PRIMARY KEY, type INTEGER,
                    fk INTEGER DEFAULT NULL, parent INTEGER,
                    position INTEGER, title LONGVARCHAR,
                    keyword_id INTEGER, folder_type TEXT,
                    dateAdded INTEGER, lastModified INTEGER);
  CREATE INDEX aaa_111 ON aaa (fk, type);
  CREATE INDEX aaa_222 ON aaa (parent, position);
  CREATE INDEX aaa_333 ON aaa (fk, lastModified);
  CREATE TABLE bbb (id INTEGER PRIMARY KEY, type INTEGER,
                    fk INTEGER DEFAULT NULL, parent INTEGER,
                    position INTEGER, title LONGVARCHAR,
                    keyword_id INTEGER, folder_type TEXT,
                    dateAdded INTEGER, lastModified INTEGER);
  CREATE INDEX bbb_111 ON bbb (fk, type);
  CREATE INDEX bbb_222 ON bbb (parent, position);
  CREATE INDEX bbb_333 ON bbb (fk, lastModified);

  EXPLAIN QUERY PLAN
   SELECT bbb.title AS tag_title 
     FROM aaa JOIN bbb ON bbb.id = aaa.parent  
    WHERE aaa.fk = 'constant'
      AND LENGTH(bbb.title) > 0
      AND bbb.parent = 4
    ORDER BY bbb.title COLLATE NOCASE ASC;
} {
  0 0 0 {SEARCH TABLE aaa USING INDEX aaa_333 (fk=?) (~10 rows)} 
  0 1 1 {SEARCH TABLE bbb USING INTEGER PRIMARY KEY (rowid=?) (~1 rows)} 
  0 0 0 {USE TEMP B-TREE FOR ORDER BY}
}
do_execsql_test where3-5.1 {
  EXPLAIN QUERY PLAN
   SELECT bbb.title AS tag_title 
     FROM aaa JOIN aaa AS bbb ON bbb.id = aaa.parent  
    WHERE aaa.fk = 'constant'
      AND LENGTH(bbb.title) > 0
      AND bbb.parent = 4
    ORDER BY bbb.title COLLATE NOCASE ASC;
} {
  0 0 0 {SEARCH TABLE aaa USING INDEX aaa_333 (fk=?) (~10 rows)} 
  0 1 1 {SEARCH TABLE aaa AS bbb USING INTEGER PRIMARY KEY (rowid=?) (~1 rows)} 
  0 0 0 {USE TEMP B-TREE FOR ORDER BY}
}
do_execsql_test where3-5.2 {
  EXPLAIN QUERY PLAN
   SELECT bbb.title AS tag_title 
     FROM bbb JOIN aaa ON bbb.id = aaa.parent  
    WHERE aaa.fk = 'constant'
      AND LENGTH(bbb.title) > 0
      AND bbb.parent = 4
    ORDER BY bbb.title COLLATE NOCASE ASC;
} {
  0 0 1 {SEARCH TABLE aaa USING INDEX aaa_333 (fk=?) (~10 rows)} 
  0 1 0 {SEARCH TABLE bbb USING INTEGER PRIMARY KEY (rowid=?) (~1 rows)} 
  0 0 0 {USE TEMP B-TREE FOR ORDER BY}
}
do_execsql_test where3-5.3 {
  EXPLAIN QUERY PLAN
   SELECT bbb.title AS tag_title 
     FROM aaa AS bbb JOIN aaa ON bbb.id = aaa.parent  
    WHERE aaa.fk = 'constant'
      AND LENGTH(bbb.title) > 0
      AND bbb.parent = 4
    ORDER BY bbb.title COLLATE NOCASE ASC;
} {
  0 0 1 {SEARCH TABLE aaa USING INDEX aaa_333 (fk=?) (~10 rows)} 
  0 1 0 {SEARCH TABLE aaa AS bbb USING INTEGER PRIMARY KEY (rowid=?) (~1 rows)} 
  0 0 0 {USE TEMP B-TREE FOR ORDER BY}
}
<<<<<<< HEAD
=======

# Name resolution with NATURAL JOIN and USING
#
do_test where3-6.setup {
  db eval {
    CREATE TABLE t6w(a, w);
    INSERT INTO t6w VALUES(1, 'w-one');
    INSERT INTO t6w VALUES(2, 'w-two');
    INSERT INTO t6w VALUES(9, 'w-nine');
    CREATE TABLE t6x(a, x);
    INSERT INTO t6x VALUES(1, 'x-one');
    INSERT INTO t6x VALUES(3, 'x-three');
    INSERT INTO t6x VALUES(9, 'x-nine');
    CREATE TABLE t6y(a, y);
    INSERT INTO t6y VALUES(1, 'y-one');
    INSERT INTO t6y VALUES(4, 'y-four');
    INSERT INTO t6y VALUES(9, 'y-nine');
    CREATE TABLE t6z(a, z);
    INSERT INTO t6z VALUES(1, 'z-one');
    INSERT INTO t6z VALUES(5, 'z-five');
    INSERT INTO t6z VALUES(9, 'z-nine');
  }
} {}
set cnt 0
foreach predicate {
   {}
   {ORDER BY a}
   {ORDER BY t6w.a}
   {WHERE a>0}
   {WHERE t6y.a>0}
   {WHERE a>0 ORDER BY a}
} {
  incr cnt
  do_test where3-6.$cnt.1 {
    set sql "SELECT * FROM t6w NATURAL JOIN t6x NATURAL JOIN t6y"
    append sql " NATURAL JOIN t6z "
    append sql $::predicate
    db eval $sql
  } {1 w-one x-one y-one z-one 9 w-nine x-nine y-nine z-nine}
  do_test where3-6.$cnt.2 {
    set sql "SELECT * FROM t6w JOIN t6x USING(a) JOIN t6y USING(a)"
    append sql " JOIN t6z USING(a) "
    append sql $::predicate
    db eval $sql
  } {1 w-one x-one y-one z-one 9 w-nine x-nine y-nine z-nine}
  do_test where3-6.$cnt.3 {
    set sql "SELECT * FROM t6w NATURAL JOIN t6x JOIN t6y USING(a)"
    append sql " JOIN t6z USING(a) "
    append sql $::predicate
    db eval $sql
  } {1 w-one x-one y-one z-one 9 w-nine x-nine y-nine z-nine}
  do_test where3-6.$cnt.4 {
    set sql "SELECT * FROM t6w JOIN t6x USING(a) NATURAL JOIN t6y"
    append sql " JOIN t6z USING(a) "
    append sql $::predicate
    db eval $sql
  } {1 w-one x-one y-one z-one 9 w-nine x-nine y-nine z-nine}
  do_test where3-6.$cnt.5 {
    set sql "SELECT * FROM t6w JOIN t6x USING(a) JOIN t6y USING(a)"
    append sql " NATURAL JOIN t6z "
    append sql $::predicate
    db eval $sql
  } {1 w-one x-one y-one z-one 9 w-nine x-nine y-nine z-nine}
  do_test where3-6.$cnt.6 {
    set sql "SELECT * FROM t6w JOIN t6x USING(a) NATURAL JOIN t6y"
    append sql " NATURAL JOIN t6z "
    append sql $::predicate
    db eval $sql
  } {1 w-one x-one y-one z-one 9 w-nine x-nine y-nine z-nine}
  do_test where3-6.$cnt.7 {
    set sql "SELECT * FROM t6w NATURAL JOIN t6x JOIN t6y USING(a)"
    append sql " NATURAL JOIN t6z "
    append sql $::predicate
    db eval $sql
  } {1 w-one x-one y-one z-one 9 w-nine x-nine y-nine z-nine}
  do_test where3-6.$cnt.8 {
    set sql "SELECT * FROM t6w NATURAL JOIN t6x NATURAL JOIN t6y"
    append sql " JOIN t6z USING(a) "
    append sql $::predicate
    db eval $sql
  } {1 w-one x-one y-one z-one 9 w-nine x-nine y-nine z-nine}
}

>>>>>>> dea8ae9a

finish_test<|MERGE_RESOLUTION|>--- conflicted
+++ resolved
@@ -341,8 +341,6 @@
   0 1 0 {SEARCH TABLE aaa AS bbb USING INTEGER PRIMARY KEY (rowid=?) (~1 rows)} 
   0 0 0 {USE TEMP B-TREE FOR ORDER BY}
 }
-<<<<<<< HEAD
-=======
 
 # Name resolution with NATURAL JOIN and USING
 #
@@ -426,6 +424,5 @@
   } {1 w-one x-one y-one z-one 9 w-nine x-nine y-nine z-nine}
 }
 
->>>>>>> dea8ae9a
 
 finish_test