--- conflicted
+++ resolved
@@ -465,11 +465,7 @@
     COMMIT;
   }
   faultsim_save_and_close
-<<<<<<< HEAD
-  file delete sv_test.db-shm
-=======
   delete_file sv_test.db-shm
->>>>>>> dea8ae9a
 } {}
 
 do_faultsim_test walfault-13.1 -prep {
