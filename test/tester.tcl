--- conflicted
+++ resolved
@@ -271,11 +271,8 @@
   #   --backtrace=N
   #   --binarylog=N
   #   --soak=N
-<<<<<<< HEAD
-=======
   #   --file-retries=N
   #   --file-retry-delay=N
->>>>>>> dea8ae9a
   #   --start=[$permutation:]$testfile
   #
   set cmdlinearg(soft-heap-limit)    0
@@ -284,11 +281,8 @@
   set cmdlinearg(backtrace)         10
   set cmdlinearg(binarylog)          0
   set cmdlinearg(soak)               0
-<<<<<<< HEAD
-=======
   set cmdlinearg(file-retries)       0
   set cmdlinearg(file-retry-delay)   0
->>>>>>> dea8ae9a
   set cmdlinearg(start)             "" 
 
   set leftover [list]
@@ -324,8 +318,6 @@
         foreach {dummy cmdlinearg(soak)} [split $a =] break
         set ::G(issoak) $cmdlinearg(soak)
       }
-<<<<<<< HEAD
-=======
       {^-+file-retries=.+$} {
         foreach {dummy cmdlinearg(file-retries)} [split $a =] break
         set ::G(file-retries) $cmdlinearg(file-retries)
@@ -334,7 +326,6 @@
         foreach {dummy cmdlinearg(file-retry-delay)} [split $a =] break
         set ::G(file-retry-delay) $cmdlinearg(file-retry-delay)
       }
->>>>>>> dea8ae9a
       {^-+start=.+$} {
         foreach {dummy cmdlinearg(start)} [split $a =] break
 
@@ -536,7 +527,6 @@
 }
 proc do_eqp_test {name sql res} {
   uplevel do_execsql_test $name [list "EXPLAIN QUERY PLAN $sql"] [list $res]
-<<<<<<< HEAD
 }
 
 #-------------------------------------------------------------------------
@@ -606,77 +596,6 @@
 
 }
 
-=======
-}
-
-#-------------------------------------------------------------------------
-#   Usage: do_select_tests PREFIX ?SWITCHES? TESTLIST
-#
-# Where switches are:
-#
-#   -errorformat FMTSTRING
-#   -count
-#   -query SQL
-#   -tclquery TCL
-#   -repair TCL
-#
-proc do_select_tests {prefix args} {
-
-  set testlist [lindex $args end]
-  set switches [lrange $args 0 end-1]
-
-  set errfmt ""
-  set countonly 0
-  set tclquery ""
-  set repair ""
-
-  for {set i 0} {$i < [llength $switches]} {incr i} {
-    set s [lindex $switches $i]
-    set n [string length $s]
-    if {$n>=2 && [string equal -length $n $s "-query"]} {
-      set tclquery [list execsql [lindex $switches [incr i]]]
-    } elseif {$n>=2 && [string equal -length $n $s "-tclquery"]} {
-      set tclquery [lindex $switches [incr i]]
-    } elseif {$n>=2 && [string equal -length $n $s "-errorformat"]} {
-      set errfmt [lindex $switches [incr i]]
-    } elseif {$n>=2 && [string equal -length $n $s "-repair"]} {
-      set repair [lindex $switches [incr i]]
-    } elseif {$n>=2 && [string equal -length $n $s "-count"]} {
-      set countonly 1
-    } else {
-      error "unknown switch: $s"
-    }
-  }
-
-  if {$countonly && $errfmt!=""} {
-    error "Cannot use -count and -errorformat together"
-  }
-  set nTestlist [llength $testlist]
-  if {$nTestlist%3 || $nTestlist==0 } {
-    error "SELECT test list contains [llength $testlist] elements"
-  }
-
-  eval $repair
-  foreach {tn sql res} $testlist {
-    if {$tclquery != ""} {
-      execsql $sql
-      uplevel do_test ${prefix}.$tn [list $tclquery] [list [list {*}$res]]
-    } elseif {$countonly} {
-      set nRow 0
-      db eval $sql {incr nRow}
-      uplevel do_test ${prefix}.$tn [list [list set {} $nRow]] [list $res]
-    } elseif {$errfmt==""} {
-      uplevel do_execsql_test ${prefix}.${tn} [list $sql] [list [list {*}$res]]
-    } else {
-      set res [list 1 [string trim [format $errfmt {*}$res]]]
-      uplevel do_catchsql_test ${prefix}.${tn} [list $sql] [list $res]
-    }
-    eval $repair
-  }
-
-}
-
->>>>>>> dea8ae9a
 proc delete_all_data {} {
   db eval {SELECT tbl_name AS t FROM sqlite_master WHERE type = 'table'} {
     db eval "DELETE FROM '[string map {' ''} $t]'"
@@ -950,33 +869,6 @@
   return $r
 }
 
-<<<<<<< HEAD
-# Delete a file or directory
-#
-proc forcedelete {args} {
-  foreach filename $args {
-    # On windows, sometimes even a [file delete -force] can fail just after
-    # a file is closed. The cause is usually "tag-alongs" - programs like
-    # anti-virus software, automatic backup tools and various explorer
-    # extensions that keep a file open a little longer than we expect, causing
-    # the delete to fail.
-    #
-    # The solution is to wait a short amount of time before retrying the 
-    # delete.
-    #
-    set nRetry  50                  ;# Maximum number of retries.
-    set nDelay 100                  ;# Delay in ms before retrying.
-    for {set i 0} {$i<$nRetry} {incr i} {
-      set rc [catch {file delete -force $filename} msg]
-      if {$rc==0} break
-      after $nDelay
-    }
-    if {$rc} { error $msg }
-  }
-}
-
-=======
->>>>>>> dea8ae9a
 # Do an integrity check of the entire database
 #
 proc integrity_check {name {db db}} {
@@ -1635,11 +1527,7 @@
   foreach f [glob -nocomplain sv_test.db*] { forcedelete $f }
   foreach f [glob -nocomplain test.db*] {
     set f2 "sv_$f"
-<<<<<<< HEAD
-    file copy -force $f $f2
-=======
     forcecopy $f $f2
->>>>>>> dea8ae9a
   }
 }
 proc db_save_and_close {} {
@@ -1651,11 +1539,7 @@
   foreach f [glob -nocomplain test.db*] { forcedelete $f }
   foreach f2 [glob -nocomplain sv_test.db*] {
     set f [string range $f2 3 end]
-<<<<<<< HEAD
-    file copy -force $f2 $f
-=======
     forcecopy $f2 $f
->>>>>>> dea8ae9a
   }
 }
 proc db_restore_and_reopen {{dbfile test.db}} {
@@ -1665,11 +1549,7 @@
 }
 proc db_delete_and_reopen {{file test.db}} {
   catch { db close }
-<<<<<<< HEAD
-  foreach f [glob -nocomplain test.db*] { file delete -force $f }
-=======
   foreach f [glob -nocomplain test.db*] { forcedelete $f }
->>>>>>> dea8ae9a
   sqlite3 db $file
 }
 
