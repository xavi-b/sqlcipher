# 2008 June 21
#
# The author disclaims copyright to this source code.  In place of
# a legal notice, here is a blessing:
#
#    May you do good and not evil.
#    May you find forgiveness for yourself and forgive others.
#    May you share freely, never taking more than you give.
#
#***********************************************************************
#

set testdir [file dirname $argv0]
source $testdir/tester.tcl
db close

#-------------------------------------------------------------------------
# test_suite NAME OPTIONS
#
# where available options are:  
#
#       -description TITLE                  (default "")
#       -initialize  SCRIPT                 (default "")
#       -shutdown    SCRIPT                 (default "")
#       -presql      SQL                    (default "")
#       -files       LIST-OF-FILES          (default $::ALLTESTS)
#       -prefix      NAME                   (default "$::NAME.")
#       -dbconfig    SCRIPT                 (default "")
#
proc test_suite {name args} {

  set default(-shutdown)    ""
  set default(-initialize)  ""
  set default(-presql)      ""
  set default(-description) "no description supplied (fixme)"
  set default(-files)       ""
  set default(-prefix)      "${name}."
  set default(-dbconfig)    ""

  array set options [array get default]
  if {[llength $args]%2} {
    error "uneven number of options/switches passed to test_suite"
  }
  foreach {k v} $args {
    set o [array names options ${k}*]
    if {[llength $o]>1}  { error "ambiguous option: $k" }
    if {[llength $o]==0} { error "unknown option: $k" }
    set options([lindex $o 0]) $v
  }

  set     ::testspec($name) [array get options]
  lappend ::testsuitelist $name
}

#-------------------------------------------------------------------------
# test_set ARGS...
#
proc test_set {args} {
  set isExclude 0
  foreach a $args {
    if {[string match -* $a]} {
      switch -- $a {
        -include { set isExclude 0 }
        -exclude { set isExclude 1 }
        default {
          error "Unknown switch: $a"
        }
      }
    } elseif {$isExclude == 0} {
      foreach f $a { set t($f) 1 }
    } else {
      foreach f $a { array unset t $f }
      foreach f $a { array unset t */$f }
    }
  }

  return [array names t]
}

#-------------------------------------------------------------------------
# Set up the following global list variables containing the names of 
# various test scripts:
#
#   $alltests
#   $allquicktests
#
set alltests [list]
foreach f [glob $testdir/*.test] { lappend alltests [file tail $f] }
foreach f [glob -nocomplain $testdir/../ext/rtree/*.test] { 
  lappend alltests $f 
}

if {$::tcl_platform(platform)!="unix"} {
  set alltests [test_set $alltests -exclude crash.test crash2.test]
}
set alltests [test_set $alltests -exclude {
  all.test        async.test         quick.test  veryquick.test
  memleak.test    permutations.test  soak.test   fts3.test
  mallocAll.test  rtree.test
}]

set allquicktests [test_set $alltests -exclude {
  async2.test async3.test backup_ioerr.test corrupt.test
  corruptC.test crash.test crash2.test crash3.test crash4.test crash5.test
  crash6.test crash7.test delete3.test e_fts3.test fts3rnd.test
  fkey_malloc.test fuzz.test fuzz3.test fuzz_malloc.test in2.test loadext.test
  misc7.test mutex2.test notify2.test onefile.test pagerfault2.test 
  savepoint4.test savepoint6.test select9.test 
  speed1.test speed1p.test speed2.test speed3.test speed4.test 
  speed4p.test sqllimits1.test tkt2686.test thread001.test thread002.test
  thread003.test thread004.test thread005.test trans2.test vacuum3.test 
  incrvacuum_ioerr.test autovacuum_crash.test btree8.test shared_err.test
  vtab_err.test walslow.test walcrash.test 
<<<<<<< HEAD
  walthread.test rtree3.test
=======
  walthread.test rtree3.test indexfault.test
>>>>>>> dea8ae9a
}]
if {[info exists ::env(QUICKTEST_INCLUDE)]} {
  set allquicktests [concat $allquicktests $::env(QUICKTEST_INCLUDE)]
}

#############################################################################
# Start of tests
#

#-------------------------------------------------------------------------
# Define the generic test suites:
#
#   veryquick
#   quick
#   full
#
lappend ::testsuitelist xxx

test_suite "veryquick" -prefix "" -description {
  "Very" quick test suite. Runs in less than 5 minutes on a workstation. 
  This test suite is the same as the "quick" tests, except that some files
  that test malloc and IO errors are omitted.
} -files [
  test_set $allquicktests -exclude *malloc* *ioerr* *fault*
]

test_suite "valgrind" -prefix "" -description {
  Run the "veryquick" test suite with a couple of multi-process tests (that
  fail under valgrind) omitted.
} -files [
  test_set $allquicktests -exclude *malloc* *ioerr* *fault*
] -initialize {
  set ::G(valgrind) 1
} -shutdown {
  unset -nocomplain ::G(valgrind)
}

test_suite "quick" -prefix "" -description {
  Quick test suite. Runs in around 10 minutes on a workstation.
} -files [
  test_set $allquicktests
]

test_suite "full" -prefix "" -description {
  Full test suite. Takes a long time.
} -files [ 
  test_set $alltests 
] -initialize {
  unset -nocomplain ::G(isquick)
}

test_suite "threads" -prefix "" -description {
  All multi-threaded tests.
} -files {
  notify2.test   thread001.test thread002.test thread003.test 
  thread004.test thread005.test walthread.test
}

test_suite "fts3" -prefix "" -description {
  All FTS3 tests except fts3rnd.test.
} -files {
  fts3aa.test fts3ab.test fts3ac.test fts3ad.test fts3ae.test
  fts3af.test fts3ag.test fts3ah.test fts3ai.test fts3aj.test
  fts3ak.test fts3al.test fts3am.test fts3an.test fts3ao.test
  fts3atoken.test fts3b.test fts3c.test fts3cov.test fts3d.test
  fts3defer.test fts3defer2.test fts3e.test fts3expr.test fts3expr2.test 
  fts3near.test fts3query.test fts3shared.test fts3snippet.test 
  fts3sort.test
<<<<<<< HEAD

  fts3fault.test fts3malloc.test fts3matchinfo.test

  fts3aux1.test fts3comp1.test fts3auto.test
=======
  fts3fault.test fts3malloc.test fts3matchinfo.test
  fts3aux1.test fts3comp1.test fts3auto.test
  fts4aa.test fts4content.test
  fts3conf.test fts3prefix.test fts3fault2.test fts3corrupt.test
  fts3corrupt2.test
  fts3first.test
>>>>>>> dea8ae9a
}


lappend ::testsuitelist xxx
#-------------------------------------------------------------------------
# Define the coverage related test suites:
#
#   coverage-wal
#
test_suite "coverage-wal" -description {
  Coverage tests for file wal.c.
} -files {
  wal.test       wal2.test     wal3.test       walmode.test    
  walbak.test    walhook.test  walcrash2.test  walcksum.test
  walfault.test  walbig.test   walnoshm.test
  wal5.test
} 

test_suite "coverage-pager" -description {
  Coverage tests for file pager.c.
} -files {
  pager1.test    pager2.test  pagerfault.test  pagerfault2.test
  walfault.test  walbak.test  journal2.test    tkt-9d68c883.test
} 


lappend ::testsuitelist xxx
#-------------------------------------------------------------------------
# Define the permutation test suites:
#

# Run some tests using pre-allocated page and scratch blocks.
#
test_suite "memsubsys1" -description {
  Tests using pre-allocated page and scratch blocks
} -files [
  test_set $::allquicktests -exclude ioerr5.test malloc5.test
] -initialize {
  catch {db close}
  sqlite3_shutdown
  sqlite3_config_pagecache 4096 24
  sqlite3_config_scratch 25000 1
  sqlite3_initialize
  autoinstall_test_functions
} -shutdown {
  catch {db close}
  sqlite3_shutdown
  sqlite3_config_pagecache 0 0
  sqlite3_config_scratch 0 0
  sqlite3_initialize
  autoinstall_test_functions
}

# Run some tests using pre-allocated page and scratch blocks. This time
# the allocations are too small to use in most cases.
#
# Both ioerr5.test and malloc5.test are excluded because they test the
# sqlite3_soft_heap_limit() and sqlite3_release_memory() functionality.
# This functionality is disabled if a pre-allocated page block is provided.
#
test_suite "memsubsys2" -description {
  Tests using small pre-allocated page and scratch blocks
} -files [
  test_set $::allquicktests -exclude ioerr5.test malloc5.test
] -initialize {
  catch {db close}
  sqlite3_shutdown
  sqlite3_config_pagecache 512 5
  sqlite3_config_scratch 1000 1
  sqlite3_initialize
  autoinstall_test_functions
} -shutdown {
  catch {db close}
  sqlite3_shutdown
  sqlite3_config_pagecache 0 0
  sqlite3_config_scratch 0 0
  sqlite3_initialize
  autoinstall_test_functions
}

# Run all tests with the lookaside allocator disabled.
#
test_suite "nolookaside" -description {
  OOM tests with lookaside disabled
} -initialize {
  catch {db close}
  sqlite3_shutdown
  sqlite3_config_lookaside 0 0
  sqlite3_initialize
  autoinstall_test_functions
} -shutdown {
  catch {db close}
  sqlite3_shutdown
  sqlite3_config_lookaside 100 500
  sqlite3_initialize
  autoinstall_test_functions
} -files $::allquicktests

# Run some tests in SQLITE_CONFIG_SINGLETHREAD mode.
#
test_suite "singlethread" -description {
  Tests run in SQLITE_CONFIG_SINGLETHREAD mode
} -initialize {
  catch {db close}
  sqlite3_shutdown
  catch {sqlite3_config singlethread}
  sqlite3_initialize
  autoinstall_test_functions
} -files {
  delete.test   delete2.test  insert.test  rollback.test  select1.test
  select2.test  trans.test    update.test  vacuum.test    types.test
  types2.test   types3.test
} -shutdown {
  catch {db close}
  sqlite3_shutdown
  catch {sqlite3_config serialized}
  sqlite3_initialize
  autoinstall_test_functions
}

test_suite "nomutex" -description {
  Tests run with the SQLITE_OPEN_MULTITHREADED flag passed to sqlite3_open().
} -initialize {
  rename sqlite3 sqlite3_nomutex
  proc sqlite3 {args} {
    if {[string range [lindex $args 0] 0 0] ne "-"} {
      lappend args -fullmutex 0 -nomutex 1
    }
    uplevel [concat sqlite3_nomutex $args]
  }
} -files {
  delete.test   delete2.test  insert.test  rollback.test  select1.test
  select2.test  trans.test    update.test  vacuum.test    types.test
  types2.test   types3.test
} -shutdown {
  rename sqlite3 {}
  rename sqlite3_nomutex sqlite3
}

# Run some tests in SQLITE_CONFIG_MULTITHREAD mode.
#
test_suite "multithread" -description {
  Tests run in SQLITE_CONFIG_MULTITHREAD mode
} -initialize {
  catch {db close}
  sqlite3_shutdown
  catch {sqlite3_config multithread}
  sqlite3_initialize
  autoinstall_test_functions
} -files {
  delete.test   delete2.test  insert.test  rollback.test  select1.test
  select2.test  trans.test    update.test  vacuum.test    types.test
  types2.test   types3.test
} -shutdown {
  catch {db close}
  sqlite3_shutdown
  catch {sqlite3_config serialized}
  sqlite3_initialize
  autoinstall_test_functions
}

# Run some tests in SQLITE_OPEN_FULLMUTEX mode.
#
test_suite "fullmutex" -description {
  Tests run in SQLITE_OPEN_FULLMUTEX mode
} -initialize {
  rename sqlite3 sqlite3_fullmutex
  proc sqlite3 {args} {
    if {[string range [lindex $args 0] 0 0] ne "-"} {
      lappend args -nomutex 0 -fullmutex 1
    }
    uplevel [concat sqlite3_fullmutex $args]
  }
} -files {
  delete.test   delete2.test  insert.test  rollback.test  select1.test
  select2.test  trans.test    update.test  vacuum.test    types.test
  types2.test   types3.test
} -shutdown {
  rename sqlite3 {}
  rename sqlite3_fullmutex sqlite3
}

# Run some tests using the "onefile" demo.
#
test_suite "onefile" -description {
  Run some tests using the "test_onefile.c" demo
} -initialize {
  rename sqlite3 sqlite3_onefile
  proc sqlite3 {args} {
    if {[string range [lindex $args 0] 0 0] ne "-"} {
      lappend args -vfs fs
    }
    uplevel [concat sqlite3_onefile $args]
  }
} -files {
  conflict.test  insert.test   insert2.test  insert3.test
  rollback.test  select1.test  select2.test  select3.test
} -shutdown {
  rename sqlite3 {}
  rename sqlite3_onefile sqlite3
}

# Run some tests using UTF-16 databases.
#
test_suite "utf16" -description {
  Run tests using UTF-16 databases
} -presql {
  pragma encoding = 'UTF-16'
} -files {
    alter.test alter3.test
    auth.test bind.test blob.test capi2.test capi3.test collate1.test
    collate2.test collate3.test collate4.test collate5.test collate6.test
    conflict.test date.test delete.test expr.test fkey1.test func.test
    hook.test index.test insert2.test insert.test interrupt.test in.test
    intpkey.test ioerr.test join2.test join.test lastinsert.test
    laststmtchanges.test limit.test lock2.test lock.test main.test 
    memdb.test minmax.test misc1.test misc2.test misc3.test notnull.test
    null.test progress.test quote.test rowid.test select1.test select2.test
    select3.test select4.test select5.test select6.test sort.test 
    subselect.test tableapi.test table.test temptable.test
    trace.test trigger1.test trigger2.test trigger3.test
    trigger4.test types2.test types.test unique.test update.test
    vacuum.test view.test where.test
}

# Run some tests in exclusive locking mode.
#
test_suite "exclusive" -description {
  Run tests in exclusive locking mode.
} -presql {
  pragma locking_mode = 'exclusive'
} -files {
  rollback.test select1.test select2.test 
  malloc.test ioerr.test
} 

# Run some tests in exclusive locking mode with truncated journals.
#
test_suite "exclusive-truncate" -description {
  Run tests in exclusive locking mode and truncate journal mode.
} -presql {
  pragma locking_mode = 'exclusive';
  pragma journal_mode = TRUNCATE;
} -files {
  delete.test delete2.test insert.test rollback.test select1.test
  select2.test update.test malloc.test ioerr.test
} 

# Run some tests in persistent journal mode.
#
test_suite "persistent_journal" -description {
  Run tests in persistent-journal mode.
} -presql {
  pragma journal_mode = persist
} -files {
  delete.test delete2.test insert.test rollback.test select1.test
  select2.test trans.test update.test vacuum.test 
}

# Run some tests in truncating journal mode.
#
test_suite "truncate_journal" -description {
  Run tests in persistent-journal mode.
} -presql {
  pragma journal_mode = truncate
} -files {
  delete.test delete2.test insert.test rollback.test select1.test
  select2.test trans.test update.test vacuum.test 
  malloc.test ioerr.test
}

# Run some error tests in persistent journal mode.
#
test_suite "persistent_journal_error" -description {
  Run malloc.test and ioerr.test in persistent-journal mode.
} -presql {
  pragma journal_mode = persist
} -files {
  malloc.test ioerr.test
}

# Run some tests in no journal mode.
#
test_suite "no_journal" -description {
  Run tests in no-journal mode.
} -presql {
  pragma journal_mode = persist
} -files {
  delete.test delete2.test insert.test rollback.test select1.test
  select2.test trans.test update.test vacuum.test 
}

# Run some error tests in no journal mode.
#
test_suite "no_journal_error" -description {
  Run malloc.test and ioerr.test in no-journal mode.
} -presql {
  pragma journal_mode = persist
} -files {
  malloc.test ioerr.test
}

# Run some crash-tests in autovacuum mode.
#
test_suite "autovacuum_crash" -description {
  Run crash.test in autovacuum mode.
} -presql {
  pragma auto_vacuum = 1
} -files crash.test

# Run some ioerr-tests in autovacuum mode.
#
test_suite "autovacuum_ioerr" -description {
  Run ioerr.test in autovacuum mode.
} -presql {
  pragma auto_vacuum = 1
} -files ioerr.test

# Run tests with an in-memory journal.
#
test_suite "inmemory_journal" -description {
  Run tests with an in-memory journal file.
} -presql {
  pragma journal_mode = 'memory'
} -files [test_set $::allquicktests -exclude {
  # Exclude all tests that simulate IO errors.
  autovacuum_ioerr2.test incrvacuum_ioerr.test ioerr.test
  ioerr.test ioerr2.test ioerr3.test ioerr4.test ioerr5.test
  vacuum3.test incrblob_err.test diskfull.test backup_ioerr.test
  e_fts3.test fts3cov.test fts3malloc.test fts3rnd.test
  fts3snippet.test

  # Exclude test scripts that use tcl IO to access journal files or count
  # the number of fsync() calls.
  pager.test exclusive.test jrnlmode.test sync.test misc1.test 
  journal1.test conflict.test crash8.test tkt3457.test io.test
  journal3.test 8_3_names.test

  pager1.test async4.test corrupt.test filefmt.test pager2.test
  corrupt5.test corruptA.test pageropt.test

  # Exclude stmt.test, which expects sub-journals to use temporary files.
  stmt.test

  # WAL mode is different.
<<<<<<< HEAD
  wal* tkt-2d1a5c67d.test
=======
  wal* tkt-2d1a5c67d.test backcompat.test
>>>>>>> dea8ae9a
}]

ifcapable mem3 {
  test_suite "memsys3" -description {
    Run tests using the allocator in mem3.c.
  } -files [test_set $::allquicktests -exclude {
    autovacuum.test           delete3.test              manydb.test
    bigrow.test               incrblob2.test            memdb.test
    bitvec.test               index2.test               memsubsys1.test
    capi3c.test               ioerr.test                memsubsys2.test
    capi3.test                join3.test                pagesize.test
    collate5.test             limit.test                backup_ioerr.test
    backup_malloc.test
  }] -initialize {
    catch {db close}
    sqlite3_reset_auto_extension
    sqlite3_shutdown
    sqlite3_config_heap 25000000 0
    sqlite3_config_lookaside 0 0
    ifcapable mem5 {
      # If both memsys3 and memsys5 are enabled in the build, the call to
      # [sqlite3_config_heap] will initialize the system to use memsys5.
      # The following overrides this preference and installs the memsys3
      # allocator.
      sqlite3_install_memsys3
    }
    install_malloc_faultsim 1 
    sqlite3_initialize
    autoinstall_test_functions
  } -shutdown {
    catch {db close}
    sqlite3_shutdown
    sqlite3_config_heap 0 0
    sqlite3_config_lookaside 100 500
    install_malloc_faultsim 1 
    sqlite3_initialize
    autoinstall_test_functions
  }
}

ifcapable mem5 {
  test_suite "memsys5" -description {
    Run tests using the allocator in mem5.c.
  } -files [test_set $::allquicktests -exclude {
    autovacuum.test           delete3.test              manydb.test
    bigrow.test               incrblob2.test            memdb.test
    bitvec.test               index2.test               memsubsys1.test
    capi3c.test               ioerr.test                memsubsys2.test
    capi3.test                join3.test                pagesize.test
    collate5.test             limit.test                zeroblob.test
  }] -initialize {
    catch {db close}
    sqlite3_shutdown
    sqlite3_config_heap 25000000 64
    sqlite3_config_lookaside 0 0
    install_malloc_faultsim 1 
    sqlite3_initialize
    autoinstall_test_functions
  } -shutdown {
    catch {db close}
    sqlite3_shutdown
    sqlite3_config_heap 0 0
    sqlite3_config_lookaside 100 500
    install_malloc_faultsim 1 
    sqlite3_initialize
    autoinstall_test_functions
  }

  test_suite "memsys5-2" -description {
    Run tests using the allocator in mem5.c in a different configuration.
  } -files {
    select1.test 
  } -initialize {
    catch {db close}
    sqlite3_shutdown
    sqlite3_config_memstatus 0
    sqlite3_config_heap 40000000 16
    sqlite3_config_lookaside 0 0
    install_malloc_faultsim 1 
    sqlite3_initialize
    autoinstall_test_functions
  } -shutdown {
    catch {db close}
    sqlite3_shutdown
    sqlite3_config_heap 0 0
    sqlite3_config_lookaside 100 500
    install_malloc_faultsim 1 
    sqlite3_initialize
    autoinstall_test_functions
  }
}

ifcapable threadsafe {
  test_suite "no_mutex_try" -description {
     The sqlite3_mutex_try() interface always fails
  } -files [
    test_set $::allquicktests -exclude mutex1.test mutex2.test
  ] -initialize {
    catch {db close}
    sqlite3_shutdown
    install_mutex_counters 1
    set ::disable_mutex_try 1
    sqlite3_initialize
    autoinstall_test_functions
  } -shutdown {
    catch {db close}
    sqlite3_shutdown
    install_mutex_counters 0
    sqlite3_initialize
    autoinstall_test_functions
  }
}

# run_tests "crash_safe_append" -description {
#   Run crash.test with persistent journals on a SAFE_APPEND file-system.
# } -initialize {
#   rename crashsql sa_crashsql
#   proc crashsql {args} {
#     set options [lrange $args 0 [expr {[llength $args]-2}]]
#     lappend options -char safe_append
#     set sql [lindex $args end]
#     lappend options "
#       PRAGMA journal_mode=persistent;
#       $sql
#     "
#     set fd [open test.db-journal w]
#     puts $fd [string repeat 1234567890 100000]
#     close $fd
#     eval sa_crashsql $options
#   }
# } -shutdown {
#   rename crashsql {}
#   rename sa_crashsql crashsql
# } -files crash.test

test_suite "safe_append" -description {
  Run some tests on a SAFE_APPEND file-system.
} -initialize {
  rename sqlite3 sqlite3_safeappend
  proc sqlite3 {args} {
    if {[string range [lindex $args 0] 0 0] ne "-"} {
      lappend args -vfs devsym
    }
    uplevel [concat sqlite3_safeappend $args]
  }
  sqlite3_simulate_device -char safe_append
} -shutdown {
  rename sqlite3 {}
  rename sqlite3_shutdown sqlite3
} -files [
  test_set $::allquicktests shared_err.test -exclude async3.test
]

# The set of tests to run on the alternative-pcache
set perm-alt-pcache-testset {
  async.test
  attach.test
  delete.test delete2.test
  index.test
  insert.test insert2.test
  join.test join2.test
  rollback.test
  select1.test select2.test
  trans.test
  update.test
}

foreach discard_rate {0 10 50 90 100} {
  test_suite "pcache${discard_rate}" -description "
    Alternative pcache implementation with ${discard_rate}% random discard
  " -initialize "
    catch {db close}
    sqlite3_shutdown
    sqlite3_config_alt_pcache 1 $discard_rate 1
    sqlite3_initialize
    autoinstall_test_functions
  " -shutdown {
    catch {db close}
    sqlite3_shutdown
    sqlite3_config_alt_pcache 0 0 0
    sqlite3_config_lookaside 100 500
    install_malloc_faultsim 1 
    sqlite3_initialize
    autoinstall_test_functions
  } -files ${perm-alt-pcache-testset}
}

test_suite "journaltest" -description {
  Check that pages are synced before being written (test_journal.c).
} -initialize {
  catch {db close}
  register_jt_vfs -default ""
} -shutdown {
  unregister_jt_vfs
} -files [test_set $::allquicktests -exclude {
  wal* incrvacuum.test ioerr.test corrupt4.test io.test crash8.test 
  async4.test bigfile.test backcompat.test
}]

if {[info commands register_demovfs] != ""} {
  test_suite "demovfs" -description {
    Check that the demovfs (code in test_demovfs.c) more or less works.
  } -initialize {
    register_demovfs
  } -shutdown {
    unregister_demovfs
  } -files {
    insert.test   insert2.test  insert3.test rollback.test 
    select1.test  select2.test  select3.test
  }
}

test_suite "wal" -description {
  Run tests with journal_mode=WAL
} -initialize {
  set ::G(savepoint6_iterations) 100
} -shutdown {
  unset -nocomplain ::G(savepoint6_iterations)
} -files {
  savepoint.test     savepoint2.test     savepoint6.test
  trans.test         avtrans.test

  fts3aa.test  fts3ab.test  fts3ac.test  fts3ad.test
  fts3ae.test  fts3af.test  fts3ag.test  fts3ah.test
  fts3ai.test  fts3aj.test  fts3ak.test  fts3al.test
  fts3am.test  fts3an.test  fts3ao.test  fts3b.test
  fts3c.test   fts3d.test   fts3e.test   fts3query.test 
}

test_suite "rtree" -description {
  All R-tree related tests. Provides coverage of source file rtree.c.
} -files [glob -nocomplain $::testdir/../ext/rtree/*.test]

test_suite "no_optimization" -description {
  Run test scripts with optimizations disabled using the
  sqlite3_test_control(SQLITE_TESTCTRL_OPTIMIZATIONS) interface.
} -files {
  where.test where2.test where3.test where4.test where5.test
  where6.test where7.test where8.test where9.test
  whereA.test whereB.test wherelimit.test
  select1.test select2.test select3.test select4.test select5.test
  select7.test select8.test selectA.test selectC.test
} -dbconfig {
  optimization_control $::dbhandle all 0
}

<<<<<<< HEAD
=======
test_suite "prepare" -description {
  Run tests with the db connection using sqlite3_prepare() instead of _v2().
} -dbconfig {
  db_use_legacy_prepare $::dbhandle 1
  #$::dbhandle cache size 0
} -files [
  test_set $allquicktests -exclude *malloc* *ioerr* *fault*
]

>>>>>>> dea8ae9a
# End of tests
#############################################################################

# run_tests NAME OPTIONS
#
# where available options are:  
#
#       -description TITLE
#       -initialize  SCRIPT
#       -shutdown    SCRIPT
#       -presql      SQL
#       -files       LIST-OF-FILES
#       -prefix      NAME
#
proc run_tests {name args} {
  array set options $args

  set ::G(perm:name)         $name
  set ::G(perm:prefix)       $options(-prefix)
  set ::G(perm:presql)       $options(-presql)
  set ::G(isquick)           1
  set ::G(perm:dbconfig)     $options(-dbconfig)

  uplevel $options(-initialize)

  foreach file [lsort $options(-files)] {
    if {[file tail $file] == $file} { set file [file join $::testdir $file] }
    slave_test_file $file
  }

  uplevel $options(-shutdown)

  unset ::G(perm:name)
  unset ::G(perm:prefix)
  unset ::G(perm:presql)
  unset ::G(perm:dbconfig)
}

proc run_test_suite {name} {
  if {[info exists ::testspec($name)]==0} {
    error "No such test suite: $name"
  }
  uplevel run_tests $name $::testspec($name)
}

proc help {} {
  puts "Usage: $::argv0 TESTSUITE ?TESTFILE?"
  puts ""
  puts "Available test-suites are:"
  foreach k $::testsuitelist {
    if {[info exists ::testspec($k)]==0} {
      puts "         ----------------------------------------"
      puts ""
    } else {
      array set o $::testspec($k)
      puts "Test suite: \"$k\""
      set d [string trim $o(-description)]
      set d [regsub {\n *} $d "\n  "]
      puts "  $d"
      puts ""
    }
  }
  exit -1
}

if {[info script] == $argv0} {
  proc main {argv} {
    if {[llength $argv]==0} {
      help
    } else {
      set suite [lindex $argv 0]
      if {[info exists ::testspec($suite)]==0} help
      set extra ""
      if {[llength $argv]>1} { set extra [list -files [lrange $argv 1 end]] }
      eval run_tests $suite $::testspec($suite) $extra
    }
  }
  main $argv
  finish_test
}<|MERGE_RESOLUTION|>--- conflicted
+++ resolved
@@ -111,11 +111,7 @@
   thread003.test thread004.test thread005.test trans2.test vacuum3.test 
   incrvacuum_ioerr.test autovacuum_crash.test btree8.test shared_err.test
   vtab_err.test walslow.test walcrash.test 
-<<<<<<< HEAD
-  walthread.test rtree3.test
-=======
   walthread.test rtree3.test indexfault.test
->>>>>>> dea8ae9a
 }]
 if {[info exists ::env(QUICKTEST_INCLUDE)]} {
   set allquicktests [concat $allquicktests $::env(QUICKTEST_INCLUDE)]
@@ -184,19 +180,12 @@
   fts3defer.test fts3defer2.test fts3e.test fts3expr.test fts3expr2.test 
   fts3near.test fts3query.test fts3shared.test fts3snippet.test 
   fts3sort.test
-<<<<<<< HEAD
-
-  fts3fault.test fts3malloc.test fts3matchinfo.test
-
-  fts3aux1.test fts3comp1.test fts3auto.test
-=======
   fts3fault.test fts3malloc.test fts3matchinfo.test
   fts3aux1.test fts3comp1.test fts3auto.test
   fts4aa.test fts4content.test
   fts3conf.test fts3prefix.test fts3fault2.test fts3corrupt.test
   fts3corrupt2.test
   fts3first.test
->>>>>>> dea8ae9a
 }
 
 
@@ -542,11 +531,7 @@
   stmt.test
 
   # WAL mode is different.
-<<<<<<< HEAD
-  wal* tkt-2d1a5c67d.test
-=======
   wal* tkt-2d1a5c67d.test backcompat.test
->>>>>>> dea8ae9a
 }]
 
 ifcapable mem3 {
@@ -793,8 +778,6 @@
   optimization_control $::dbhandle all 0
 }
 
-<<<<<<< HEAD
-=======
 test_suite "prepare" -description {
   Run tests with the db connection using sqlite3_prepare() instead of _v2().
 } -dbconfig {
@@ -804,7 +787,6 @@
   test_set $allquicktests -exclude *malloc* *ioerr* *fault*
 ]
 
->>>>>>> dea8ae9a
 # End of tests
 #############################################################################
 
