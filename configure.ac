#
# The build process allows for using a cross-compiler.  But the default
# action is to target the same platform that we are running on.  The
# configure script needs to discover the following properties of the 
# build and target systems:
#
#    srcdir
#
#        The is the name of the directory that contains the
#        "configure" shell script.  All source files are
#        located relative to this directory.
#
#    bindir
#
#        The name of the directory where executables should be
#        written by the "install" target of the makefile.
#
#    program_prefix
#
#        Add this prefix to the names of all executables that run
#        on the target machine.  Default: ""
#
#    ENABLE_SHARED
#
#        True if shared libraries should be generated.
#
#    BUILD_CC
#
#        The name of a command that is used to convert C
#        source files into executables that run on the build
#        platform.
#
#    BUILD_CFLAGS
#
#        Switches that the build compiler needs in order to construct
#        command-line programs.
#
#    BUILD_LIBS
#
#        Libraries that the build compiler needs in order to construct
#        command-line programs.
#
#    BUILD_EXEEXT
#
#        The filename extension for executables on the build
#        platform.  "" for Unix and ".exe" for Windows.
#
#    TCL_*
#
#        Lots of values are read in from the tclConfig.sh script,
#        if that script is available.  This values are used for
#        constructing and installing the TCL extension.
#
#    TARGET_READLINE_LIBS
#
#        This is the library directives passed to the target linker
#        that cause the executable to link against the readline library.
#        This might be a switch like "-lreadline" or pathnames of library
#        file like "../../src/libreadline.a".
#
#    TARGET_READLINE_INC
#
#        This variables define the directory that contain header
#        files for the readline library.  If the compiler is able 
#        to find <readline.h> on its own, then this can be blank.
#
#    TARGET_EXEEXT
#
#        The filename extension for executables on the
#        target platform.  "" for Unix and ".exe" for windows.
#
# This configure.in file is easy to reuse on other projects.  Just
# change the argument to AC_INIT.  And disable any features that
# you don't need (for example BLT) by erasing or commenting out
# the corresponding code.
#
AC_INIT([sqlcipher],m4_esyscmd(cat VERSION | tr -d '\n'))

dnl Make sure the local VERSION file matches this configure script
sqlite_version_sanity_check=`cat $srcdir/VERSION | tr -d '\n'`
if test "$PACKAGE_VERSION" != "$sqlite_version_sanity_check" ; then
AC_MSG_ERROR([configure script is out of date:
 configure \$PACKAGE_VERSION = $PACKAGE_VERSION
 top level VERSION file     = $sqlite_version_sanity_check
please regen with autoconf])
fi

#########
# Programs needed
#
LT_INIT
AC_PROG_INSTALL

#########
# Enable large file support (if special flags are necessary)
#
AC_SYS_LARGEFILE

#########
# Check for needed/wanted data types
AC_CHECK_TYPES([int8_t, int16_t, int32_t, int64_t, intptr_t, uint8_t,
                uint16_t, uint32_t, uint64_t, uintptr_t])

#########
# Check for needed/wanted headers
AC_CHECK_HEADERS([sys/types.h stdlib.h stdint.h inttypes.h malloc.h])

#########
# Figure out whether or not we have these functions
#
AC_CHECK_FUNCS([fdatasync gmtime_r isnan localtime_r localtime_s malloc_usable_size strchrnul usleep utime pread pread64 pwrite pwrite64])

#########
# By default, we use the amalgamation (this may be changed below...)
#
USE_AMALGAMATION=1

#########
# Figure out all the name of a working tclsh and parameters needed to compile against Tcl.
# The --with-tcl= and/or --with-tclsh= configuration arguments might be useful for this.
#
AC_ARG_WITH(tclsh, AS_HELP_STRING([--with-tclsh=PATHNAME],[full pathname of a tclsh to use]))
AC_ARG_WITH(tcl, AS_HELP_STRING([--with-tcl=DIR],[directory containing (tclConfig.sh)]))
AC_ARG_ENABLE(tcl, AS_HELP_STRING([--disable-tcl],[omit building accessory programs that require TCL-dev]),
      [use_tcl=$enableval],[use_tcl=yes])
original_use_tcl=${use_tcl}
if test x"${with_tclsh}" == x -a x"${with_tcl}" == x; then
  AC_CHECK_PROGS(TCLSH_CMD, [tclsh9.0 tclsh8.6 tclsh],none)
  with_tclsh=${TCLSH_CMD}
fi
if test x"${with_tclsh}" != x -a x"${with_tclsh}" != xnone; then
  TCLSH_CMD=${with_tclsh}
  AC_MSG_RESULT([using tclsh at "$TCLSH_CMD"])
  if test x"${use_tcl}" = "xyes"; then
    with_tcl=`${with_tclsh} <${srcdir}/tool/find_tclconfig.tcl`
    if test x"${with_tcl}" != x; then
      AC_MSG_RESULT([$TCLSH_CMD recommends the tclConfig.sh at ${with_tcl}])
    else
      AC_MSG_WARN([$TCLSH_CMD is unable to recommend a tclConfig.sh])
      use_tcl=no
    fi
  fi
fi
if test x"${use_tcl}" = "xyes"; then
  if test x"${with_tcl}" != x; then
    if test -r ${with_tcl}/tclConfig.sh; then
      tclconfig="${with_tcl}/tclConfig.sh"
    else
      for i in tcl8.6 tcl9.0 lib; do
        if test -r ${with_tcl}/$i/tclConfig.sh; then
          tclconfig=${with_tcl}/$i/tclConfig.sh
          break
        fi
      done
    fi
    if test ! -r "${tclconfig}"; then
      AC_MSG_ERROR([no tclConfig.sh file found under ${with_tcl}])
    fi
  else
    # If we have not yet found a tclConfig.sh file, look in $libdir whic is
    # set automatically by autoconf or by the --prefix command-line option.
    # See https://sqlite.org/forum/forumpost/e04e693439a22457
    libdir=${prefix}/lib
    if test -r ${libdir}/tclConfig.sh; then
      tclconfig=${libdir}/tclConfig.sh
    else
      for i in tcl8.6 tcl9.0 lib; do
        if test -r ${libdir}/$i/tclConfig.sh; then
          tclconfig=${libdir}/$i/tclConfig.sh
          break
        fi
      done
    fi
    if test ! -r "${tclconfig}"; then
      AC_MSG_ERROR([cannot find a usable tclConfig.sh file. 
        Use --with-tcl=DIR to specify a directory where tclConfig.sh can be found.
        SQLite does not use TCL internally, but TCL is required to build SQLite
        from canonical sources and TCL is required for testing.])
    fi
  fi
  AC_MSG_RESULT([loading TCL configuration from ${tclconfig}])
  . ${tclconfig}
  AC_SUBST(TCL_INCLUDE_SPEC)
  AC_SUBST(TCL_LIB_SPEC)
  AC_SUBST(TCL_STUB_LIB_SPEC)
  # There are lots of other configuration variables that are provided by the
  # tclConfig.sh file and that could be included here.  But as of right now,
  # TCL_LIB_SPEC is the only what that the Makefile uses.
  HAVE_TCL=1
elif test x"${original_use_tcl}" = "xno"; then
  AC_MSG_RESULT([unable to run tests because of --disable-tcl])
  HAVE_TCL=0
else
  AC_MSG_RESULT([unable to run tests because no tclConfig.sh file could be located])
  HAVE_TCL=0
fi
AC_SUBST(HAVE_TCL)
if test x"$TCLSH_CMD" == x; then
  TCLSH_CMD=${TCL_EXEC_PREFIX}/bin/tclsh${TCL_VERSION}
  if test ! -x ${TCLSH_CMD}; then
    TCLSH_CMD_2=${TCL_EXEC_PREFIX}/bin/tclsh
    if test ! -x ${TCLSH_CMD_2}; then
      AC_MSG_WARN([cannot find a usable tclsh at either ${TCLSH_CMD} or ${TCLSH_CMD_2}])
      TCLSH_CMD=none
    else
      TCLSH_CMD=${TCLSH_CMD_2}
    fi
  fi
fi
if test "$TCLSH_CMD" = "none"; then
  # If we can't find a local tclsh, then building the amalgamation will fail.
  # We act as though --disable-amalgamation has been used.
  AC_MSG_WARN([Warning: can't find tclsh - defaulting to non-amalgamation build.])
  USE_AMALGAMATION=0
  TCLSH_CMD="tclsh"
fi
AC_SUBST(TCLSH_CMD)

AC_ARG_VAR([TCLLIBDIR], [Where to install tcl plugin])
if test "x${TCLLIBDIR+set}" != "xset" ; then
  for i in `echo 'puts stdout $auto_path' | ${TCLSH_CMD}` ; do
    if test -d $i ; then
      TCLLIBDIR=$i
      break
    fi
  done
  TCLLIBDIR="${TCLLIBDIR}/sqlite3"
fi

<<<<<<< HEAD
=======
#########
# Set up options for running tests.
#
AC_ARG_ENABLE(test-status, AS_HELP_STRING([--enable-test-status],[Full-screen status of tests]),
      [use_vt100=$enableval],[use_vt100=no])
if test $use_vt100 != no; then
  TSTRNNR_OPTS=--status
else
  TSTRNNR_OPTS=
fi
AC_SUBST(TSTRNNR_OPTS)


>>>>>>> 1f09a0ab
#########
# Set up an appropriate program prefix
#
if test "$program_prefix" = "NONE"; then
  program_prefix=""
fi
AC_SUBST(program_prefix)

VERSION=[`cat $srcdir/VERSION | sed 's/^\([0-9]*\.*[0-9]*\).*/\1/'`]
AC_MSG_NOTICE(Version set to $VERSION)
AC_SUBST(VERSION)
RELEASE=`cat $srcdir/VERSION`
AC_MSG_NOTICE(Release set to $RELEASE)
AC_SUBST(RELEASE)

##########
# Handle --with-wasi-sdk=DIR
#
# This must be early because it changes the toolchain.
#
AC_ARG_WITH(wasi-sdk,
AS_HELP_STRING([--with-wasi-sdk=DIR],
       [directory containing the WASI SDK. Triggers cross-compile to WASM.]), with_wasisdk=${withval})
AC_MSG_CHECKING([for WASI SDK directory])
AC_CACHE_VAL(ac_cv_c_wasi_sdk,[
  # First check to see if --with-tcl was specified.
  if test x"${with_wasi_sdk}" != x ; then
    if ! test -d "${with_wasi_sdk}" ; then
      AC_MSG_ERROR([${with_wasi_sdk} directory doesn't exist])
    fi
    AC_MSG_RESULT([${with_wasi_sdk}: using wasi-sdk clang, disabling: tcl, CLI shell, DLL])
    use_wasi_sdk=yes
  else
    use_wasi_sdk=no
  fi
])
if test "${use_wasi_sdk}" = "no" ; then
  HAVE_WASI_SDK=""
  AC_MSG_RESULT([no])
else
  HAVE_WASI_SDK=1
# Changing --host and --target have no effect here except to possibly
# cause confusion. autoconf has finished processing them by this
# point.
#
#  host_alias=wasm32-wasi
#  target=wasm32-wasi
#
# Merely changing CC and LD to the wasi-sdk's is enough to get
# sqlite3.o building in WASM format.
  CC="${with_wasi_sdk}/bin/clang"
  LD="${with_wasi_sdk}/bin/wasm-ld"
  RANLIB="${with_wasi_sdk}/bin/llvm-ranlib"
  cross_compiling=yes
  enable_threadsafe=no
  use_tcl=no
  enable_tcl=no
  # libtool is apparently hard-coded to use gcc for linking DLLs, so
  # we disable the DLL build...
  enable_shared=no
  AC_MSG_RESULT([yes])
fi
AC_SUBST(HAVE_WASI_SDK)


#########
# Locate a compiler for the build machine.  This compiler should
# generate command-line programs that run on the build machine.
#
if test x"$cross_compiling" = xno; then
	BUILD_CC=$CC
	BUILD_CFLAGS=$CFLAGS
else
	if test "${BUILD_CC+set}" != set; then
		AC_CHECK_PROGS(BUILD_CC, gcc cc cl)
	fi
	if test "${BUILD_CFLAGS+set}" != set; then
		BUILD_CFLAGS="-g"
	fi
fi
AC_SUBST(BUILD_CC)

##########
# Do we want to support multithreaded use of sqlite
#
AC_ARG_ENABLE(threadsafe, 
AS_HELP_STRING([--disable-threadsafe],[Disable mutexing]))
AC_MSG_CHECKING([whether to support threadsafe operation])
if test "$enable_threadsafe" = "no"; then
  SQLITE_THREADSAFE=0
  AC_MSG_RESULT([no])
else
  SQLITE_THREADSAFE=1
  AC_MSG_RESULT([yes])
fi
AC_SUBST(SQLITE_THREADSAFE)

if test "$SQLITE_THREADSAFE" = "1"; then
  AC_SEARCH_LIBS(pthread_create, pthread)
  AC_SEARCH_LIBS(pthread_mutexattr_init, pthread)
fi

##########
# Which crypto library do we use
#
AC_ARG_WITH([crypto-lib],
AC_HELP_STRING([--with-crypto-lib],[Specify which crypto library to use]),
crypto_lib=$withval)
AC_MSG_CHECKING([for crypto library to use])
if test "$crypto_lib" = "none"; then
  AC_MSG_RESULT([none])
else
  if test "$crypto_lib" = "commoncrypto"; then
    CFLAGS="$CFLAGS -DSQLCIPHER_CRYPTO_CC"
    BUILD_CFLAGS="$BUILD_CFLAGS -DSQLCIPHER_CRYPTO_CC"
	  AC_MSG_RESULT([commoncrypto])
  else
    if test "$crypto_lib" = "libtomcrypt"; then
      CFLAGS="$CFLAGS -DSQLCIPHER_CRYPTO_LIBTOMCRYPT"
      BUILD_CFLAGS="$BUILD_CFLAGS -DSQLCIPHER_CRYPTO_LIBTOMCRYPT"
      AC_MSG_RESULT([libtomcrypt])
      AC_CHECK_LIB([tomcrypt], [register_cipher], ,
                   AC_MSG_ERROR([Library crypto not found. Install libtomcrypt!"]))
    else
      if test "$crypto_lib" = "nss"; then
        CFLAGS="$CFLAGS -DSQLCIPHER_CRYPTO_NSS"
        BUILD_CFLAGS="$BUILD_CFLAGS -DSQLCIPHER_CRYPTO_NSS"
        AC_MSG_RESULT([nss3])
        AC_CHECK_LIB([nss3], [PK11_Decrypt], ,
                     AC_MSG_ERROR([Library crypto not found. Install nss!"]))
      else
        CFLAGS="$CFLAGS -DSQLCIPHER_CRYPTO_OPENSSL"
        BUILD_CFLAGS="$BUILD_CFLAGS -DSQLCIPHER_CRYPTO_OPENSSL"
	      AC_MSG_RESULT([openssl])
        AC_CHECK_LIB([crypto], [HMAC_Init_ex], ,
                     AC_MSG_ERROR([Library crypto not found. Install openssl!"]))
      fi
    fi
  fi
fi

##########
# Do we want to allow a connection created in one thread to be used
# in another thread.  This does not work on many Linux systems (ex: RedHat 9)
# due to bugs in the threading implementations.  This is thus off by default.
#
AC_ARG_ENABLE(cross-thread-connections, 
AC_HELP_STRING([--enable-cross-thread-connections],[Allow connection sharing across threads]),,enable_xthreadconnect=no)
AC_MSG_CHECKING([whether to allow connections to be shared across threads])
if test "$enable_xthreadconnect" = "no"; then
  XTHREADCONNECT=''
  AC_MSG_RESULT([no])
else
  XTHREADCONNECT='-DSQLITE_ALLOW_XTHREAD_CONNECT=1'
  AC_MSG_RESULT([yes])
fi
AC_SUBST(XTHREADCONNECT)

##########
# Do we want to support release
#
AC_ARG_ENABLE(releasemode, 
AS_HELP_STRING([--enable-releasemode],[Support libtool link to release mode]),,enable_releasemode=no)
AC_MSG_CHECKING([whether to support shared library linked as release mode or not])
if test "$enable_releasemode" = "no"; then
  ALLOWRELEASE=""
  AC_MSG_RESULT([no])
else
  ALLOWRELEASE="-release `cat $srcdir/VERSION`"
  AC_MSG_RESULT([yes])
fi
AC_SUBST(ALLOWRELEASE)

##########
# Do we want temporary databases in memory
#
AC_ARG_ENABLE(tempstore, 
AS_HELP_STRING([--enable-tempstore],[Use an in-ram database for temporary tables (never,no,yes,always)]),,enable_tempstore=no)
AC_MSG_CHECKING([whether to use an in-ram database for temporary tables])
case "$enable_tempstore" in
  never ) 
    TEMP_STORE=0
    AC_MSG_RESULT([never])
  ;;
  no ) 
    TEMP_STORE=1
    AC_MSG_RESULT([no])
  ;;
  yes ) 
     TEMP_STORE=2
    AC_MSG_RESULT([yes])
  ;;
  always ) 
     TEMP_STORE=3
    AC_MSG_RESULT([always])
  ;;
  * ) 
    TEMP_STORE=1
    AC_MSG_RESULT([no])
  ;;
esac

AC_SUBST(TEMP_STORE)

###########
# Lots of things are different if we are compiling for Windows using
# the CYGWIN environment.  So check for that special case and handle
# things accordingly.
#
AC_MSG_CHECKING([if executables have the .exe suffix])
if test "$config_BUILD_EXEEXT" = ".exe"; then
  CYGWIN=yes
  AC_MSG_RESULT(yes)
else
  AC_MSG_RESULT(unknown)
fi
if test "$CYGWIN" != "yes"; then
  m4_warn([obsolete],
[AC_CYGWIN is obsolete: use AC_CANONICAL_HOST and check if $host_os
matches *cygwin*])dnl
AC_CANONICAL_HOST
case $host_os in
  *cygwin* ) CYGWIN=yes;;
	 * ) CYGWIN=no;;
esac

fi
if test "$CYGWIN" = "yes"; then
  BUILD_EXEEXT=.exe
else
  BUILD_EXEEXT=$EXEEXT
fi
if test x"$cross_compiling" = xno; then
  TARGET_EXEEXT=$BUILD_EXEEXT
else
  TARGET_EXEEXT=$config_TARGET_EXEEXT
fi
if test "$TARGET_EXEEXT" = ".exe"; then
  SQLITE_OS_UNIX=0
  SQLITE_OS_WIN=1
  CFLAGS="$CFLAGS -DSQLITE_OS_WIN=1"
else
  SQLITE_OS_UNIX=1
  SQLITE_OS_WIN=0
  CFLAGS="$CFLAGS -DSQLITE_OS_UNIX=1"
fi

AC_SUBST(BUILD_EXEEXT)
AC_SUBST(SQLITE_OS_UNIX)
AC_SUBST(SQLITE_OS_WIN)
AC_SUBST(TARGET_EXEEXT)

##########
# Figure out what C libraries are required to compile programs
# that use "readline()" library.
#
TARGET_READLINE_LIBS=""
TARGET_READLINE_INC=""
TARGET_HAVE_READLINE=0
TARGET_HAVE_EDITLINE=0
AC_ARG_ENABLE([editline],
	[AS_HELP_STRING([--enable-editline],[enable BSD editline support])],
	[with_editline=$enableval],
	[with_editline=auto])
AC_ARG_ENABLE([readline],
	[AS_HELP_STRING([--disable-readline],[disable readline support])],
	[with_readline=$enableval],
	[with_readline=auto])

if test x"$with_editline" != xno; then
        sLIBS=$LIBS
        LIBS=""
	TARGET_HAVE_EDITLINE=1
	AC_SEARCH_LIBS(readline,edit,[with_readline=no],[TARGET_HAVE_EDITLINE=0])
        TARGET_READLINE_LIBS=$LIBS
        LIBS=$sLIBS
fi
if test x"$with_readline" != xno; then
	found="yes"

	AC_ARG_WITH([readline-lib],
		[AS_HELP_STRING([--with-readline-lib],[specify readline library])],
		[with_readline_lib=$withval],
		[with_readline_lib="auto"])
	if test "x$with_readline_lib" = xauto; then
		save_LIBS="$LIBS"
		LIBS=""
		AC_SEARCH_LIBS(tgetent, [readline ncurses curses termcap], [term_LIBS="$LIBS"], [term_LIBS=""])
		AC_CHECK_LIB([readline], [readline], [TARGET_READLINE_LIBS="-lreadline"], [found="no"])
		TARGET_READLINE_LIBS="$TARGET_READLINE_LIBS $term_LIBS"
		LIBS="$save_LIBS"
	else
		TARGET_READLINE_LIBS="$with_readline_lib"
	fi

	AC_ARG_WITH([readline-inc],
		[AS_HELP_STRING([--with-readline-inc],[specify readline include paths])],
		[with_readline_inc=$withval],
		[with_readline_inc="auto"])
	if test "x$with_readline_inc" = xauto; then
		AC_CHECK_HEADER(readline.h, [found="yes"], [
			found="no"
			if test "$cross_compiling" != yes; then
				for dir in /usr /usr/local /usr/local/readline /usr/contrib /mingw; do
					for subdir in include include/readline; do
						AC_CHECK_FILE($dir/$subdir/readline.h, found=yes)
						if test "$found" = "yes"; then
							TARGET_READLINE_INC="-I$dir/$subdir"
							break
						fi
					done
					test "$found" = "yes" && break
				done
			fi
		])
	else
		TARGET_READLINE_INC="$with_readline_inc"
	fi

	if test x"$found" = xno; then
		TARGET_READLINE_LIBS=""
		TARGET_READLINE_INC=""
		TARGET_HAVE_READLINE=0
	else
		TARGET_HAVE_READLINE=1
	fi
fi
AC_ARG_WITH([linenoise],
            [AS_HELP_STRING([--with-linenoise=DIR],[source directory for linenoise library])],
            [with_linenoise=$withval],
            [with_linenoise="no"])
if test "x$with_linenoise" != "xno"; then
   TARGET_HAVE_READLINE=0
   TARGET_HAVE_EDITLINE=0
   TARGET_HAVE_LINENOISE=1
   TARGET_READLINE_INC="-I${with_linenoise}"
   TARGET_READLINE_LIBS="${with_linenoise}/linenoise.c"
   echo "using linenoise source code at ${with_linenoise}"
else
   TARGET_HAVE_LINENOISE=0
   echo "not using linenoise"
fi

AC_SUBST(TARGET_READLINE_LIBS)
AC_SUBST(TARGET_READLINE_INC)
AC_SUBST(TARGET_HAVE_READLINE)
AC_SUBST(TARGET_HAVE_EDITLINE)
AC_SUBST(TARGET_HAVE_LINENOISE)


##########
# Figure out what C libraries are required to compile programs
# that use "fdatasync()" function.
#
AC_SEARCH_LIBS(fdatasync, [rt])

#########
# check for debug enabled
AC_ARG_ENABLE(debug, AS_HELP_STRING([--enable-debug],[enable debugging & verbose explain]))
AC_MSG_CHECKING([build type])
if test "${enable_debug}" = "yes" ; then
  TARGET_DEBUG="-DSQLITE_DEBUG=1 -DSQLITE_ENABLE_SELECTTRACE -DSQLITE_ENABLE_WHERETRACE -O0 -Wall"
  AC_MSG_RESULT([debug])
else
  TARGET_DEBUG="-DNDEBUG"
  AC_MSG_RESULT([release])
fi
AC_SUBST(TARGET_DEBUG)

#########
# See whether we should use the amalgamation to build

AC_ARG_ENABLE(amalgamation, AS_HELP_STRING([--disable-amalgamation],
      [Disable the amalgamation and instead build all files separately]))
if test "${enable_amalgamation}" = "no" ; then
  USE_AMALGAMATION=0
fi
AC_SUBST(USE_AMALGAMATION)

#########
# By default, amalgamation sqlite3.c will have #line directives.
# This is a build option not shown by ./configure --help
# To control it, use configure option: amalgamation_line_macros=?
# where ? is no to suppress #line directives or yes to create them.
AMALGAMATION_LINE_MACROS=--linemacros=1
AC_ARG_VAR(amalgamation_line_macros,)
AC_SUBST(AMALGAMATION_LINE_MACROS)
if test "${amalgamation_line_macros+set}" = set; then :
  enableval=$amalgamation_line_macros;
fi
if test "${amalgamation_line_macros}" = "yes" ; then
  AMALGAMATION_LINE_MACROS=--linemacros=1
fi
if test "${amalgamation_line_macros}" = "no" ; then
  AMALGAMATION_LINE_MACROS=--linemacros=0
fi

#########
# Look for zlib.  Only needed by extensions and by the sqlite3.exe shell
AC_CHECK_HEADERS(zlib.h)
AC_SEARCH_LIBS(deflate, z, [HAVE_ZLIB="-DSQLITE_HAVE_ZLIB=1"], [HAVE_ZLIB=""])
AC_SUBST(HAVE_ZLIB)

#########
# See whether we should allow loadable extensions
AC_ARG_ENABLE(load-extension, AS_HELP_STRING([--disable-load-extension],
      [Disable loading of external extensions]),,[enable_load_extension=yes])
if test "${enable_load_extension}" = "yes" ; then
  OPT_FEATURE_FLAGS=""
  AC_SEARCH_LIBS(dlopen, dl)
else
  OPT_FEATURE_FLAGS="-DSQLITE_OMIT_LOAD_EXTENSION=1"
fi

##########
# Do we want to support math functions
#
AC_ARG_ENABLE(math, 
AS_HELP_STRING([--disable-math],[Disable math functions]))
AC_MSG_CHECKING([whether to support math functions])
if test "$enable_math" = "no"; then
  AC_MSG_RESULT([no])
else
  AC_MSG_RESULT([yes])
  OPT_FEATURE_FLAGS="${OPT_FEATURE_FLAGS} -DSQLITE_ENABLE_MATH_FUNCTIONS"
  AC_SEARCH_LIBS(ceil, m)
fi

##########
# Do we want to support JSON functions
#
AC_ARG_ENABLE(json, 
AS_HELP_STRING([--disable-json],[Disable JSON functions]))
AC_MSG_CHECKING([whether to support JSON functions])
if test "$enable_json" = "no"; then
  AC_MSG_RESULT([no])
  OPT_FEATURE_FLAGS="${OPT_FEATURE_FLAGS} -DSQLITE_OMIT_JSON"
else
  AC_MSG_RESULT([yes])
fi

########
# The --enable-all argument is short-hand to enable
# multiple extensions.
AC_ARG_ENABLE(all, AS_HELP_STRING([--enable-all],
      [Enable FTS4, FTS5, Geopoly, RTree, Sessions]))

##########
# Do we want to support memsys3 and/or memsys5
#
AC_ARG_ENABLE(memsys5, 
  AS_HELP_STRING([--enable-memsys5],[Enable MEMSYS5]))
AC_MSG_CHECKING([whether to support MEMSYS5])
if test "${enable_memsys5}" = "yes"; then
  OPT_FEATURE_FLAGS="${OPT_FEATURE_FLAGS} -DSQLITE_ENABLE_MEMSYS5"
  AC_MSG_RESULT([yes])
else
  AC_MSG_RESULT([no])
fi
AC_ARG_ENABLE(memsys3, 
  AS_HELP_STRING([--enable-memsys3],[Enable MEMSYS3]))
AC_MSG_CHECKING([whether to support MEMSYS3])
if test "${enable_memsys3}" = "yes" -a "${enable_memsys5}" = "no"; then
  OPT_FEATURE_FLAGS="${OPT_FEATURE_FLAGS} -DSQLITE_ENABLE_MEMSYS3"
  AC_MSG_RESULT([yes])
else
  AC_MSG_RESULT([no])
fi

#########
# See whether we should enable Full Text Search extensions
AC_ARG_ENABLE(fts3, AS_HELP_STRING([--enable-fts3],
      [Enable the FTS3 extension]))
AC_MSG_CHECKING([whether to support FTS3])
if test "${enable_fts3}" = "yes" ; then
  OPT_FEATURE_FLAGS="${OPT_FEATURE_FLAGS} -DSQLITE_ENABLE_FTS3"
  AC_MSG_RESULT([yes])
else
  AC_MSG_RESULT([no])
fi
AC_ARG_ENABLE(fts4, AS_HELP_STRING([--enable-fts4],
      [Enable the FTS4 extension]))
AC_MSG_CHECKING([whether to support FTS4])
if test "${enable_fts4}" = "yes" -o "${enable_all}" = "yes" ; then
  AC_MSG_RESULT([yes])
  OPT_FEATURE_FLAGS="${OPT_FEATURE_FLAGS} -DSQLITE_ENABLE_FTS4"
  AC_SEARCH_LIBS([log],[m])
else
  AC_MSG_RESULT([no])
fi
AC_ARG_ENABLE(fts5, AS_HELP_STRING([--enable-fts5],
      [Enable the FTS5 extension]))
AC_MSG_CHECKING([whether to support FTS5])
if test "${enable_fts5}" = "yes" -o "${enable_all}" = "yes" ; then
  AC_MSG_RESULT([yes])
  OPT_FEATURE_FLAGS="${OPT_FEATURE_FLAGS} -DSQLITE_ENABLE_FTS5"
  AC_SEARCH_LIBS([log],[m])
else
  AC_MSG_RESULT([no])
fi

#########
# See whether we should enable the LIMIT clause on UPDATE and DELETE
# statements.
AC_ARG_ENABLE(update-limit, AS_HELP_STRING([--enable-update-limit],
      [Enable the UPDATE/DELETE LIMIT clause]))
AC_MSG_CHECKING([whether to support LIMIT on UPDATE and DELETE statements])
if test "${enable_update_limit}" = "yes" ; then
  OPT_FEATURE_FLAGS="${OPT_FEATURE_FLAGS} -DSQLITE_ENABLE_UPDATE_DELETE_LIMIT"
  AC_MSG_RESULT([yes])
else
  AC_MSG_RESULT([no])
fi

#########
# See whether we should enable GEOPOLY
AC_ARG_ENABLE(geopoly, AS_HELP_STRING([--enable-geopoly],
      [Enable the GEOPOLY extension]),
      [enable_geopoly=yes],[enable_geopoly=no])
AC_MSG_CHECKING([whether to support GEOPOLY])
if test "${enable_geopoly}" = "yes" -o "${enable_all}" = "yes" ; then
  OPT_FEATURE_FLAGS="${OPT_FEATURE_FLAGS} -DSQLITE_ENABLE_GEOPOLY"
  enable_rtree=yes
  AC_MSG_RESULT([yes])
else
  AC_MSG_RESULT([no])
fi

#########
# See whether we should enable RTREE
AC_ARG_ENABLE(rtree, AS_HELP_STRING([--enable-rtree],
      [Enable the RTREE extension]))
AC_MSG_CHECKING([whether to support RTREE])
if test "${enable_rtree}" = "yes" ; then
  OPT_FEATURE_FLAGS="${OPT_FEATURE_FLAGS} -DSQLITE_ENABLE_RTREE"
  AC_MSG_RESULT([yes])
else
  AC_MSG_RESULT([no])
fi

#########
# See whether we should enable the SESSION extension
AC_ARG_ENABLE(session, AS_HELP_STRING([--enable-session],
      [Enable the SESSION extension]))
AC_MSG_CHECKING([whether to support SESSION])
if test "${enable_session}" = "yes" -o "${enable_all}" = "yes" ; then
  OPT_FEATURE_FLAGS="${OPT_FEATURE_FLAGS} -DSQLITE_ENABLE_SESSION"
  OPT_FEATURE_FLAGS="${OPT_FEATURE_FLAGS} -DSQLITE_ENABLE_PREUPDATE_HOOK"
  AC_MSG_RESULT([yes])
else
  AC_MSG_RESULT([no])
fi

#########
# attempt to duplicate any OMITS and ENABLES into the ${OPT_FEATURE_FLAGS} parameter
for option in $CFLAGS $CPPFLAGS
do
  case $option in
    -DSQLITE_OMIT*) OPT_FEATURE_FLAGS="$OPT_FEATURE_FLAGS $option";;
    -DSQLITE_ENABLE*) OPT_FEATURE_FLAGS="$OPT_FEATURE_FLAGS $option";;
  esac
done
AC_SUBST(OPT_FEATURE_FLAGS)


# attempt to remove any OMITS and ENABLES from the $(CFLAGS) parameter
ac_temp_CFLAGS=""
for option in $CFLAGS
do
  case $option in
    -DSQLITE_OMIT*) ;;
    -DSQLITE_ENABLE*) ;;
    *) ac_temp_CFLAGS="$ac_temp_CFLAGS $option";;
  esac
done
CFLAGS=$ac_temp_CFLAGS


# attempt to remove any OMITS and ENABLES from the $(CPPFLAGS) parameter
ac_temp_CPPFLAGS=""
for option in $CPPFLAGS
do
  case $option in
    -DSQLITE_OMIT*) ;;
    -DSQLITE_ENABLE*) ;;
    *) ac_temp_CPPFLAGS="$ac_temp_CPPFLAGS $option";;
  esac
done
CPPFLAGS=$ac_temp_CPPFLAGS


# attempt to remove any OMITS and ENABLES from the $(BUILD_CFLAGS) parameter
ac_temp_BUILD_CFLAGS=""
for option in $BUILD_CFLAGS
do
  case $option in
    -DSQLITE_OMIT*) ;;
    -DSQLITE_ENABLE*) ;;
    *) ac_temp_BUILD_CFLAGS="$ac_temp_BUILD_CFLAGS $option";;
  esac
done
BUILD_CFLAGS=$ac_temp_BUILD_CFLAGS


#########
# See whether we should use GCOV
AC_ARG_ENABLE(gcov, AS_HELP_STRING([--enable-gcov],
      [Enable coverage testing using gcov]))
if test "${use_gcov}" = "yes" ; then
  USE_GCOV=1
else
  USE_GCOV=0
fi
AC_SUBST(USE_GCOV)

#########
# Enable/disabled amalagamation line macros
########
AMALGAMATION_LINE_MACROS=--linemacros=0
if test "${amalgamation_line_macros}" = "yes" ; then
  AMALGAMATION_LINE_MACROS=--linemacros=1
fi
if test "${amalgamation_line_macros}" = "no" ; then
  AMALGAMATION_LINE_MACROS=--linemacros=0
fi
AC_SUBST(AMALGAMATION_LINE_MACROS)

#########
# Output the config header
AC_CONFIG_HEADERS(sqlite_cfg.h)

#########
# Generate the output files.
#
AC_SUBST(BUILD_CFLAGS)
AC_CONFIG_FILES([
Makefile
sqlcipher.pc
])
AC_OUTPUT<|MERGE_RESOLUTION|>--- conflicted
+++ resolved
@@ -227,8 +227,6 @@
   TCLLIBDIR="${TCLLIBDIR}/sqlite3"
 fi
 
-<<<<<<< HEAD
-=======
 #########
 # Set up options for running tests.
 #
@@ -241,8 +239,6 @@
 fi
 AC_SUBST(TSTRNNR_OPTS)
 
-
->>>>>>> 1f09a0ab
 #########
 # Set up an appropriate program prefix
 #
