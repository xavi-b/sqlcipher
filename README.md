<<<<<<< HEAD
## SQLCipher

SQLCipher extends the [SQLite](https://www.sqlite.org) database library to add security enhancements that make it more suitable for encrypted local data storage such as on-the-fly encryption, tamper evidence, and key derivation. Based on SQLite, SQLCipher closely tracks SQLite and periodically integrates stable SQLite release features.

SQLCipher is maintained by Zetetic, LLC, the official site can be found [here](https://www.zetetic.net/sqlcipher/).

## Features

- Fast performance with as little as 5-15% overhead for encryption on many operations
- 100% of data in the database file is encrypted
- Good security practices (CBC mode, HMAC, key derivation)
- Zero-configuration and application level cryptography
- Algorithms provided by the peer reviewed OpenSSL crypto library.
- Configurable crypto providers

## Contributions

We welcome contributions, to contribute to SQLCipher, a [contributor agreement](https://www.zetetic.net/contributions/) needs to be submitted.  All submissions should be based on the `prerelease` branch.

## Compiling

Building SQLCipher is almost the same as compiling a regular version of 
SQLite with two small exceptions: 

 1. You *must* define `SQLITE_HAS_CODEC` and `SQLITE_TEMP_STORE=2` when building sqlcipher. 
 2. If compiling against the default OpenSSL crypto provider, you will need to link libcrypto
 
Example Static linking (replace /opt/local/lib with the path to libcrypto.a). Note in this 
example, `--enable-tempstore=yes` is setting `SQLITE_TEMP_STORE=2` for the build.

	$ ./configure --enable-tempstore=yes CFLAGS="-DSQLITE_HAS_CODEC" \
		LDFLAGS="/opt/local/lib/libcrypto.a"
	$ make

Example Dynamic linking

	$ ./configure --enable-tempstore=yes CFLAGS="-DSQLITE_HAS_CODEC" \
		LDFLAGS="-lcrypto"
	$ make

## Encrypting a database

To specify an encryption passphrase for the database via the SQL interface you 
use a pragma. The passphrase you enter is passed through PBKDF2 key derivation to
obtain the encryption key for the database 

	PRAGMA key = 'passphrase';

Alternately, you can specify an exact byte sequence using a blob literal. If you
use this method it is your responsibility to ensure that the data you provide is a
64 character hex string, which will be converted directly to 32 bytes (256 bits) of 
key data without key derivation.

	PRAGMA key = "x'2DD29CA851E7B56E4697B0E1F08507293D761A05CE4D1B628663F411A8086D99'";

To encrypt a database programatically you can use the `sqlite3_key` function. 
The data provided in `pKey` is converted to an encryption key according to the 
same rules as `PRAGMA key`. 

	int sqlite3_key(sqlite3 *db, const void *pKey, int nKey);

`PRAGMA key` or `sqlite3_key` should be called as the first operation when a database is open.

## Changing a database key

To change the encryption passphrase for an existing database you may use the rekey pragma
after you've supplied the correct database password;

	PRAGMA key = 'passphrase'; -- start with the existing database passphrase
	PRAGMA rekey = 'new-passphrase'; -- rekey will reencrypt with the new passphrase

The hex rekey pragma may be used to rekey to a specific binary value

	PRAGMA rekey = "x'2DD29CA851E7B56E4697B0E1F08507293D761A05CE4D1B628663F411A8086D99'";

This can be accomplished programtically by using sqlite3_rekey;
  
	sqlite3_rekey(sqlite3 *db, const void *pKey, int nKey)

## Support

The primary avenue for support and discussions is the SQLCipher discuss site:

https://discuss.zetetic.net/c/sqlcipher

Issues or support questions on using SQLCipher should be entered into the 
GitHub Issue tracker:

https://github.com/sqlcipher/sqlcipher/issues

Please DO NOT post issues, support questions, or other problems to blog 
posts about SQLCipher as we do not monitor them frequently.

If you are using SQLCipher in your own software please let us know at 
support@zetetic.net!

## License

Copyright (c) 2016, ZETETIC LLC
All rights reserved.

Redistribution and use in source and binary forms, with or without
modification, are permitted provided that the following conditions are met:
    * Redistributions of source code must retain the above copyright
      notice, this list of conditions and the following disclaimer.
    * Redistributions in binary form must reproduce the above copyright
      notice, this list of conditions and the following disclaimer in the
      documentation and/or other materials provided with the distribution.
    * Neither the name of the ZETETIC LLC nor the
      names of its contributors may be used to endorse or promote products
      derived from this software without specific prior written permission.

THIS SOFTWARE IS PROVIDED BY ZETETIC LLC ''AS IS'' AND ANY
EXPRESS OR IMPLIED WARRANTIES, INCLUDING, BUT NOT LIMITED TO, THE IMPLIED
WARRANTIES OF MERCHANTABILITY AND FITNESS FOR A PARTICULAR PURPOSE ARE
DISCLAIMED. IN NO EVENT SHALL ZETETIC LLC BE LIABLE FOR ANY
DIRECT, INDIRECT, INCIDENTAL, SPECIAL, EXEMPLARY, OR CONSEQUENTIAL DAMAGES
(INCLUDING, BUT NOT LIMITED TO, PROCUREMENT OF SUBSTITUTE GOODS OR SERVICES;
LOSS OF USE, DATA, OR PROFITS; OR BUSINESS INTERRUPTION) HOWEVER CAUSED AND
ON ANY THEORY OF LIABILITY, WHETHER IN CONTRACT, STRICT LIABILITY, OR TORT
(INCLUDING NEGLIGENCE OR OTHERWISE) ARISING IN ANY WAY OUT OF THE USE OF THIS
SOFTWARE, EVEN IF ADVISED OF THE POSSIBILITY OF SUCH DAMAGE.
=======
<h1 align="center">SQLite Source Repository</h1>

This repository contains the complete source code for the 
[SQLite database engine](https://sqlite.org/).  Some test scripts 
are also included.  However, many other test scripts
and most of the documentation are managed separately.

SQLite [does not use Git](https://sqlite.org/whynotgit.html).
If you are reading this on GitHub, then you are looking at an
unofficial mirror. See <https://sqlite.org/src> for the official
repository.

## Obtaining The Code

SQLite sources are managed using the
[Fossil](https://www.fossil-scm.org/), a distributed version control system
that was specifically designed to support SQLite development.
If you do not want to use Fossil, you can download tarballs or ZIP
archives or [SQLite archives](https://sqlite.org/cli.html#sqlar) as follows:

  *  Lastest trunk check-in as
     [Tarball](https://www.sqlite.org/src/tarball/sqlite.tar.gz),
     [ZIP-archive](https://www.sqlite.org/src/zip/sqlite.zip), or
     [SQLite-archive](https://www.sqlite.org/src/sqlar/sqlite.sqlar).

  *  Latest release as
     [Tarball](https://www.sqlite.org/src/tarball/sqlite.tar.gz?r=release),
     [ZIP-archive](https://www.sqlite.org/src/zip/sqlite.zip?r=release), or
     [SQLite-archive](https://www.sqlite.org/src/sqlar/sqlite.sqlar?r=release).

  *  For other check-ins, substitute an appropriate branch name or
     tag or hash prefix for "release" in the URLs of the previous
     bullet.  Or browse the [timeline](https://www.sqlite.org/src/timeline)
     to locate the check-in desired, click on its information page link,
     then click on the "Tarball" or "ZIP Archive" links on the information
     page.

If you do want to use Fossil to check out the source tree, 
first install Fossil version 2.0 or later.
(Source tarballs and precompiled binaries available
[here](https://www.fossil-scm.org/fossil/uv/download.html).  Fossil is
a stand-alone program.  To install, simply download or build the single 
executable file and put that file someplace on your $PATH.)
Then run commands like this:

        mkdir ~/sqlite
        cd ~/sqlite
        fossil clone https://www.sqlite.org/src sqlite.fossil
        fossil open sqlite.fossil
    
After setting up a repository using the steps above, you can always
update to the lastest version using:

        fossil update trunk   ;# latest trunk check-in
        fossil update release ;# latest official release

Or type "fossil ui" to get a web-based user interface.

## Compiling

First create a directory in which to place
the build products.  It is recommended, but not required, that the
build directory be separate from the source directory.  Cd into the
build directory and then from the build directory run the configure
script found at the root of the source tree.  Then run "make".

For example:

        tar xzf sqlite.tar.gz    ;#  Unpack the source tree into "sqlite"
        mkdir bld                ;#  Build will occur in a sibling directory
        cd bld                   ;#  Change to the build directory
        ../sqlite/configure      ;#  Run the configure script
        make                     ;#  Run the makefile.
        make sqlite3.c           ;#  Build the "amalgamation" source file
        make test                ;#  Run some tests (requires Tcl)

See the makefile for additional targets.

The configure script uses autoconf 2.61 and libtool.  If the configure
script does not work out for you, there is a generic makefile named
"Makefile.linux-gcc" in the top directory of the source tree that you
can copy and edit to suit your needs.  Comments on the generic makefile
show what changes are needed.

## Using MSVC

On Windows, all applicable build products can be compiled with MSVC.
First open the command prompt window associated with the desired compiler
version (e.g. "Developer Command Prompt for VS2013").  Next, use NMAKE
with the provided "Makefile.msc" to build one of the supported targets.

For example:

        mkdir bld
        cd bld
        nmake /f Makefile.msc TOP=..\sqlite
        nmake /f Makefile.msc sqlite3.c TOP=..\sqlite
        nmake /f Makefile.msc sqlite3.dll TOP=..\sqlite
        nmake /f Makefile.msc sqlite3.exe TOP=..\sqlite
        nmake /f Makefile.msc test TOP=..\sqlite

There are several build options that can be set via the NMAKE command
line.  For example, to build for WinRT, simply add "FOR_WINRT=1" argument
to the "sqlite3.dll" command line above.  When debugging into the SQLite
code, adding the "DEBUG=1" argument to one of the above command lines is
recommended.

SQLite does not require [Tcl](http://www.tcl.tk/) to run, but a Tcl installation
is required by the makefiles (including those for MSVC).  SQLite contains
a lot of generated code and Tcl is used to do much of that code generation.

## Source Code Tour

Most of the core source files are in the **src/** subdirectory.  The
**src/** folder also contains files used to build the "testfixture" test
harness. The names of the source files used by "testfixture" all begin
with "test".
The **src/** also contains the "shell.c" file
which is the main program for the "sqlite3.exe"
[command-line shell](https://sqlite.org/cli.html) and
the "tclsqlite.c" file which implements the
[Tcl bindings](https://sqlite.org/tclsqlite.html) for SQLite.
(Historical note:  SQLite began as a Tcl
extension and only later escaped to the wild as an independent library.)

Test scripts and programs are found in the **test/** subdirectory.
Addtional test code is found in other source repositories.
See [How SQLite Is Tested](http://www.sqlite.org/testing.html) for
additional information.

The **ext/** subdirectory contains code for extensions.  The
Full-text search engine is in **ext/fts3**.  The R-Tree engine is in
**ext/rtree**.  The **ext/misc** subdirectory contains a number of
smaller, single-file extensions, such as a REGEXP operator.

The **tool/** subdirectory contains various scripts and programs used
for building generated source code files or for testing or for generating
accessory programs such as "sqlite3_analyzer(.exe)".

### Generated Source Code Files

Several of the C-language source files used by SQLite are generated from
other sources rather than being typed in manually by a programmer.  This
section will summarize those automatically-generated files.  To create all
of the automatically-generated files, simply run "make target&#95;source".
The "target&#95;source" make target will create a subdirectory "tsrc/" and
fill it with all the source files needed to build SQLite, both
manually-edited files and automatically-generated files.

The SQLite interface is defined by the **sqlite3.h** header file, which is
generated from src/sqlite.h.in, ./manifest.uuid, and ./VERSION.  The
[Tcl script](http://www.tcl.tk) at tool/mksqlite3h.tcl does the conversion.
The manifest.uuid file contains the SHA3 hash of the particular check-in
and is used to generate the SQLITE\_SOURCE\_ID macro.  The VERSION file
contains the current SQLite version number.  The sqlite3.h header is really
just a copy of src/sqlite.h.in with the source-id and version number inserted
at just the right spots. Note that comment text in the sqlite3.h file is
used to generate much of the SQLite API documentation.  The Tcl scripts
used to generate that documentation are in a separate source repository.

The SQL language parser is **parse.c** which is generate from a grammar in
the src/parse.y file.  The conversion of "parse.y" into "parse.c" is done
by the [lemon](./doc/lemon.html) LALR(1) parser generator.  The source code
for lemon is at tool/lemon.c.  Lemon uses the tool/lempar.c file as a
template for generating its parser.

Lemon also generates the **parse.h** header file, at the same time it
generates parse.c. But the parse.h header file is
modified further (to add additional symbols) using the ./addopcodes.tcl
Tcl script.

The **opcodes.h** header file contains macros that define the numbers
corresponding to opcodes in the "VDBE" virtual machine.  The opcodes.h
file is generated by the scanning the src/vdbe.c source file.  The
Tcl script at ./mkopcodeh.tcl does this scan and generates opcodes.h.
A second Tcl script, ./mkopcodec.tcl, then scans opcodes.h to generate
the **opcodes.c** source file, which contains a reverse mapping from
opcode-number to opcode-name that is used for EXPLAIN output.

The **keywordhash.h** header file contains the definition of a hash table
that maps SQL language keywords (ex: "CREATE", "SELECT", "INDEX", etc.) into
the numeric codes used by the parse.c parser.  The keywordhash.h file is
generated by a C-language program at tool mkkeywordhash.c.

The **pragma.h** header file contains various definitions used to parse
and implement the PRAGMA statements.  The header is generated by a
script **tool/mkpragmatab.tcl**. If you want to add a new PRAGMA, edit
the **tool/mkpragmatab.tcl** file to insert the information needed by the
parser for your new PRAGMA, then run the script to regenerate the
**pragma.h** header file.

### The Amalgamation

All of the individual C source code and header files (both manually-edited
and automatically-generated) can be combined into a single big source file
**sqlite3.c** called "the amalgamation".  The amalgamation is the recommended
way of using SQLite in a larger application.  Combining all individual
source code files into a single big source code file allows the C compiler
to perform more cross-procedure analysis and generate better code.  SQLite
runs about 5% faster when compiled from the amalgamation versus when compiled
from individual source files.

The amalgamation is generated from the tool/mksqlite3c.tcl Tcl script.
First, all of the individual source files must be gathered into the tsrc/
subdirectory (using the equivalent of "make target_source") then the
tool/mksqlite3c.tcl script is run to copy them all together in just the
right order while resolving internal "#include" references.

The amalgamation source file is more than 200K lines long.  Some symbolic
debuggers (most notably MSVC) are unable to deal with files longer than 64K
lines.  To work around this, a separate Tcl script, tool/split-sqlite3c.tcl,
can be run on the amalgamation to break it up into a single small C file
called **sqlite3-all.c** that does #include on about seven other files
named **sqlite3-1.c**, **sqlite3-2.c**, ..., **sqlite3-7.c**.  In this way,
all of the source code is contained within a single translation unit so
that the compiler can do extra cross-procedure optimization, but no
individual source file exceeds 32K lines in length.

## How It All Fits Together

SQLite is modular in design.
See the [architectural description](http://www.sqlite.org/arch.html)
for details. Other documents that are useful in
(helping to understand how SQLite works include the
[file format](http://www.sqlite.org/fileformat2.html) description,
the [virtual machine](http://www.sqlite.org/opcode.html) that runs
prepared statements, the description of
[how transactions work](http://www.sqlite.org/atomiccommit.html), and
the [overview of the query planner](http://www.sqlite.org/optoverview.html).

Years of effort have gone into optimizating SQLite, both
for small size and high performance.  And optimizations tend to result in
complex code.  So there is a lot of complexity in the current SQLite
implementation.  It will not be the easiest library in the world to hack.

Key files:

  *  **sqlite.h.in** - This file defines the public interface to the SQLite
     library.  Readers will need to be familiar with this interface before
     trying to understand how the library works internally.

  *  **sqliteInt.h** - this header file defines many of the data objects
     used internally by SQLite.  In addition to "sqliteInt.h", some
     subsystems have their own header files.

  *  **parse.y** - This file describes the LALR(1) grammar that SQLite uses
     to parse SQL statements, and the actions that are taken at each step
     in the parsing process.

  *  **vdbe.c** - This file implements the virtual machine that runs
     prepared statements.  There are various helper files whose names
     begin with "vdbe".  The VDBE has access to the vdbeInt.h header file
     which defines internal data objects.  The rest of SQLite interacts
     with the VDBE through an interface defined by vdbe.h.

  *  **where.c** - This file (together with its helper files named
     by "where*.c") analyzes the WHERE clause and generates
     virtual machine code to run queries efficiently.  This file is
     sometimes called the "query optimizer".  It has its own private
     header file, whereInt.h, that defines data objects used internally.

  *  **btree.c** - This file contains the implementation of the B-Tree
     storage engine used by SQLite.  The interface to the rest of the system
     is defined by "btree.h".  The "btreeInt.h" header defines objects
     used internally by btree.c and not published to the rest of the system.

  *  **pager.c** - This file contains the "pager" implementation, the
     module that implements transactions.  The "pager.h" header file
     defines the interface between pager.c and the rest of the system.

  *  **os_unix.c** and **os_win.c** - These two files implement the interface
     between SQLite and the underlying operating system using the run-time
     pluggable VFS interface.

  *  **shell.c.in** - This file is not part of the core SQLite library.  This
     is the file that, when linked against sqlite3.a, generates the
     "sqlite3.exe" command-line shell.  The "shell.c.in" file is transformed
     into "shell.c" as part of the build process.

  *  **tclsqlite.c** - This file implements the Tcl bindings for SQLite.  It
     is not part of the core SQLite library.  But as most of the tests in this
     repository are written in Tcl, the Tcl language bindings are important.

  *  **test*.c** - Files in the src/ folder that begin with "test" go into
     building the "testfixture.exe" program.  The testfixture.exe program is
     an enhanced Tcl shell.  The testfixture.exe program runs scripts in the
     test/ folder to validate the core SQLite code.  The testfixture program
     (and some other test programs too) is build and run when you type
     "make test".

  *  **ext/misc/json1.c** - This file implements the various JSON functions
     that are build into SQLite.

There are many other source files.  Each has a succinct header comment that
describes its purpose and role within the larger system.


## Contacts

The main SQLite webpage is [http://www.sqlite.org/](http://www.sqlite.org/)
with geographically distributed backups at
[http://www2.sqlite.org/](http://www2.sqlite.org) and
[http://www3.sqlite.org/](http://www3.sqlite.org).
>>>>>>> bf3fa861
<|MERGE_RESOLUTION|>--- conflicted
+++ resolved
@@ -1,4 +1,3 @@
-<<<<<<< HEAD
 ## SQLCipher
 
 SQLCipher extends the [SQLite](https://www.sqlite.org) database library to add security enhancements that make it more suitable for encrypted local data storage such as on-the-fly encryption, tamper evidence, and key derivation. Based on SQLite, SQLCipher closely tracks SQLite and periodically integrates stable SQLite release features.
@@ -121,7 +120,9 @@
 ON ANY THEORY OF LIABILITY, WHETHER IN CONTRACT, STRICT LIABILITY, OR TORT
 (INCLUDING NEGLIGENCE OR OTHERWISE) ARISING IN ANY WAY OUT OF THE USE OF THIS
 SOFTWARE, EVEN IF ADVISED OF THE POSSIBILITY OF SUCH DAMAGE.
-=======
+
+# Begin SQLite README.md
+
 <h1 align="center">SQLite Source Repository</h1>
 
 This repository contains the complete source code for the 
@@ -424,5 +425,4 @@
 The main SQLite webpage is [http://www.sqlite.org/](http://www.sqlite.org/)
 with geographically distributed backups at
 [http://www2.sqlite.org/](http://www2.sqlite.org) and
-[http://www3.sqlite.org/](http://www3.sqlite.org).
->>>>>>> bf3fa861
+[http://www3.sqlite.org/](http://www3.sqlite.org).