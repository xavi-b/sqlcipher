/*
** 2001 September 15
**
** The author disclaims copyright to this source code.  In place of
** a legal notice, here is a blessing:
**
**    May you do good and not evil.
**    May you find forgiveness for yourself and forgive others.
**    May you share freely, never taking more than you give.
**
*************************************************************************
** This file contains code to implement the "sqlite" command line
** utility for accessing SQLite databases.
*/
#if (defined(_WIN32) || defined(WIN32)) && !defined(_CRT_SECURE_NO_WARNINGS)
/* This needs to come before any includes for MSVC compiler */
#define _CRT_SECURE_NO_WARNINGS
#endif

/*
** Enable large-file support for fopen() and friends on unix.
*/
#ifndef SQLITE_DISABLE_LFS
# define _LARGE_FILE       1
# ifndef _FILE_OFFSET_BITS
#   define _FILE_OFFSET_BITS 64
# endif
# define _LARGEFILE_SOURCE 1
#endif

#include <stdlib.h>
#include <string.h>
#include <stdio.h>
#include <assert.h>
#include "sqlite3.h"
#include <ctype.h>
#include <stdarg.h>

#if !defined(_WIN32) && !defined(WIN32)
# include <signal.h>
# if !defined(__RTP__) && !defined(_WRS_KERNEL)
#  include <pwd.h>
# endif
# include <unistd.h>
# include <sys/types.h>
#endif

#if defined(HAVE_READLINE) && HAVE_READLINE!=0
# include <readline/readline.h>
# include <readline/history.h>
#else
# undef HAVE_READLINE
#endif
#if defined(HAVE_EDITLINE) && !defined(HAVE_READLINE)
# define HAVE_READLINE 1
# include <editline/readline.h>
#endif
#if !defined(HAVE_READLINE)
# define add_history(X)
# define read_history(X)
# define write_history(X)
# define stifle_history(X)
#endif

#if defined(_WIN32) || defined(WIN32)
# include <io.h>
#define isatty(h) _isatty(h)
#ifndef access
# define access(f,m) _access((f),(m))
#endif
#undef popen
#define popen _popen
#undef pclose
#define pclose _pclose
#else
/* Make sure isatty() has a prototype.
*/
extern int isatty(int);

/* popen and pclose are not C89 functions and so are sometimes omitted from
** the <stdio.h> header */
extern FILE *popen(const char*,const char*);
extern int pclose(FILE*);
#endif

#if defined(_WIN32_WCE)
/* Windows CE (arm-wince-mingw32ce-gcc) does not provide isatty()
 * thus we always assume that we have a console. That can be
 * overridden with the -batch command line option.
 */
#define isatty(x) 1
#endif

/* ctype macros that work with signed characters */
#define IsSpace(X)  isspace((unsigned char)X)
#define IsDigit(X)  isdigit((unsigned char)X)
#define ToLower(X)  (char)tolower((unsigned char)X)


/* True if the timer is enabled */
static int enableTimer = 0;

/* Return the current wall-clock time */
static sqlite3_int64 timeOfDay(void){
  static sqlite3_vfs *clockVfs = 0;
  sqlite3_int64 t;
  if( clockVfs==0 ) clockVfs = sqlite3_vfs_find(0);
  if( clockVfs->iVersion>=1 && clockVfs->xCurrentTimeInt64!=0 ){
    clockVfs->xCurrentTimeInt64(clockVfs, &t);
  }else{
    double r;
    clockVfs->xCurrentTime(clockVfs, &r);
    t = (sqlite3_int64)(r*86400000.0);
  }
  return t;
}

#if !defined(_WIN32) && !defined(WIN32) && !defined(_WRS_KERNEL) \
 && !defined(__minux)
#include <sys/time.h>
#include <sys/resource.h>

/* Saved resource information for the beginning of an operation */
static struct rusage sBegin;  /* CPU time at start */
static sqlite3_int64 iBegin;  /* Wall-clock time at start */

/*
** Begin timing an operation
*/
static void beginTimer(void){
  if( enableTimer ){
    getrusage(RUSAGE_SELF, &sBegin);
    iBegin = timeOfDay();
  }
}

/* Return the difference of two time_structs in seconds */
static double timeDiff(struct timeval *pStart, struct timeval *pEnd){
  return (pEnd->tv_usec - pStart->tv_usec)*0.000001 + 
         (double)(pEnd->tv_sec - pStart->tv_sec);
}

/*
** Print the timing results.
*/
static void endTimer(void){
  if( enableTimer ){
    struct rusage sEnd;
    sqlite3_int64 iEnd = timeOfDay();
    getrusage(RUSAGE_SELF, &sEnd);
    printf("Run Time: real %.3f user %f sys %f\n",
       (iEnd - iBegin)*0.001,
       timeDiff(&sBegin.ru_utime, &sEnd.ru_utime),
       timeDiff(&sBegin.ru_stime, &sEnd.ru_stime));
  }
}

#define BEGIN_TIMER beginTimer()
#define END_TIMER endTimer()
#define HAS_TIMER 1

#elif (defined(_WIN32) || defined(WIN32))

#include <windows.h>

/* Saved resource information for the beginning of an operation */
static HANDLE hProcess;
static FILETIME ftKernelBegin;
static FILETIME ftUserBegin;
static sqlite3_int64 ftWallBegin;
typedef BOOL (WINAPI *GETPROCTIMES)(HANDLE, LPFILETIME, LPFILETIME, LPFILETIME, LPFILETIME);
static GETPROCTIMES getProcessTimesAddr = NULL;

/*
** Check to see if we have timer support.  Return 1 if necessary
** support found (or found previously).
*/
static int hasTimer(void){
  if( getProcessTimesAddr ){
    return 1;
  } else {
    /* GetProcessTimes() isn't supported in WIN95 and some other Windows versions.
    ** See if the version we are running on has it, and if it does, save off
    ** a pointer to it and the current process handle.
    */
    hProcess = GetCurrentProcess();
    if( hProcess ){
      HINSTANCE hinstLib = LoadLibrary(TEXT("Kernel32.dll"));
      if( NULL != hinstLib ){
        getProcessTimesAddr = (GETPROCTIMES) GetProcAddress(hinstLib, "GetProcessTimes");
        if( NULL != getProcessTimesAddr ){
          return 1;
        }
        FreeLibrary(hinstLib); 
      }
    }
  }
  return 0;
}

/*
** Begin timing an operation
*/
static void beginTimer(void){
  if( enableTimer && getProcessTimesAddr ){
    FILETIME ftCreation, ftExit;
    getProcessTimesAddr(hProcess, &ftCreation, &ftExit, &ftKernelBegin, &ftUserBegin);
    ftWallBegin = timeOfDay();
  }
}

/* Return the difference of two FILETIME structs in seconds */
static double timeDiff(FILETIME *pStart, FILETIME *pEnd){
  sqlite_int64 i64Start = *((sqlite_int64 *) pStart);
  sqlite_int64 i64End = *((sqlite_int64 *) pEnd);
  return (double) ((i64End - i64Start) / 10000000.0);
}

/*
** Print the timing results.
*/
static void endTimer(void){
  if( enableTimer && getProcessTimesAddr){
    FILETIME ftCreation, ftExit, ftKernelEnd, ftUserEnd;
    sqlite3_int64 ftWallEnd = timeOfDay();
    getProcessTimesAddr(hProcess, &ftCreation, &ftExit, &ftKernelEnd, &ftUserEnd);
    printf("Run Time: real %.3f user %f sys %f\n",
       (ftWallEnd - ftWallBegin)*0.001,
       timeDiff(&ftUserBegin, &ftUserEnd),
       timeDiff(&ftKernelBegin, &ftKernelEnd));
  }
}

#define BEGIN_TIMER beginTimer()
#define END_TIMER endTimer()
#define HAS_TIMER hasTimer()

#else
#define BEGIN_TIMER 
#define END_TIMER
#define HAS_TIMER 0
#endif

/*
** Used to prevent warnings about unused parameters
*/
#define UNUSED_PARAMETER(x) (void)(x)

/*
** If the following flag is set, then command execution stops
** at an error if we are not interactive.
*/
static int bail_on_error = 0;

/*
** Threat stdin as an interactive input if the following variable
** is true.  Otherwise, assume stdin is connected to a file or pipe.
*/
static int stdin_is_interactive = 1;

/*
** The following is the open SQLite database.  We make a pointer
** to this database a static variable so that it can be accessed
** by the SIGINT handler to interrupt database processing.
*/
static sqlite3 *db = 0;

/*
** True if an interrupt (Control-C) has been received.
*/
static volatile int seenInterrupt = 0;

/*
** This is the name of our program. It is set in main(), used
** in a number of other places, mostly for error messages.
*/
static char *Argv0;

/*
** Prompt strings. Initialized in main. Settable with
**   .prompt main continue
*/
static char mainPrompt[20];     /* First line prompt. default: "sqlite> "*/
static char continuePrompt[20]; /* Continuation prompt. default: "   ...> " */

/*
** Write I/O traces to the following stream.
*/
#ifdef SQLITE_ENABLE_IOTRACE
static FILE *iotrace = 0;
#endif

/*
** This routine works like printf in that its first argument is a
** format string and subsequent arguments are values to be substituted
** in place of % fields.  The result of formatting this string
** is written to iotrace.
*/
#ifdef SQLITE_ENABLE_IOTRACE
static void iotracePrintf(const char *zFormat, ...){
  va_list ap;
  char *z;
  if( iotrace==0 ) return;
  va_start(ap, zFormat);
  z = sqlite3_vmprintf(zFormat, ap);
  va_end(ap);
  fprintf(iotrace, "%s", z);
  sqlite3_free(z);
}
#endif


/*
** Determines if a string is a number of not.
*/
static int isNumber(const char *z, int *realnum){
  if( *z=='-' || *z=='+' ) z++;
  if( !IsDigit(*z) ){
    return 0;
  }
  z++;
  if( realnum ) *realnum = 0;
  while( IsDigit(*z) ){ z++; }
  if( *z=='.' ){
    z++;
    if( !IsDigit(*z) ) return 0;
    while( IsDigit(*z) ){ z++; }
    if( realnum ) *realnum = 1;
  }
  if( *z=='e' || *z=='E' ){
    z++;
    if( *z=='+' || *z=='-' ) z++;
    if( !IsDigit(*z) ) return 0;
    while( IsDigit(*z) ){ z++; }
    if( realnum ) *realnum = 1;
  }
  return *z==0;
}

/*
** A global char* and an SQL function to access its current value 
** from within an SQL statement. This program used to use the 
** sqlite_exec_printf() API to substitue a string into an SQL statement.
** The correct way to do this with sqlite3 is to use the bind API, but
** since the shell is built around the callback paradigm it would be a lot
** of work. Instead just use this hack, which is quite harmless.
*/
static const char *zShellStatic = 0;
static void shellstaticFunc(
  sqlite3_context *context,
  int argc,
  sqlite3_value **argv
){
  assert( 0==argc );
  assert( zShellStatic );
  UNUSED_PARAMETER(argc);
  UNUSED_PARAMETER(argv);
  sqlite3_result_text(context, zShellStatic, -1, SQLITE_STATIC);
}


/*
** This routine reads a line of text from FILE in, stores
** the text in memory obtained from malloc() and returns a pointer
** to the text.  NULL is returned at end of file, or if malloc()
** fails.
**
** If zLine is not NULL then it is a malloced buffer returned from
** a previous call to this routine that may be reused.
*/
static char *local_getline(char *zLine, FILE *in){
  int nLine = zLine==0 ? 0 : 100;
  int n = 0;

  while( 1 ){
    if( n+100>nLine ){
      nLine = nLine*2 + 100;
      zLine = realloc(zLine, nLine);
      if( zLine==0 ) return 0;
    }
    if( fgets(&zLine[n], nLine - n, in)==0 ){
      if( n==0 ){
        free(zLine);
        return 0;
      }
      zLine[n] = 0;
      break;
    }
    while( zLine[n] ) n++;
    if( n>0 && zLine[n-1]=='\n' ){
      n--;
      if( n>0 && zLine[n-1]=='\r' ) n--;
      zLine[n] = 0;
      break;
    }
  }
  return zLine;
}

/*
** Retrieve a single line of input text.
**
** If in==0 then read from standard input and prompt before each line.
** If isContinuation is true, then a continuation prompt is appropriate.
** If isContinuation is zero, then the main prompt should be used.
**
** If zPrior is not NULL then it is a buffer from a prior call to this
** routine that can be reused.
**
** The result is stored in space obtained from malloc() and must either
** be freed by the caller or else passed back into this routine via the
** zPrior argument for reuse.
*/
static char *one_input_line(FILE *in, char *zPrior, int isContinuation){
  char *zPrompt;
  char *zResult;
  if( in!=0 ){
    zResult = local_getline(zPrior, in);
  }else{
    zPrompt = isContinuation ? continuePrompt : mainPrompt;
#if defined(HAVE_READLINE)
    free(zPrior);
    zResult = readline(zPrompt);
    if( zResult && *zResult ) add_history(zResult);
#else
    printf("%s", zPrompt);
    fflush(stdout);
    zResult = local_getline(zPrior, stdin);
#endif
  }
  return zResult;
}

struct previous_mode_data {
  int valid;        /* Is there legit data in here? */
  int mode;
  int showHeader;
  int colWidth[100];
};

/*
** An pointer to an instance of this structure is passed from
** the main program to the callback.  This is used to communicate
** state and mode information.
*/
struct callback_data {
  sqlite3 *db;           /* The database */
  int echoOn;            /* True to echo input commands */
  int autoEQP;           /* Run EXPLAIN QUERY PLAN prior to seach SQL statement */
  int statsOn;           /* True to display memory stats before each finalize */
  int cnt;               /* Number of records displayed so far */
  FILE *out;             /* Write results here */
  FILE *traceOut;        /* Output for sqlite3_trace() */
  int nErr;              /* Number of errors seen */
  int mode;              /* An output mode setting */
  int writableSchema;    /* True if PRAGMA writable_schema=ON */
  int showHeader;        /* True to show column names in List or Column mode */
  char *zDestTable;      /* Name of destination table when MODE_Insert */
  char separator[20];    /* Separator character for MODE_List */
  int colWidth[100];     /* Requested width of each column when in column mode*/
  int actualWidth[100];  /* Actual width of each column */
  char nullvalue[20];    /* The text to print when a NULL comes back from
                         ** the database */
  struct previous_mode_data explainPrev;
                         /* Holds the mode information just before
                         ** .explain ON */
  char outfile[FILENAME_MAX]; /* Filename for *out */
  const char *zDbFilename;    /* name of the database file */
  char *zFreeOnClose;         /* Filename to free when closing */
  const char *zVfs;           /* Name of VFS to use */
  sqlite3_stmt *pStmt;   /* Current statement if any. */
  FILE *pLog;            /* Write log output here */
  int *aiIndent;         /* Array of indents used in MODE_Explain */
  int nIndent;           /* Size of array aiIndent[] */
  int iIndent;           /* Index of current op in aiIndent[] */
};

/*
** These are the allowed modes.
*/
#define MODE_Line     0  /* One column per line.  Blank line between records */
#define MODE_Column   1  /* One record per line in neat columns */
#define MODE_List     2  /* One record per line with a separator */
#define MODE_Semi     3  /* Same as MODE_List but append ";" to each line */
#define MODE_Html     4  /* Generate an XHTML table */
#define MODE_Insert   5  /* Generate SQL "insert" statements */
#define MODE_Tcl      6  /* Generate ANSI-C or TCL quoted elements */
#define MODE_Csv      7  /* Quote strings, numbers are plain */
#define MODE_Explain  8  /* Like MODE_Column, but do not truncate data */

static const char *modeDescr[] = {
  "line",
  "column",
  "list",
  "semi",
  "html",
  "insert",
  "tcl",
  "csv",
  "explain",
};

/*
** Number of elements in an array
*/
#define ArraySize(X)  (int)(sizeof(X)/sizeof(X[0]))

/*
** Compute a string length that is limited to what can be stored in
** lower 30 bits of a 32-bit signed integer.
*/
static int strlen30(const char *z){
  const char *z2 = z;
  while( *z2 ){ z2++; }
  return 0x3fffffff & (int)(z2 - z);
}

/*
** A callback for the sqlite3_log() interface.
*/
static void shellLog(void *pArg, int iErrCode, const char *zMsg){
  struct callback_data *p = (struct callback_data*)pArg;
  if( p->pLog==0 ) return;
  fprintf(p->pLog, "(%d) %s\n", iErrCode, zMsg);
  fflush(p->pLog);
}

/*
** Output the given string as a hex-encoded blob (eg. X'1234' )
*/
static void output_hex_blob(FILE *out, const void *pBlob, int nBlob){
  int i;
  char *zBlob = (char *)pBlob;
  fprintf(out,"X'");
  for(i=0; i<nBlob; i++){ fprintf(out,"%02x",zBlob[i]&0xff); }
  fprintf(out,"'");
}

/*
** Output the given string as a quoted string using SQL quoting conventions.
*/
static void output_quoted_string(FILE *out, const char *z){
  int i;
  int nSingle = 0;
  for(i=0; z[i]; i++){
    if( z[i]=='\'' ) nSingle++;
  }
  if( nSingle==0 ){
    fprintf(out,"'%s'",z);
  }else{
    fprintf(out,"'");
    while( *z ){
      for(i=0; z[i] && z[i]!='\''; i++){}
      if( i==0 ){
        fprintf(out,"''");
        z++;
      }else if( z[i]=='\'' ){
        fprintf(out,"%.*s''",i,z);
        z += i+1;
      }else{
        fprintf(out,"%s",z);
        break;
      }
    }
    fprintf(out,"'");
  }
}

/*
** Output the given string as a quoted according to C or TCL quoting rules.
*/
static void output_c_string(FILE *out, const char *z){
  unsigned int c;
  fputc('"', out);
  while( (c = *(z++))!=0 ){
    if( c=='\\' ){
      fputc(c, out);
      fputc(c, out);
    }else if( c=='"' ){
      fputc('\\', out);
      fputc('"', out);
    }else if( c=='\t' ){
      fputc('\\', out);
      fputc('t', out);
    }else if( c=='\n' ){
      fputc('\\', out);
      fputc('n', out);
    }else if( c=='\r' ){
      fputc('\\', out);
      fputc('r', out);
    }else if( !isprint(c&0xff) ){
      fprintf(out, "\\%03o", c&0xff);
    }else{
      fputc(c, out);
    }
  }
  fputc('"', out);
}

/*
** Output the given string with characters that are special to
** HTML escaped.
*/
static void output_html_string(FILE *out, const char *z){
  int i;
  if( z==0 ) z = "";
  while( *z ){
    for(i=0;   z[i] 
            && z[i]!='<' 
            && z[i]!='&' 
            && z[i]!='>' 
            && z[i]!='\"' 
            && z[i]!='\'';
        i++){}
    if( i>0 ){
      fprintf(out,"%.*s",i,z);
    }
    if( z[i]=='<' ){
      fprintf(out,"&lt;");
    }else if( z[i]=='&' ){
      fprintf(out,"&amp;");
    }else if( z[i]=='>' ){
      fprintf(out,"&gt;");
    }else if( z[i]=='\"' ){
      fprintf(out,"&quot;");
    }else if( z[i]=='\'' ){
      fprintf(out,"&#39;");
    }else{
      break;
    }
    z += i + 1;
  }
}

/*
** If a field contains any character identified by a 1 in the following
** array, then the string must be quoted for CSV.
*/
static const char needCsvQuote[] = {
  1, 1, 1, 1, 1, 1, 1, 1,   1, 1, 1, 1, 1, 1, 1, 1,   
  1, 1, 1, 1, 1, 1, 1, 1,   1, 1, 1, 1, 1, 1, 1, 1,   
  1, 0, 1, 0, 0, 0, 0, 1,   0, 0, 0, 0, 0, 0, 0, 0, 
  0, 0, 0, 0, 0, 0, 0, 0,   0, 0, 0, 0, 0, 0, 0, 0, 
  0, 0, 0, 0, 0, 0, 0, 0,   0, 0, 0, 0, 0, 0, 0, 0, 
  0, 0, 0, 0, 0, 0, 0, 0,   0, 0, 0, 0, 0, 0, 0, 0, 
  0, 0, 0, 0, 0, 0, 0, 0,   0, 0, 0, 0, 0, 0, 0, 0, 
  0, 0, 0, 0, 0, 0, 0, 0,   0, 0, 0, 0, 0, 0, 0, 1, 
  1, 1, 1, 1, 1, 1, 1, 1,   1, 1, 1, 1, 1, 1, 1, 1,   
  1, 1, 1, 1, 1, 1, 1, 1,   1, 1, 1, 1, 1, 1, 1, 1,   
  1, 1, 1, 1, 1, 1, 1, 1,   1, 1, 1, 1, 1, 1, 1, 1,   
  1, 1, 1, 1, 1, 1, 1, 1,   1, 1, 1, 1, 1, 1, 1, 1,   
  1, 1, 1, 1, 1, 1, 1, 1,   1, 1, 1, 1, 1, 1, 1, 1,   
  1, 1, 1, 1, 1, 1, 1, 1,   1, 1, 1, 1, 1, 1, 1, 1,   
  1, 1, 1, 1, 1, 1, 1, 1,   1, 1, 1, 1, 1, 1, 1, 1,   
  1, 1, 1, 1, 1, 1, 1, 1,   1, 1, 1, 1, 1, 1, 1, 1,   
};

/*
** Output a single term of CSV.  Actually, p->separator is used for
** the separator, which may or may not be a comma.  p->nullvalue is
** the null value.  Strings are quoted if necessary.
*/
static void output_csv(struct callback_data *p, const char *z, int bSep){
  FILE *out = p->out;
  if( z==0 ){
    fprintf(out,"%s",p->nullvalue);
  }else{
    int i;
    int nSep = strlen30(p->separator);
    for(i=0; z[i]; i++){
      if( needCsvQuote[((unsigned char*)z)[i]] 
         || (z[i]==p->separator[0] && 
             (nSep==1 || memcmp(z, p->separator, nSep)==0)) ){
        i = 0;
        break;
      }
    }
    if( i==0 ){
      putc('"', out);
      for(i=0; z[i]; i++){
        if( z[i]=='"' ) putc('"', out);
        putc(z[i], out);
      }
      putc('"', out);
    }else{
      fprintf(out, "%s", z);
    }
  }
  if( bSep ){
    fprintf(p->out, "%s", p->separator);
  }
}

#ifdef SIGINT
/*
** This routine runs when the user presses Ctrl-C
*/
static void interrupt_handler(int NotUsed){
  UNUSED_PARAMETER(NotUsed);
  seenInterrupt = 1;
  if( db ) sqlite3_interrupt(db);
}
#endif

/*
** This is the callback routine that the shell
** invokes for each row of a query result.
*/
static int shell_callback(void *pArg, int nArg, char **azArg, char **azCol, int *aiType){
  int i;
  struct callback_data *p = (struct callback_data*)pArg;

  switch( p->mode ){
    case MODE_Line: {
      int w = 5;
      if( azArg==0 ) break;
      for(i=0; i<nArg; i++){
        int len = strlen30(azCol[i] ? azCol[i] : "");
        if( len>w ) w = len;
      }
      if( p->cnt++>0 ) fprintf(p->out,"\n");
      for(i=0; i<nArg; i++){
        fprintf(p->out,"%*s = %s\n", w, azCol[i],
                azArg[i] ? azArg[i] : p->nullvalue);
      }
      break;
    }
    case MODE_Explain:
    case MODE_Column: {
      if( p->cnt++==0 ){
        for(i=0; i<nArg; i++){
          int w, n;
          if( i<ArraySize(p->colWidth) ){
            w = p->colWidth[i];
          }else{
            w = 0;
          }
          if( w==0 ){
            w = strlen30(azCol[i] ? azCol[i] : "");
            if( w<10 ) w = 10;
            n = strlen30(azArg && azArg[i] ? azArg[i] : p->nullvalue);
            if( w<n ) w = n;
          }
          if( i<ArraySize(p->actualWidth) ){
            p->actualWidth[i] = w;
          }
          if( p->showHeader ){
            if( w<0 ){
              fprintf(p->out,"%*.*s%s",-w,-w,azCol[i], i==nArg-1 ? "\n": "  ");
            }else{
              fprintf(p->out,"%-*.*s%s",w,w,azCol[i], i==nArg-1 ? "\n": "  ");
            }
          }
        }
        if( p->showHeader ){
          for(i=0; i<nArg; i++){
            int w;
            if( i<ArraySize(p->actualWidth) ){
               w = p->actualWidth[i];
               if( w<0 ) w = -w;
            }else{
               w = 10;
            }
            fprintf(p->out,"%-*.*s%s",w,w,"-----------------------------------"
                   "----------------------------------------------------------",
                    i==nArg-1 ? "\n": "  ");
          }
        }
      }
      if( azArg==0 ) break;
      for(i=0; i<nArg; i++){
        int w;
        if( i<ArraySize(p->actualWidth) ){
           w = p->actualWidth[i];
        }else{
           w = 10;
        }
        if( p->mode==MODE_Explain && azArg[i] && strlen30(azArg[i])>w ){
          w = strlen30(azArg[i]);
        }
        if( i==1 && p->aiIndent && p->pStmt ){
          if( p->iIndent<p->nIndent ){
            fprintf(p->out, "%*.s", p->aiIndent[p->iIndent], "");
          }
          p->iIndent++;
        }
        if( w<0 ){
          fprintf(p->out,"%*.*s%s",-w,-w,
              azArg[i] ? azArg[i] : p->nullvalue, i==nArg-1 ? "\n": "  ");
        }else{
          fprintf(p->out,"%-*.*s%s",w,w,
              azArg[i] ? azArg[i] : p->nullvalue, i==nArg-1 ? "\n": "  ");
        }
      }
      break;
    }
    case MODE_Semi:
    case MODE_List: {
      if( p->cnt++==0 && p->showHeader ){
        for(i=0; i<nArg; i++){
          fprintf(p->out,"%s%s",azCol[i], i==nArg-1 ? "\n" : p->separator);
        }
      }
      if( azArg==0 ) break;
      for(i=0; i<nArg; i++){
        char *z = azArg[i];
        if( z==0 ) z = p->nullvalue;
        fprintf(p->out, "%s", z);
        if( i<nArg-1 ){
          fprintf(p->out, "%s", p->separator);
        }else if( p->mode==MODE_Semi ){
          fprintf(p->out, ";\n");
        }else{
          fprintf(p->out, "\n");
        }
      }
      break;
    }
    case MODE_Html: {
      if( p->cnt++==0 && p->showHeader ){
        fprintf(p->out,"<TR>");
        for(i=0; i<nArg; i++){
          fprintf(p->out,"<TH>");
          output_html_string(p->out, azCol[i]);
          fprintf(p->out,"</TH>\n");
        }
        fprintf(p->out,"</TR>\n");
      }
      if( azArg==0 ) break;
      fprintf(p->out,"<TR>");
      for(i=0; i<nArg; i++){
        fprintf(p->out,"<TD>");
        output_html_string(p->out, azArg[i] ? azArg[i] : p->nullvalue);
        fprintf(p->out,"</TD>\n");
      }
      fprintf(p->out,"</TR>\n");
      break;
    }
    case MODE_Tcl: {
      if( p->cnt++==0 && p->showHeader ){
        for(i=0; i<nArg; i++){
          output_c_string(p->out,azCol[i] ? azCol[i] : "");
          if(i<nArg-1) fprintf(p->out, "%s", p->separator);
        }
        fprintf(p->out,"\n");
      }
      if( azArg==0 ) break;
      for(i=0; i<nArg; i++){
        output_c_string(p->out, azArg[i] ? azArg[i] : p->nullvalue);
        if(i<nArg-1) fprintf(p->out, "%s", p->separator);
      }
      fprintf(p->out,"\n");
      break;
    }
    case MODE_Csv: {
      if( p->cnt++==0 && p->showHeader ){
        for(i=0; i<nArg; i++){
          output_csv(p, azCol[i] ? azCol[i] : "", i<nArg-1);
        }
        fprintf(p->out,"\n");
      }
      if( azArg==0 ) break;
      for(i=0; i<nArg; i++){
        output_csv(p, azArg[i], i<nArg-1);
      }
      fprintf(p->out,"\n");
      break;
    }
    case MODE_Insert: {
      p->cnt++;
      if( azArg==0 ) break;
      fprintf(p->out,"INSERT INTO %s VALUES(",p->zDestTable);
      for(i=0; i<nArg; i++){
        char *zSep = i>0 ? ",": "";
        if( (azArg[i]==0) || (aiType && aiType[i]==SQLITE_NULL) ){
          fprintf(p->out,"%sNULL",zSep);
        }else if( aiType && aiType[i]==SQLITE_TEXT ){
          if( zSep[0] ) fprintf(p->out,"%s",zSep);
          output_quoted_string(p->out, azArg[i]);
        }else if( aiType && (aiType[i]==SQLITE_INTEGER || aiType[i]==SQLITE_FLOAT) ){
          fprintf(p->out,"%s%s",zSep, azArg[i]);
        }else if( aiType && aiType[i]==SQLITE_BLOB && p->pStmt ){
          const void *pBlob = sqlite3_column_blob(p->pStmt, i);
          int nBlob = sqlite3_column_bytes(p->pStmt, i);
          if( zSep[0] ) fprintf(p->out,"%s",zSep);
          output_hex_blob(p->out, pBlob, nBlob);
        }else if( isNumber(azArg[i], 0) ){
          fprintf(p->out,"%s%s",zSep, azArg[i]);
        }else{
          if( zSep[0] ) fprintf(p->out,"%s",zSep);
          output_quoted_string(p->out, azArg[i]);
        }
      }
      fprintf(p->out,");\n");
      break;
    }
  }
  return 0;
}

/*
** This is the callback routine that the SQLite library
** invokes for each row of a query result.
*/
static int callback(void *pArg, int nArg, char **azArg, char **azCol){
  /* since we don't have type info, call the shell_callback with a NULL value */
  return shell_callback(pArg, nArg, azArg, azCol, NULL);
}

/*
** Set the destination table field of the callback_data structure to
** the name of the table given.  Escape any quote characters in the
** table name.
*/
static void set_table_name(struct callback_data *p, const char *zName){
  int i, n;
  int needQuote;
  char *z;

  if( p->zDestTable ){
    free(p->zDestTable);
    p->zDestTable = 0;
  }
  if( zName==0 ) return;
  needQuote = !isalpha((unsigned char)*zName) && *zName!='_';
  for(i=n=0; zName[i]; i++, n++){
    if( !isalnum((unsigned char)zName[i]) && zName[i]!='_' ){
      needQuote = 1;
      if( zName[i]=='\'' ) n++;
    }
  }
  if( needQuote ) n += 2;
  z = p->zDestTable = malloc( n+1 );
  if( z==0 ){
    fprintf(stderr,"Error: out of memory\n");
    exit(1);
  }
  n = 0;
  if( needQuote ) z[n++] = '\'';
  for(i=0; zName[i]; i++){
    z[n++] = zName[i];
    if( zName[i]=='\'' ) z[n++] = '\'';
  }
  if( needQuote ) z[n++] = '\'';
  z[n] = 0;
}

/* zIn is either a pointer to a NULL-terminated string in memory obtained
** from malloc(), or a NULL pointer. The string pointed to by zAppend is
** added to zIn, and the result returned in memory obtained from malloc().
** zIn, if it was not NULL, is freed.
**
** If the third argument, quote, is not '\0', then it is used as a 
** quote character for zAppend.
*/
static char *appendText(char *zIn, char const *zAppend, char quote){
  int len;
  int i;
  int nAppend = strlen30(zAppend);
  int nIn = (zIn?strlen30(zIn):0);

  len = nAppend+nIn+1;
  if( quote ){
    len += 2;
    for(i=0; i<nAppend; i++){
      if( zAppend[i]==quote ) len++;
    }
  }

  zIn = (char *)realloc(zIn, len);
  if( !zIn ){
    return 0;
  }

  if( quote ){
    char *zCsr = &zIn[nIn];
    *zCsr++ = quote;
    for(i=0; i<nAppend; i++){
      *zCsr++ = zAppend[i];
      if( zAppend[i]==quote ) *zCsr++ = quote;
    }
    *zCsr++ = quote;
    *zCsr++ = '\0';
    assert( (zCsr-zIn)==len );
  }else{
    memcpy(&zIn[nIn], zAppend, nAppend);
    zIn[len-1] = '\0';
  }

  return zIn;
}


/*
** Execute a query statement that will generate SQL output.  Print
** the result columns, comma-separated, on a line and then add a
** semicolon terminator to the end of that line.
**
** If the number of columns is 1 and that column contains text "--"
** then write the semicolon on a separate line.  That way, if a 
** "--" comment occurs at the end of the statement, the comment
** won't consume the semicolon terminator.
*/
static int run_table_dump_query(
  struct callback_data *p, /* Query context */
  const char *zSelect,     /* SELECT statement to extract content */
  const char *zFirstRow    /* Print before first row, if not NULL */
){
  sqlite3_stmt *pSelect;
  int rc;
  int nResult;
  int i;
  const char *z;
  rc = sqlite3_prepare_v2(p->db, zSelect, -1, &pSelect, 0);
  if( rc!=SQLITE_OK || !pSelect ){
    fprintf(p->out, "/**** ERROR: (%d) %s *****/\n", rc, sqlite3_errmsg(p->db));
    if( (rc&0xff)!=SQLITE_CORRUPT ) p->nErr++;
    return rc;
  }
  rc = sqlite3_step(pSelect);
  nResult = sqlite3_column_count(pSelect);
  while( rc==SQLITE_ROW ){
    if( zFirstRow ){
      fprintf(p->out, "%s", zFirstRow);
      zFirstRow = 0;
    }
    z = (const char*)sqlite3_column_text(pSelect, 0);
    fprintf(p->out, "%s", z);
    for(i=1; i<nResult; i++){ 
      fprintf(p->out, ",%s", sqlite3_column_text(pSelect, i));
    }
    if( z==0 ) z = "";
    while( z[0] && (z[0]!='-' || z[1]!='-') ) z++;
    if( z[0] ){
      fprintf(p->out, "\n;\n");
    }else{
      fprintf(p->out, ";\n");
    }    
    rc = sqlite3_step(pSelect);
  }
  rc = sqlite3_finalize(pSelect);
  if( rc!=SQLITE_OK ){
    fprintf(p->out, "/**** ERROR: (%d) %s *****/\n", rc, sqlite3_errmsg(p->db));
    if( (rc&0xff)!=SQLITE_CORRUPT ) p->nErr++;
  }
  return rc;
}

/*
** Allocate space and save off current error string.
*/
static char *save_err_msg(
  sqlite3 *db            /* Database to query */
){
  int nErrMsg = 1+strlen30(sqlite3_errmsg(db));
  char *zErrMsg = sqlite3_malloc(nErrMsg);
  if( zErrMsg ){
    memcpy(zErrMsg, sqlite3_errmsg(db), nErrMsg);
  }
  return zErrMsg;
}

/*
** Display memory stats.
*/
static int display_stats(
  sqlite3 *db,                /* Database to query */
  struct callback_data *pArg, /* Pointer to struct callback_data */
  int bReset                  /* True to reset the stats */
){
  int iCur;
  int iHiwtr;

  if( pArg && pArg->out ){
    
    iHiwtr = iCur = -1;
    sqlite3_status(SQLITE_STATUS_MEMORY_USED, &iCur, &iHiwtr, bReset);
    fprintf(pArg->out, "Memory Used:                         %d (max %d) bytes\n", iCur, iHiwtr);
    iHiwtr = iCur = -1;
    sqlite3_status(SQLITE_STATUS_MALLOC_COUNT, &iCur, &iHiwtr, bReset);
    fprintf(pArg->out, "Number of Outstanding Allocations:   %d (max %d)\n", iCur, iHiwtr);
/*
** Not currently used by the CLI.
**    iHiwtr = iCur = -1;
**    sqlite3_status(SQLITE_STATUS_PAGECACHE_USED, &iCur, &iHiwtr, bReset);
**    fprintf(pArg->out, "Number of Pcache Pages Used:         %d (max %d) pages\n", iCur, iHiwtr);
*/
    iHiwtr = iCur = -1;
    sqlite3_status(SQLITE_STATUS_PAGECACHE_OVERFLOW, &iCur, &iHiwtr, bReset);
    fprintf(pArg->out, "Number of Pcache Overflow Bytes:     %d (max %d) bytes\n", iCur, iHiwtr);
/*
** Not currently used by the CLI.
**    iHiwtr = iCur = -1;
**    sqlite3_status(SQLITE_STATUS_SCRATCH_USED, &iCur, &iHiwtr, bReset);
**    fprintf(pArg->out, "Number of Scratch Allocations Used:  %d (max %d)\n", iCur, iHiwtr);
*/
    iHiwtr = iCur = -1;
    sqlite3_status(SQLITE_STATUS_SCRATCH_OVERFLOW, &iCur, &iHiwtr, bReset);
    fprintf(pArg->out, "Number of Scratch Overflow Bytes:    %d (max %d) bytes\n", iCur, iHiwtr);
    iHiwtr = iCur = -1;
    sqlite3_status(SQLITE_STATUS_MALLOC_SIZE, &iCur, &iHiwtr, bReset);
    fprintf(pArg->out, "Largest Allocation:                  %d bytes\n", iHiwtr);
    iHiwtr = iCur = -1;
    sqlite3_status(SQLITE_STATUS_PAGECACHE_SIZE, &iCur, &iHiwtr, bReset);
    fprintf(pArg->out, "Largest Pcache Allocation:           %d bytes\n", iHiwtr);
    iHiwtr = iCur = -1;
    sqlite3_status(SQLITE_STATUS_SCRATCH_SIZE, &iCur, &iHiwtr, bReset);
    fprintf(pArg->out, "Largest Scratch Allocation:          %d bytes\n", iHiwtr);
#ifdef YYTRACKMAXSTACKDEPTH
    iHiwtr = iCur = -1;
    sqlite3_status(SQLITE_STATUS_PARSER_STACK, &iCur, &iHiwtr, bReset);
    fprintf(pArg->out, "Deepest Parser Stack:                %d (max %d)\n", iCur, iHiwtr);
#endif
  }

  if( pArg && pArg->out && db ){
    iHiwtr = iCur = -1;
    sqlite3_db_status(db, SQLITE_DBSTATUS_LOOKASIDE_USED, &iCur, &iHiwtr, bReset);
    fprintf(pArg->out, "Lookaside Slots Used:                %d (max %d)\n", iCur, iHiwtr);
    sqlite3_db_status(db, SQLITE_DBSTATUS_LOOKASIDE_HIT, &iCur, &iHiwtr, bReset);
    fprintf(pArg->out, "Successful lookaside attempts:       %d\n", iHiwtr);
    sqlite3_db_status(db, SQLITE_DBSTATUS_LOOKASIDE_MISS_SIZE, &iCur, &iHiwtr, bReset);
    fprintf(pArg->out, "Lookaside failures due to size:      %d\n", iHiwtr);
    sqlite3_db_status(db, SQLITE_DBSTATUS_LOOKASIDE_MISS_FULL, &iCur, &iHiwtr, bReset);
    fprintf(pArg->out, "Lookaside failures due to OOM:       %d\n", iHiwtr);
    iHiwtr = iCur = -1;
    sqlite3_db_status(db, SQLITE_DBSTATUS_CACHE_USED, &iCur, &iHiwtr, bReset);
    fprintf(pArg->out, "Pager Heap Usage:                    %d bytes\n", iCur);    iHiwtr = iCur = -1;
    sqlite3_db_status(db, SQLITE_DBSTATUS_CACHE_HIT, &iCur, &iHiwtr, 1);
    fprintf(pArg->out, "Page cache hits:                     %d\n", iCur);
    iHiwtr = iCur = -1;
    sqlite3_db_status(db, SQLITE_DBSTATUS_CACHE_MISS, &iCur, &iHiwtr, 1);
    fprintf(pArg->out, "Page cache misses:                   %d\n", iCur); 
    iHiwtr = iCur = -1;
    sqlite3_db_status(db, SQLITE_DBSTATUS_CACHE_WRITE, &iCur, &iHiwtr, 1);
    fprintf(pArg->out, "Page cache writes:                   %d\n", iCur); 
    iHiwtr = iCur = -1;
    sqlite3_db_status(db, SQLITE_DBSTATUS_SCHEMA_USED, &iCur, &iHiwtr, bReset);
    fprintf(pArg->out, "Schema Heap Usage:                   %d bytes\n", iCur); 
    iHiwtr = iCur = -1;
    sqlite3_db_status(db, SQLITE_DBSTATUS_STMT_USED, &iCur, &iHiwtr, bReset);
    fprintf(pArg->out, "Statement Heap/Lookaside Usage:      %d bytes\n", iCur); 
  }

  if( pArg && pArg->out && db && pArg->pStmt ){
    iCur = sqlite3_stmt_status(pArg->pStmt, SQLITE_STMTSTATUS_FULLSCAN_STEP, bReset);
    fprintf(pArg->out, "Fullscan Steps:                      %d\n", iCur);
    iCur = sqlite3_stmt_status(pArg->pStmt, SQLITE_STMTSTATUS_SORT, bReset);
    fprintf(pArg->out, "Sort Operations:                     %d\n", iCur);
    iCur = sqlite3_stmt_status(pArg->pStmt, SQLITE_STMTSTATUS_AUTOINDEX, bReset);
    fprintf(pArg->out, "Autoindex Inserts:                   %d\n", iCur);
    iCur = sqlite3_stmt_status(pArg->pStmt, SQLITE_STMTSTATUS_VM_STEP, bReset);
    fprintf(pArg->out, "Virtual Machine Steps:               %d\n", iCur);
  }

  return 0;
}

/*
** Parameter azArray points to a zero-terminated array of strings. zStr
** points to a single nul-terminated string. Return non-zero if zStr
** is equal, according to strcmp(), to any of the strings in the array.
** Otherwise, return zero.
*/
static int str_in_array(const char *zStr, const char **azArray){
  int i;
  for(i=0; azArray[i]; i++){
    if( 0==strcmp(zStr, azArray[i]) ) return 1;
  }
  return 0;
}

/*
** If compiled statement pSql appears to be an EXPLAIN statement, allocate
** and populate the callback_data.aiIndent[] array with the number of
** spaces each opcode should be indented before it is output. 
**
** The indenting rules are:
**
**     * For each "Next", "Prev", "VNext" or "VPrev" instruction, indent
**       all opcodes that occur between the p2 jump destination and the opcode
**       itself by 2 spaces.
**
**     * For each "Goto", if the jump destination is earlier in the program
**       and ends on one of:
**          Yield  SeekGt  SeekLt  RowSetRead  Rewind
**       or if the P1 parameter is one instead of zero,
**       then indent all opcodes between the earlier instruction
**       and "Goto" by 2 spaces.
*/
static void explain_data_prepare(struct callback_data *p, sqlite3_stmt *pSql){
  const char *zSql;               /* The text of the SQL statement */
  const char *z;                  /* Used to check if this is an EXPLAIN */
  int *abYield = 0;               /* True if op is an OP_Yield */
  int nAlloc = 0;                 /* Allocated size of p->aiIndent[], abYield */
  int iOp;                        /* Index of operation in p->aiIndent[] */

  const char *azNext[] = { "Next", "Prev", "VPrev", "VNext", "SorterNext", 0 };
  const char *azYield[] = { "Yield", "SeekLt", "SeekGt", "RowSetRead", "Rewind", 0 };
  const char *azGoto[] = { "Goto", 0 };

  /* Try to figure out if this is really an EXPLAIN statement. If this
  ** cannot be verified, return early.  */
  zSql = sqlite3_sql(pSql);
  if( zSql==0 ) return;
  for(z=zSql; *z==' ' || *z=='\t' || *z=='\n' || *z=='\f' || *z=='\r'; z++);
  if( sqlite3_strnicmp(z, "explain", 7) ) return;

  for(iOp=0; SQLITE_ROW==sqlite3_step(pSql); iOp++){
    int i;
    int iAddr = sqlite3_column_int(pSql, 0);
    const char *zOp = (const char*)sqlite3_column_text(pSql, 1);

    /* Set p2 to the P2 field of the current opcode. Then, assuming that
    ** p2 is an instruction address, set variable p2op to the index of that
    ** instruction in the aiIndent[] array. p2 and p2op may be different if
    ** the current instruction is part of a sub-program generated by an
    ** SQL trigger or foreign key.  */
    int p2 = sqlite3_column_int(pSql, 3);
    int p2op = (p2 + (iOp-iAddr));

    /* Grow the p->aiIndent array as required */
    if( iOp>=nAlloc ){
      nAlloc += 100;
      p->aiIndent = (int*)sqlite3_realloc(p->aiIndent, nAlloc*sizeof(int));
      abYield = (int*)sqlite3_realloc(abYield, nAlloc*sizeof(int));
    }
    abYield[iOp] = str_in_array(zOp, azYield);
    p->aiIndent[iOp] = 0;
    p->nIndent = iOp+1;

    if( str_in_array(zOp, azNext) ){
      for(i=p2op; i<iOp; i++) p->aiIndent[i] += 2;
    }
    if( str_in_array(zOp, azGoto) && p2op<p->nIndent
     && (abYield[p2op] || sqlite3_column_int(pSql, 2))
    ){
      for(i=p2op+1; i<iOp; i++) p->aiIndent[i] += 2;
    }
  }

  p->iIndent = 0;
  sqlite3_free(abYield);
  sqlite3_reset(pSql);
}

/*
** Free the array allocated by explain_data_prepare().
*/
static void explain_data_delete(struct callback_data *p){
  sqlite3_free(p->aiIndent);
  p->aiIndent = 0;
  p->nIndent = 0;
  p->iIndent = 0;
}

/*
** Execute a statement or set of statements.  Print 
** any result rows/columns depending on the current mode 
** set via the supplied callback.
**
** This is very similar to SQLite's built-in sqlite3_exec() 
** function except it takes a slightly different callback 
** and callback data argument.
*/
static int shell_exec(
  sqlite3 *db,                                /* An open database */
  const char *zSql,                           /* SQL to be evaluated */
  int (*xCallback)(void*,int,char**,char**,int*),   /* Callback function */
                                              /* (not the same as sqlite3_exec) */
  struct callback_data *pArg,                 /* Pointer to struct callback_data */
  char **pzErrMsg                             /* Error msg written here */
){
  sqlite3_stmt *pStmt = NULL;     /* Statement to execute. */
  int rc = SQLITE_OK;             /* Return Code */
  int rc2;
  const char *zLeftover;          /* Tail of unprocessed SQL */

  if( pzErrMsg ){
    *pzErrMsg = NULL;
  }

  while( zSql[0] && (SQLITE_OK == rc) ){
    rc = sqlite3_prepare_v2(db, zSql, -1, &pStmt, &zLeftover);
    if( SQLITE_OK != rc ){
      if( pzErrMsg ){
        *pzErrMsg = save_err_msg(db);
      }
    }else{
      if( !pStmt ){
        /* this happens for a comment or white-space */
        zSql = zLeftover;
        while( IsSpace(zSql[0]) ) zSql++;
        continue;
      }

      /* save off the prepared statment handle and reset row count */
      if( pArg ){
        pArg->pStmt = pStmt;
        pArg->cnt = 0;
      }

      /* echo the sql statement if echo on */
      if( pArg && pArg->echoOn ){
        const char *zStmtSql = sqlite3_sql(pStmt);
        fprintf(pArg->out, "%s\n", zStmtSql ? zStmtSql : zSql);
      }

      /* Show the EXPLAIN QUERY PLAN if .eqp is on */
      if( pArg && pArg->autoEQP ){
        sqlite3_stmt *pExplain;
        char *zEQP = sqlite3_mprintf("EXPLAIN QUERY PLAN %s", sqlite3_sql(pStmt));
        rc = sqlite3_prepare_v2(db, zEQP, -1, &pExplain, 0);
        if( rc==SQLITE_OK ){
          while( sqlite3_step(pExplain)==SQLITE_ROW ){
            fprintf(pArg->out,"--EQP-- %d,", sqlite3_column_int(pExplain, 0));
            fprintf(pArg->out,"%d,", sqlite3_column_int(pExplain, 1));
            fprintf(pArg->out,"%d,", sqlite3_column_int(pExplain, 2));
            fprintf(pArg->out,"%s\n", sqlite3_column_text(pExplain, 3));
          }
        }
        sqlite3_finalize(pExplain);
        sqlite3_free(zEQP);
      }

      /* Output TESTCTRL_EXPLAIN text of requested */
      if( pArg && pArg->mode==MODE_Explain ){
        const char *zExplain = 0;
        sqlite3_test_control(SQLITE_TESTCTRL_EXPLAIN_STMT, pStmt, &zExplain);
        if( zExplain && zExplain[0] ){
          fprintf(pArg->out, "%s", zExplain);
        }
      }

      /* If the shell is currently in ".explain" mode, gather the extra
      ** data required to add indents to the output.*/
      if( pArg && pArg->mode==MODE_Explain ){
        explain_data_prepare(pArg, pStmt);
      }

      /* perform the first step.  this will tell us if we
      ** have a result set or not and how wide it is.
      */
      rc = sqlite3_step(pStmt);
      /* if we have a result set... */
      if( SQLITE_ROW == rc ){
        /* if we have a callback... */
        if( xCallback ){
          /* allocate space for col name ptr, value ptr, and type */
          int nCol = sqlite3_column_count(pStmt);
          void *pData = sqlite3_malloc(3*nCol*sizeof(const char*) + 1);
          if( !pData ){
            rc = SQLITE_NOMEM;
          }else{
            char **azCols = (char **)pData;      /* Names of result columns */
            char **azVals = &azCols[nCol];       /* Results */
            int *aiTypes = (int *)&azVals[nCol]; /* Result types */
            int i, x;
            assert(sizeof(int) <= sizeof(char *)); 
            /* save off ptrs to column names */
            for(i=0; i<nCol; i++){
              azCols[i] = (char *)sqlite3_column_name(pStmt, i);
            }
            do{
              /* extract the data and data types */
              for(i=0; i<nCol; i++){
                aiTypes[i] = x = sqlite3_column_type(pStmt, i);
                if( x==SQLITE_BLOB && pArg && pArg->mode==MODE_Insert ){
                  azVals[i] = "";
                }else{
                  azVals[i] = (char*)sqlite3_column_text(pStmt, i);
                }
                if( !azVals[i] && (aiTypes[i]!=SQLITE_NULL) ){
                  rc = SQLITE_NOMEM;
                  break; /* from for */
                }
              } /* end for */

              /* if data and types extracted successfully... */
              if( SQLITE_ROW == rc ){ 
                /* call the supplied callback with the result row data */
                if( xCallback(pArg, nCol, azVals, azCols, aiTypes) ){
                  rc = SQLITE_ABORT;
                }else{
                  rc = sqlite3_step(pStmt);
                }
              }
            } while( SQLITE_ROW == rc );
            sqlite3_free(pData);
          }
        }else{
          do{
            rc = sqlite3_step(pStmt);
          } while( rc == SQLITE_ROW );
        }
      }

      explain_data_delete(pArg);

      /* print usage stats if stats on */
      if( pArg && pArg->statsOn ){
        display_stats(db, pArg, 0);
      }

      /* Finalize the statement just executed. If this fails, save a 
      ** copy of the error message. Otherwise, set zSql to point to the
      ** next statement to execute. */
      rc2 = sqlite3_finalize(pStmt);
      if( rc!=SQLITE_NOMEM ) rc = rc2;
      if( rc==SQLITE_OK ){
        zSql = zLeftover;
        while( IsSpace(zSql[0]) ) zSql++;
      }else if( pzErrMsg ){
        *pzErrMsg = save_err_msg(db);
      }

      /* clear saved stmt handle */
      if( pArg ){
        pArg->pStmt = NULL;
      }
    }
  } /* end while */

  return rc;
}


/*
** This is a different callback routine used for dumping the database.
** Each row received by this callback consists of a table name,
** the table type ("index" or "table") and SQL to create the table.
** This routine should print text sufficient to recreate the table.
*/
static int dump_callback(void *pArg, int nArg, char **azArg, char **azCol){
  int rc;
  const char *zTable;
  const char *zType;
  const char *zSql;
  const char *zPrepStmt = 0;
  struct callback_data *p = (struct callback_data *)pArg;

  UNUSED_PARAMETER(azCol);
  if( nArg!=3 ) return 1;
  zTable = azArg[0];
  zType = azArg[1];
  zSql = azArg[2];
  
  if( strcmp(zTable, "sqlite_sequence")==0 ){
    zPrepStmt = "DELETE FROM sqlite_sequence;\n";
  }else if( sqlite3_strglob("sqlite_stat?", zTable)==0 ){
    fprintf(p->out, "ANALYZE sqlite_master;\n");
  }else if( strncmp(zTable, "sqlite_", 7)==0 ){
    return 0;
  }else if( strncmp(zSql, "CREATE VIRTUAL TABLE", 20)==0 ){
    char *zIns;
    if( !p->writableSchema ){
      fprintf(p->out, "PRAGMA writable_schema=ON;\n");
      p->writableSchema = 1;
    }
    zIns = sqlite3_mprintf(
       "INSERT INTO sqlite_master(type,name,tbl_name,rootpage,sql)"
       "VALUES('table','%q','%q',0,'%q');",
       zTable, zTable, zSql);
    fprintf(p->out, "%s\n", zIns);
    sqlite3_free(zIns);
    return 0;
  }else{
    fprintf(p->out, "%s;\n", zSql);
  }

  if( strcmp(zType, "table")==0 ){
    sqlite3_stmt *pTableInfo = 0;
    char *zSelect = 0;
    char *zTableInfo = 0;
    char *zTmp = 0;
    int nRow = 0;
   
    zTableInfo = appendText(zTableInfo, "PRAGMA table_info(", 0);
    zTableInfo = appendText(zTableInfo, zTable, '"');
    zTableInfo = appendText(zTableInfo, ");", 0);

    rc = sqlite3_prepare_v2(p->db, zTableInfo, -1, &pTableInfo, 0);
    free(zTableInfo);
    if( rc!=SQLITE_OK || !pTableInfo ){
      return 1;
    }

    zSelect = appendText(zSelect, "SELECT 'INSERT INTO ' || ", 0);
    /* Always quote the table name, even if it appears to be pure ascii,
    ** in case it is a keyword. Ex:  INSERT INTO "table" ... */
    zTmp = appendText(zTmp, zTable, '"');
    if( zTmp ){
      zSelect = appendText(zSelect, zTmp, '\'');
      free(zTmp);
    }
    zSelect = appendText(zSelect, " || ' VALUES(' || ", 0);
    rc = sqlite3_step(pTableInfo);
    while( rc==SQLITE_ROW ){
      const char *zText = (const char *)sqlite3_column_text(pTableInfo, 1);
      zSelect = appendText(zSelect, "quote(", 0);
      zSelect = appendText(zSelect, zText, '"');
      rc = sqlite3_step(pTableInfo);
      if( rc==SQLITE_ROW ){
        zSelect = appendText(zSelect, "), ", 0);
      }else{
        zSelect = appendText(zSelect, ") ", 0);
      }
      nRow++;
    }
    rc = sqlite3_finalize(pTableInfo);
    if( rc!=SQLITE_OK || nRow==0 ){
      free(zSelect);
      return 1;
    }
    zSelect = appendText(zSelect, "|| ')' FROM  ", 0);
    zSelect = appendText(zSelect, zTable, '"');

    rc = run_table_dump_query(p, zSelect, zPrepStmt);
    if( rc==SQLITE_CORRUPT ){
      zSelect = appendText(zSelect, " ORDER BY rowid DESC", 0);
      run_table_dump_query(p, zSelect, 0);
    }
    free(zSelect);
  }
  return 0;
}

/*
** Run zQuery.  Use dump_callback() as the callback routine so that
** the contents of the query are output as SQL statements.
**
** If we get a SQLITE_CORRUPT error, rerun the query after appending
** "ORDER BY rowid DESC" to the end.
*/
static int run_schema_dump_query(
  struct callback_data *p, 
  const char *zQuery
){
  int rc;
  char *zErr = 0;
  rc = sqlite3_exec(p->db, zQuery, dump_callback, p, &zErr);
  if( rc==SQLITE_CORRUPT ){
    char *zQ2;
    int len = strlen30(zQuery);
    fprintf(p->out, "/****** CORRUPTION ERROR *******/\n");
    if( zErr ){
      fprintf(p->out, "/****** %s ******/\n", zErr);
      sqlite3_free(zErr);
      zErr = 0;
    }
    zQ2 = malloc( len+100 );
    if( zQ2==0 ) return rc;
    sqlite3_snprintf(len+100, zQ2, "%s ORDER BY rowid DESC", zQuery);
    rc = sqlite3_exec(p->db, zQ2, dump_callback, p, &zErr);
    if( rc ){
      fprintf(p->out, "/****** ERROR: %s ******/\n", zErr);
    }else{
      rc = SQLITE_CORRUPT;
    }
    sqlite3_free(zErr);
    free(zQ2);
  }
  return rc;
}

/*
** Text of a help message
*/
static char zHelp[] =
  ".backup ?DB? FILE      Backup DB (default \"main\") to FILE\n"
  ".bail ON|OFF           Stop after hitting an error.  Default OFF\n"
  ".clone NEWDB           Clone data into NEWDB from the existing database\n"
  ".databases             List names and files of attached databases\n"
  ".dump ?TABLE? ...      Dump the database in an SQL text format\n"
  "                         If TABLE specified, only dump tables matching\n"
  "                         LIKE pattern TABLE.\n"
  ".echo ON|OFF           Turn command echo on or off\n"
  ".exit                  Exit this program\n"
  ".explain ?ON|OFF?      Turn output mode suitable for EXPLAIN on or off.\n"
  "                         With no args, it turns EXPLAIN on.\n"
  ".header(s) ON|OFF      Turn display of headers on or off\n"
  ".help                  Show this message\n"
  ".import FILE TABLE     Import data from FILE into TABLE\n"
  ".indices ?TABLE?       Show names of all indices\n"
  "                         If TABLE specified, only show indices for tables\n"
  "                         matching LIKE pattern TABLE.\n"
#ifdef SQLITE_ENABLE_IOTRACE
  ".iotrace FILE          Enable I/O diagnostic logging to FILE\n"
#endif
#ifndef SQLITE_OMIT_LOAD_EXTENSION
  ".load FILE ?ENTRY?     Load an extension library\n"
#endif
  ".log FILE|off          Turn logging on or off.  FILE can be stderr/stdout\n"
  ".mode MODE ?TABLE?     Set output mode where MODE is one of:\n"
  "                         csv      Comma-separated values\n"
  "                         column   Left-aligned columns.  (See .width)\n"
  "                         html     HTML <table> code\n"
  "                         insert   SQL insert statements for TABLE\n"
  "                         line     One value per line\n"
  "                         list     Values delimited by .separator string\n"
  "                         tabs     Tab-separated values\n"
  "                         tcl      TCL list elements\n"
  ".nullvalue STRING      Use STRING in place of NULL values\n"
  ".open ?FILENAME?       Close existing database and reopen FILENAME\n"
  ".output FILENAME       Send output to FILENAME\n"
  ".output stdout         Send output to the screen\n"
  ".print STRING...       Print literal STRING\n"
  ".prompt MAIN CONTINUE  Replace the standard prompts\n"
  ".quit                  Exit this program\n"
  ".read FILENAME         Execute SQL in FILENAME\n"
  ".restore ?DB? FILE     Restore content of DB (default \"main\") from FILE\n"
  ".save FILE             Write in-memory database into FILE\n"
  ".schema ?TABLE?        Show the CREATE statements\n"
  "                         If TABLE specified, only show tables matching\n"
  "                         LIKE pattern TABLE.\n"
  ".separator STRING      Change separator used by output mode and .import\n"
  ".show                  Show the current values for various settings\n"
  ".stats ON|OFF          Turn stats on or off\n"
  ".tables ?TABLE?        List names of tables\n"
  "                         If TABLE specified, only list tables matching\n"
  "                         LIKE pattern TABLE.\n"
  ".timeout MS            Try opening locked tables for MS milliseconds\n"
  ".trace FILE|off        Output each SQL statement as it is run\n"
  ".vfsname ?AUX?         Print the name of the VFS stack\n"
  ".width NUM1 NUM2 ...   Set column widths for \"column\" mode\n"
;

static char zTimerHelp[] =
  ".timer ON|OFF          Turn the CPU timer measurement on or off\n"
;

/* Forward reference */
static int process_input(struct callback_data *p, FILE *in);

/*
** Make sure the database is open.  If it is not, then open it.  If
** the database fails to open, print an error message and exit.
*/
static void open_db(struct callback_data *p, int keepAlive){
  if( p->db==0 ){
    sqlite3_initialize();
    sqlite3_open(p->zDbFilename, &p->db);
    db = p->db;
    if( db && sqlite3_errcode(db)==SQLITE_OK ){
      sqlite3_create_function(db, "shellstatic", 0, SQLITE_UTF8, 0,
          shellstaticFunc, 0, 0);
    }
    if( db==0 || SQLITE_OK!=sqlite3_errcode(db) ){
      fprintf(stderr,"Error: unable to open database \"%s\": %s\n", 
          p->zDbFilename, sqlite3_errmsg(db));
      if( keepAlive ) return;
      exit(1);
    }
#ifndef SQLITE_OMIT_LOAD_EXTENSION
    sqlite3_enable_load_extension(p->db, 1);
#endif
  }
}

/*
** Do C-language style dequoting.
**
**    \t    -> tab
**    \n    -> newline
**    \r    -> carriage return
**    \"    -> "
**    \NNN  -> ascii character NNN in octal
**    \\    -> backslash
*/
static void resolve_backslashes(char *z){
  int i, j;
  char c;
  for(i=j=0; (c = z[i])!=0; i++, j++){
    if( c=='\\' ){
      c = z[++i];
      if( c=='n' ){
        c = '\n';
      }else if( c=='t' ){
        c = '\t';
      }else if( c=='r' ){
        c = '\r';
      }else if( c=='\\' ){
        c = '\\';
      }else if( c>='0' && c<='7' ){
        c -= '0';
        if( z[i+1]>='0' && z[i+1]<='7' ){
          i++;
          c = (c<<3) + z[i] - '0';
          if( z[i+1]>='0' && z[i+1]<='7' ){
            i++;
            c = (c<<3) + z[i] - '0';
          }
        }
      }
    }
    z[j] = c;
  }
  z[j] = 0;
}

/*
** Return the value of a hexadecimal digit.  Return -1 if the input
** is not a hex digit.
*/
static int hexDigitValue(char c){
  if( c>='0' && c<='9' ) return c - '0';
  if( c>='a' && c<='f' ) return c - 'a' + 10;
  if( c>='A' && c<='F' ) return c - 'A' + 10;
  return -1;
}

/*
** Interpret zArg as an integer value, possibly with suffixes.
*/
static sqlite3_int64 integerValue(const char *zArg){
  sqlite3_int64 v = 0;
  static const struct { char *zSuffix; int iMult; } aMult[] = {
    { "KiB", 1024 },
    { "MiB", 1024*1024 },
    { "GiB", 1024*1024*1024 },
    { "KB",  1000 },
    { "MB",  1000000 },
    { "GB",  1000000000 },
    { "K",   1000 },
    { "M",   1000000 },
    { "G",   1000000000 },
  };
  int i;
  int isNeg = 0;
  if( zArg[0]=='-' ){
    isNeg = 1;
    zArg++;
  }else if( zArg[0]=='+' ){
    zArg++;
  }
  if( zArg[0]=='0' && zArg[1]=='x' ){
    int x;
    zArg += 2;
    while( (x = hexDigitValue(zArg[0]))>=0 ){
      v = (v<<4) + x;
      zArg++;
    }
  }else{
    while( IsDigit(zArg[0]) ){
      v = v*10 + zArg[0] - '0';
      zArg++;
    }
  }
  for(i=0; i<ArraySize(aMult); i++){
    if( sqlite3_stricmp(aMult[i].zSuffix, zArg)==0 ){
      v *= aMult[i].iMult;
      break;
    }
  }
  return isNeg? -v : v;
}

/*
** Interpret zArg as either an integer or a boolean value.  Return 1 or 0
** for TRUE and FALSE.  Return the integer value if appropriate.
*/
static int booleanValue(char *zArg){
  int i;
  if( zArg[0]=='0' && zArg[1]=='x' ){
    for(i=2; hexDigitValue(zArg[i])>=0; i++){}
  }else{
    for(i=0; zArg[i]>='0' && zArg[i]<='9'; i++){}
  }
  if( i>0 && zArg[i]==0 ) return (int)(integerValue(zArg) & 0xffffffff);
  if( sqlite3_stricmp(zArg, "on")==0 || sqlite3_stricmp(zArg,"yes")==0 ){
    return 1;
  }
  if( sqlite3_stricmp(zArg, "off")==0 || sqlite3_stricmp(zArg,"no")==0 ){
    return 0;
  }
  fprintf(stderr, "ERROR: Not a boolean value: \"%s\". Assuming \"no\".\n",
          zArg);
  return 0;
}

/*
** Close an output file, assuming it is not stderr or stdout
*/
static void output_file_close(FILE *f){
  if( f && f!=stdout && f!=stderr ) fclose(f);
}

/*
** Try to open an output file.   The names "stdout" and "stderr" are
** recognized and do the right thing.  NULL is returned if the output 
** filename is "off".
*/
static FILE *output_file_open(const char *zFile){
  FILE *f;
  if( strcmp(zFile,"stdout")==0 ){
    f = stdout;
  }else if( strcmp(zFile, "stderr")==0 ){
    f = stderr;
  }else if( strcmp(zFile, "off")==0 ){
    f = 0;
  }else{
    f = fopen(zFile, "wb");
    if( f==0 ){
      fprintf(stderr, "Error: cannot open \"%s\"\n", zFile);
    }
  }
  return f;
}

/*
** A routine for handling output from sqlite3_trace().
*/
static void sql_trace_callback(void *pArg, const char *z){
  FILE *f = (FILE*)pArg;
  if( f ) fprintf(f, "%s\n", z);
}

/*
** A no-op routine that runs with the ".breakpoint" doc-command.  This is
** a useful spot to set a debugger breakpoint.
*/
static void test_breakpoint(void){
  static int nCall = 0;
  nCall++;
}

/*
** An object used to read a CSV file
*/
typedef struct CSVReader CSVReader;
struct CSVReader {
  const char *zFile;  /* Name of the input file */
  FILE *in;           /* Read the CSV text from this input stream */
  char *z;            /* Accumulated text for a field */
  int n;              /* Number of bytes in z */
  int nAlloc;         /* Space allocated for z[] */
  int nLine;          /* Current line number */
  int cTerm;          /* Character that terminated the most recent field */
  int cSeparator;     /* The separator character.  (Usually ",") */
};

/* Append a single byte to z[] */
static void csv_append_char(CSVReader *p, int c){
  if( p->n+1>=p->nAlloc ){
    p->nAlloc += p->nAlloc + 100;
    p->z = sqlite3_realloc(p->z, p->nAlloc);
    if( p->z==0 ){
      fprintf(stderr, "out of memory\n");
      exit(1);
    }
  }
  p->z[p->n++] = (char)c;
}

/* Read a single field of CSV text.  Compatible with rfc4180 and extended
** with the option of having a separator other than ",".
**
**   +  Input comes from p->in.
**   +  Store results in p->z of length p->n.  Space to hold p->z comes
**      from sqlite3_malloc().
**   +  Use p->cSep as the separator.  The default is ",".
**   +  Keep track of the line number in p->nLine.
**   +  Store the character that terminates the field in p->cTerm.  Store
**      EOF on end-of-file.
**   +  Report syntax errors on stderr
*/
static char *csv_read_one_field(CSVReader *p){
  int c, pc, ppc;
  int cSep = p->cSeparator;
  p->n = 0;
  c = fgetc(p->in);
  if( c==EOF || seenInterrupt ){
    p->cTerm = EOF;
    return 0;
  }
  if( c=='"' ){
    int startLine = p->nLine;
    int cQuote = c;
    pc = ppc = 0;
    while( 1 ){
      c = fgetc(p->in);
      if( c=='\n' ) p->nLine++;
      if( c==cQuote ){
        if( pc==cQuote ){
          pc = 0;
          continue;
        }
      }
      if( (c==cSep && pc==cQuote)
       || (c=='\n' && pc==cQuote)
       || (c=='\n' && pc=='\r' && ppc==cQuote)
       || (c==EOF && pc==cQuote)
      ){
        do{ p->n--; }while( p->z[p->n]!=cQuote );
        p->cTerm = c;
        break;
      }
      if( pc==cQuote && c!='\r' ){
        fprintf(stderr, "%s:%d: unescaped %c character\n",
                p->zFile, p->nLine, cQuote);
      }
      if( c==EOF ){
        fprintf(stderr, "%s:%d: unterminated %c-quoted field\n",
                p->zFile, startLine, cQuote);
        p->cTerm = EOF;
        break;
      }
      csv_append_char(p, c);
      ppc = pc;
      pc = c;
    }
  }else{
    while( c!=EOF && c!=cSep && c!='\n' ){
      csv_append_char(p, c);
      c = fgetc(p->in);
    }
    if( c=='\n' ){
      p->nLine++;
      if( p->n>0 && p->z[p->n-1]=='\r' ) p->n--;
    }
    p->cTerm = c;
  }
  if( p->z ) p->z[p->n] = 0;
  return p->z;
}

/*
** Try to transfer data for table zTable.  If an error is seen while
** moving forward, try to go backwards.  The backwards movement won't
** work for WITHOUT ROWID tables.
*/
static void tryToCloneData(
  struct callback_data *p,
  sqlite3 *newDb,
  const char *zTable
){
  sqlite3_stmt *pQuery = 0; 
  sqlite3_stmt *pInsert = 0;
  char *zQuery = 0;
  char *zInsert = 0;
  int rc;
  int i, j, n;
  int nTable = (int)strlen(zTable);
  int k = 0;
  int cnt = 0;
  const int spinRate = 10000;

  zQuery = sqlite3_mprintf("SELECT * FROM \"%w\"", zTable);
  rc = sqlite3_prepare_v2(p->db, zQuery, -1, &pQuery, 0);
  if( rc ){
    fprintf(stderr, "Error %d: %s on [%s]\n",
            sqlite3_extended_errcode(p->db), sqlite3_errmsg(p->db),
            zQuery);
    goto end_data_xfer;
  }
  n = sqlite3_column_count(pQuery);
  zInsert = sqlite3_malloc(200 + nTable + n*3);
  if( zInsert==0 ){
    fprintf(stderr, "out of memory\n");
    goto end_data_xfer;
  }
  sqlite3_snprintf(200+nTable,zInsert,
                   "INSERT OR IGNORE INTO \"%s\" VALUES(?", zTable);
  i = (int)strlen(zInsert);
  for(j=1; j<n; j++){
    memcpy(zInsert+i, ",?", 2);
    i += 2;
  }
  memcpy(zInsert+i, ");", 3);
  rc = sqlite3_prepare_v2(newDb, zInsert, -1, &pInsert, 0);
  if( rc ){
    fprintf(stderr, "Error %d: %s on [%s]\n",
            sqlite3_extended_errcode(newDb), sqlite3_errmsg(newDb),
            zQuery);
    goto end_data_xfer;
  }
  for(k=0; k<2; k++){
    while( (rc = sqlite3_step(pQuery))==SQLITE_ROW ){
      for(i=0; i<n; i++){
        switch( sqlite3_column_type(pQuery, i) ){
          case SQLITE_NULL: {
            sqlite3_bind_null(pInsert, i+1);
            break;
          }
          case SQLITE_INTEGER: {
            sqlite3_bind_int64(pInsert, i+1, sqlite3_column_int64(pQuery,i));
            break;
          }
          case SQLITE_FLOAT: {
            sqlite3_bind_double(pInsert, i+1, sqlite3_column_double(pQuery,i));
            break;
          }
          case SQLITE_TEXT: {
            sqlite3_bind_text(pInsert, i+1,
                             (const char*)sqlite3_column_text(pQuery,i),
                             -1, SQLITE_STATIC);
            break;
          }
          case SQLITE_BLOB: {
            sqlite3_bind_blob(pInsert, i+1, sqlite3_column_blob(pQuery,i),
                                            sqlite3_column_bytes(pQuery,i),
                                            SQLITE_STATIC);
            break;
          }
        }
      } /* End for */
      rc = sqlite3_step(pInsert);
      if( rc!=SQLITE_OK && rc!=SQLITE_ROW && rc!=SQLITE_DONE ){
        fprintf(stderr, "Error %d: %s\n", sqlite3_extended_errcode(newDb),
                        sqlite3_errmsg(newDb));
      }
      sqlite3_reset(pInsert);
      cnt++;
      if( (cnt%spinRate)==0 ){
        printf("%c\b", "|/-\\"[(cnt/spinRate)%4]);
        fflush(stdout);
      }
    } /* End while */
    if( rc==SQLITE_DONE ) break;
    sqlite3_finalize(pQuery);
    sqlite3_free(zQuery);
    zQuery = sqlite3_mprintf("SELECT * FROM \"%w\" ORDER BY rowid DESC;",
                             zTable);
    rc = sqlite3_prepare_v2(p->db, zQuery, -1, &pQuery, 0);
    if( rc ){
      fprintf(stderr, "Warning: cannot step \"%s\" backwards", zTable);
      break;
    }
  } /* End for(k=0...) */

end_data_xfer:
  sqlite3_finalize(pQuery);
  sqlite3_finalize(pInsert);
  sqlite3_free(zQuery);
  sqlite3_free(zInsert);
}


/*
** Try to transfer all rows of the schema that match zWhere.  For
** each row, invoke xForEach() on the object defined by that row.
** If an error is encountered while moving forward through the
** sqlite_master table, try again moving backwards.
*/
static void tryToCloneSchema(
  struct callback_data *p,
  sqlite3 *newDb,
  const char *zWhere,
  void (*xForEach)(struct callback_data*,sqlite3*,const char*)
){
  sqlite3_stmt *pQuery = 0;
  char *zQuery = 0;
  int rc;
  const unsigned char *zName;
  const unsigned char *zSql;
  char *zErrMsg = 0;

  zQuery = sqlite3_mprintf("SELECT name, sql FROM sqlite_master"
                           " WHERE %s", zWhere);
  rc = sqlite3_prepare_v2(p->db, zQuery, -1, &pQuery, 0);
  if( rc ){
    fprintf(stderr, "Error: (%d) %s on [%s]\n",
                    sqlite3_extended_errcode(p->db), sqlite3_errmsg(p->db),
                    zQuery);
    goto end_schema_xfer;
  }
  while( (rc = sqlite3_step(pQuery))==SQLITE_ROW ){
    zName = sqlite3_column_text(pQuery, 0);
    zSql = sqlite3_column_text(pQuery, 1);
    printf("%s... ", zName); fflush(stdout);
    sqlite3_exec(newDb, (const char*)zSql, 0, 0, &zErrMsg);
    if( zErrMsg ){
      fprintf(stderr, "Error: %s\nSQL: [%s]\n", zErrMsg, zSql);
      sqlite3_free(zErrMsg);
      zErrMsg = 0;
    }
    if( xForEach ){
      xForEach(p, newDb, (const char*)zName);
    }
    printf("done\n");
  }
  if( rc!=SQLITE_DONE ){
    sqlite3_finalize(pQuery);
    sqlite3_free(zQuery);
    zQuery = sqlite3_mprintf("SELECT name, sql FROM sqlite_master"
                             " WHERE %s ORDER BY rowid DESC", zWhere);
    rc = sqlite3_prepare_v2(p->db, zQuery, -1, &pQuery, 0);
    if( rc ){
      fprintf(stderr, "Error: (%d) %s on [%s]\n",
                      sqlite3_extended_errcode(p->db), sqlite3_errmsg(p->db),
                      zQuery);
      goto end_schema_xfer;
    }
    while( (rc = sqlite3_step(pQuery))==SQLITE_ROW ){
      zName = sqlite3_column_text(pQuery, 0);
      zSql = sqlite3_column_text(pQuery, 1);
      printf("%s... ", zName); fflush(stdout);
      sqlite3_exec(newDb, (const char*)zSql, 0, 0, &zErrMsg);
      if( zErrMsg ){
        fprintf(stderr, "Error: %s\nSQL: [%s]\n", zErrMsg, zSql);
        sqlite3_free(zErrMsg);
        zErrMsg = 0;
      }
      if( xForEach ){
        xForEach(p, newDb, (const char*)zName);
      }
      printf("done\n");
    }
  }
end_schema_xfer:
  sqlite3_finalize(pQuery);
  sqlite3_free(zQuery);
}

/*
** Open a new database file named "zNewDb".  Try to recover as much information
** as possible out of the main database (which might be corrupt) and write it
** into zNewDb.
*/
static void tryToClone(struct callback_data *p, const char *zNewDb){
  int rc;
  sqlite3 *newDb = 0;
  if( access(zNewDb,0)==0 ){
    fprintf(stderr, "File \"%s\" already exists.\n", zNewDb);
    return;
  }
  rc = sqlite3_open(zNewDb, &newDb);
  if( rc ){
    fprintf(stderr, "Cannot create output database: %s\n",
            sqlite3_errmsg(newDb));
  }else{
    sqlite3_exec(newDb, "BEGIN EXCLUSIVE;", 0, 0, 0);
    tryToCloneSchema(p, newDb, "type='table'", tryToCloneData);
    tryToCloneSchema(p, newDb, "type!='table'", 0);
    sqlite3_exec(newDb, "COMMIT;", 0, 0, 0);
  }
  sqlite3_close(newDb);
}

/*
** If an input line begins with "." then invoke this routine to
** process that line.
**
** Return 1 on error, 2 to exit, and 0 otherwise.
*/
static int do_meta_command(char *zLine, struct callback_data *p){
  int i = 1;
  int nArg = 0;
  int n, c;
  int rc = 0;
  char *azArg[50];

  /* Parse the input line into tokens.
  */
  while( zLine[i] && nArg<ArraySize(azArg) ){
    while( IsSpace(zLine[i]) ){ i++; }
    if( zLine[i]==0 ) break;
    if( zLine[i]=='\'' || zLine[i]=='"' ){
      int delim = zLine[i++];
      azArg[nArg++] = &zLine[i];
      while( zLine[i] && zLine[i]!=delim ){ 
        if( zLine[i]=='\\' && delim=='"' && zLine[i+1]!=0 ) i++;
        i++; 
      }
      if( zLine[i]==delim ){
        zLine[i++] = 0;
      }
      if( delim=='"' ) resolve_backslashes(azArg[nArg-1]);
    }else{
      azArg[nArg++] = &zLine[i];
      while( zLine[i] && !IsSpace(zLine[i]) ){ i++; }
      if( zLine[i] ) zLine[i++] = 0;
      resolve_backslashes(azArg[nArg-1]);
    }
  }

  /* Process the input line.
  */
  if( nArg==0 ) return 0; /* no tokens, no error */
  n = strlen30(azArg[0]);
  c = azArg[0][0];
  if( (c=='b' && n>=3 && strncmp(azArg[0], "backup", n)==0)
   || (c=='s' && n>=3 && strncmp(azArg[0], "save", n)==0)
  ){
    const char *zDestFile = 0;
    const char *zDb = 0;
    sqlite3 *pDest;
    sqlite3_backup *pBackup;
    int j;
    for(j=1; j<nArg; j++){
      const char *z = azArg[j];
      if( z[0]=='-' ){
        while( z[0]=='-' ) z++;
        /* No options to process at this time */
        {
          fprintf(stderr, "unknown option: %s\n", azArg[j]);
          return 1;
        }
      }else if( zDestFile==0 ){
        zDestFile = azArg[j];
      }else if( zDb==0 ){
        zDb = zDestFile;
        zDestFile = azArg[j];
      }else{
        fprintf(stderr, "too many arguments to .backup\n");
        return 1;
      }
    }
    if( zDestFile==0 ){
      fprintf(stderr, "missing FILENAME argument on .backup\n");
      return 1;
    }
    if( zDb==0 ) zDb = "main";
    rc = sqlite3_open(zDestFile, &pDest);
    if( rc!=SQLITE_OK ){
      fprintf(stderr, "Error: cannot open \"%s\"\n", zDestFile);
      sqlite3_close(pDest);
      return 1;
    }
    open_db(p, 0);
    pBackup = sqlite3_backup_init(pDest, "main", p->db, zDb);
    if( pBackup==0 ){
      fprintf(stderr, "Error: %s\n", sqlite3_errmsg(pDest));
      sqlite3_close(pDest);
      return 1;
    }
    while(  (rc = sqlite3_backup_step(pBackup,100))==SQLITE_OK ){}
    sqlite3_backup_finish(pBackup);
    if( rc==SQLITE_DONE ){
      rc = 0;
    }else{
      fprintf(stderr, "Error: %s\n", sqlite3_errmsg(pDest));
      rc = 1;
    }
    sqlite3_close(pDest);
  }else

  if( c=='b' && n>=3 && strncmp(azArg[0], "bail", n)==0 && nArg>1 && nArg<3 ){
    bail_on_error = booleanValue(azArg[1]);
  }else

  /* The undocumented ".breakpoint" command causes a call to the no-op
  ** routine named test_breakpoint().
  */
  if( c=='b' && n>=3 && strncmp(azArg[0], "breakpoint", n)==0 ){
    test_breakpoint();
  }else

  if( c=='c' && strncmp(azArg[0], "clone", n)==0 && nArg>1 && nArg<3 ){
    tryToClone(p, azArg[1]);
  }else

  if( c=='d' && n>1 && strncmp(azArg[0], "databases", n)==0 && nArg==1 ){
    struct callback_data data;
    char *zErrMsg = 0;
    open_db(p, 0);
    memcpy(&data, p, sizeof(data));
    data.showHeader = 1;
    data.mode = MODE_Column;
    data.colWidth[0] = 3;
    data.colWidth[1] = 15;
    data.colWidth[2] = 58;
    data.cnt = 0;
    sqlite3_exec(p->db, "PRAGMA database_list; ", callback, &data, &zErrMsg);
    if( zErrMsg ){
      fprintf(stderr,"Error: %s\n", zErrMsg);
      sqlite3_free(zErrMsg);
      rc = 1;
    }
  }else

  if( c=='d' && strncmp(azArg[0], "dump", n)==0 && nArg<3 ){
    open_db(p, 0);
    /* When playing back a "dump", the content might appear in an order
    ** which causes immediate foreign key constraints to be violated.
    ** So disable foreign-key constraint enforcement to prevent problems. */
    fprintf(p->out, "PRAGMA foreign_keys=OFF;\n");
    fprintf(p->out, "BEGIN TRANSACTION;\n");
    p->writableSchema = 0;
    sqlite3_exec(p->db, "SAVEPOINT dump; PRAGMA writable_schema=ON", 0, 0, 0);
    p->nErr = 0;
    if( nArg==1 ){
      run_schema_dump_query(p, 
        "SELECT name, type, sql FROM sqlite_master "
        "WHERE sql NOT NULL AND type=='table' AND name!='sqlite_sequence'"
      );
      run_schema_dump_query(p, 
        "SELECT name, type, sql FROM sqlite_master "
        "WHERE name=='sqlite_sequence'"
      );
      run_table_dump_query(p,
        "SELECT sql FROM sqlite_master "
        "WHERE sql NOT NULL AND type IN ('index','trigger','view')", 0
      );
    }else{
      int i;
      for(i=1; i<nArg; i++){
        zShellStatic = azArg[i];
        run_schema_dump_query(p,
          "SELECT name, type, sql FROM sqlite_master "
          "WHERE tbl_name LIKE shellstatic() AND type=='table'"
          "  AND sql NOT NULL");
        run_table_dump_query(p,
          "SELECT sql FROM sqlite_master "
          "WHERE sql NOT NULL"
          "  AND type IN ('index','trigger','view')"
          "  AND tbl_name LIKE shellstatic()", 0
        );
        zShellStatic = 0;
      }
    }
    if( p->writableSchema ){
      fprintf(p->out, "PRAGMA writable_schema=OFF;\n");
      p->writableSchema = 0;
    }
    sqlite3_exec(p->db, "PRAGMA writable_schema=OFF;", 0, 0, 0);
    sqlite3_exec(p->db, "RELEASE dump;", 0, 0, 0);
    fprintf(p->out, p->nErr ? "ROLLBACK; -- due to errors\n" : "COMMIT;\n");
  }else

  if( c=='e' && strncmp(azArg[0], "echo", n)==0 && nArg>1 && nArg<3 ){
    p->echoOn = booleanValue(azArg[1]);
  }else

  if( c=='e' && strncmp(azArg[0], "eqp", n)==0 && nArg>1 && nArg<3 ){
    p->autoEQP = booleanValue(azArg[1]);
  }else

  if( c=='e' && strncmp(azArg[0], "exit", n)==0 ){
    if( nArg>1 && (rc = (int)integerValue(azArg[1]))!=0 ) exit(rc);
    rc = 2;
  }else

  if( c=='e' && strncmp(azArg[0], "explain", n)==0 && nArg<3 ){
    int val = nArg>=2 ? booleanValue(azArg[1]) : 1;
    if(val == 1) {
      if(!p->explainPrev.valid) {
        p->explainPrev.valid = 1;
        p->explainPrev.mode = p->mode;
        p->explainPrev.showHeader = p->showHeader;
        memcpy(p->explainPrev.colWidth,p->colWidth,sizeof(p->colWidth));
      }
      /* We could put this code under the !p->explainValid
      ** condition so that it does not execute if we are already in
      ** explain mode. However, always executing it allows us an easy
      ** was to reset to explain mode in case the user previously
      ** did an .explain followed by a .width, .mode or .header
      ** command.
      */
      p->mode = MODE_Explain;
      p->showHeader = 1;
      memset(p->colWidth,0,sizeof(p->colWidth));
      p->colWidth[0] = 4;                  /* addr */
      p->colWidth[1] = 13;                 /* opcode */
      p->colWidth[2] = 4;                  /* P1 */
      p->colWidth[3] = 4;                  /* P2 */
      p->colWidth[4] = 4;                  /* P3 */
      p->colWidth[5] = 13;                 /* P4 */
      p->colWidth[6] = 2;                  /* P5 */
      p->colWidth[7] = 13;                  /* Comment */
    }else if (p->explainPrev.valid) {
      p->explainPrev.valid = 0;
      p->mode = p->explainPrev.mode;
      p->showHeader = p->explainPrev.showHeader;
      memcpy(p->colWidth,p->explainPrev.colWidth,sizeof(p->colWidth));
    }
  }else

  if( c=='h' && (strncmp(azArg[0], "header", n)==0 ||
                 strncmp(azArg[0], "headers", n)==0) && nArg>1 && nArg<3 ){
    p->showHeader = booleanValue(azArg[1]);
  }else

  if( c=='h' && strncmp(azArg[0], "help", n)==0 ){
    fprintf(stderr,"%s",zHelp);
    if( HAS_TIMER ){
      fprintf(stderr,"%s",zTimerHelp);
    }
  }else

  if( c=='i' && strncmp(azArg[0], "import", n)==0 && nArg==3 ){
    char *zTable = azArg[2];    /* Insert data into this table */
    char *zFile = azArg[1];     /* Name of file to extra content from */
    sqlite3_stmt *pStmt = NULL; /* A statement */
    int nCol;                   /* Number of columns in the table */
    int nByte;                  /* Number of bytes in an SQL string */
    int i, j;                   /* Loop counters */
    int needCommit;             /* True to COMMIT or ROLLBACK at end */
    int nSep;                   /* Number of bytes in p->separator[] */
    char *zSql;                 /* An SQL statement */
    CSVReader sCsv;             /* Reader context */
    int (*xCloser)(FILE*);      /* Procedure to close th3 connection */

    seenInterrupt = 0;
    memset(&sCsv, 0, sizeof(sCsv));
    open_db(p, 0);
    nSep = strlen30(p->separator);
    if( nSep==0 ){
      fprintf(stderr, "Error: non-null separator required for import\n");
      return 1;
    }
    if( nSep>1 ){
      fprintf(stderr, "Error: multi-character separators not allowed"
                      " for import\n");
      return 1;
    }
    sCsv.zFile = zFile;
    sCsv.nLine = 1;
    if( sCsv.zFile[0]=='|' ){
      sCsv.in = popen(sCsv.zFile+1, "r");
      sCsv.zFile = "<pipe>";
      xCloser = pclose;
    }else{
      sCsv.in = fopen(sCsv.zFile, "rb");
      xCloser = fclose;
    }
    if( sCsv.in==0 ){
      fprintf(stderr, "Error: cannot open \"%s\"\n", zFile);
      return 1;
    }
    sCsv.cSeparator = p->separator[0];
    zSql = sqlite3_mprintf("SELECT * FROM %s", zTable);
    if( zSql==0 ){
      fprintf(stderr, "Error: out of memory\n");
      xCloser(sCsv.in);
      return 1;
    }
    nByte = strlen30(zSql);
    rc = sqlite3_prepare_v2(p->db, zSql, -1, &pStmt, 0);
    if( rc && sqlite3_strglob("no such table: *", sqlite3_errmsg(db))==0 ){
      char *zCreate = sqlite3_mprintf("CREATE TABLE %s", zTable);
      char cSep = '(';
      while( csv_read_one_field(&sCsv) ){
        zCreate = sqlite3_mprintf("%z%c\n  \"%s\" TEXT", zCreate, cSep, sCsv.z);
        cSep = ',';
        if( sCsv.cTerm!=sCsv.cSeparator ) break;
      }
      if( cSep=='(' ){
        sqlite3_free(zCreate);
        sqlite3_free(sCsv.z);
        xCloser(sCsv.in);
        fprintf(stderr,"%s: empty file\n", sCsv.zFile);
        return 1;
      }
      zCreate = sqlite3_mprintf("%z\n)", zCreate);
      rc = sqlite3_exec(p->db, zCreate, 0, 0, 0);
      sqlite3_free(zCreate);
      if( rc ){
        fprintf(stderr, "CREATE TABLE %s(...) failed: %s\n", zTable,
                sqlite3_errmsg(db));
        sqlite3_free(sCsv.z);
        xCloser(sCsv.in);
        return 1;
      }
      rc = sqlite3_prepare_v2(p->db, zSql, -1, &pStmt, 0);
    }
    sqlite3_free(zSql);
    if( rc ){
      if (pStmt) sqlite3_finalize(pStmt);
      fprintf(stderr,"Error: %s\n", sqlite3_errmsg(db));
      xCloser(sCsv.in);
      return 1;
    }
    nCol = sqlite3_column_count(pStmt);
    sqlite3_finalize(pStmt);
    pStmt = 0;
    if( nCol==0 ) return 0; /* no columns, no error */
    zSql = sqlite3_malloc( nByte*2 + 20 + nCol*2 );
    if( zSql==0 ){
      fprintf(stderr, "Error: out of memory\n");
      xCloser(sCsv.in);
      return 1;
    }
    sqlite3_snprintf(nByte+20, zSql, "INSERT INTO \"%w\" VALUES(?", zTable);
    j = strlen30(zSql);
    for(i=1; i<nCol; i++){
      zSql[j++] = ',';
      zSql[j++] = '?';
    }
    zSql[j++] = ')';
    zSql[j] = 0;
    rc = sqlite3_prepare_v2(p->db, zSql, -1, &pStmt, 0);
    sqlite3_free(zSql);
    if( rc ){
      fprintf(stderr, "Error: %s\n", sqlite3_errmsg(db));
      if (pStmt) sqlite3_finalize(pStmt);
      xCloser(sCsv.in);
      return 1;
    }
    needCommit = sqlite3_get_autocommit(db);
    if( needCommit ) sqlite3_exec(db, "BEGIN", 0, 0, 0);
    do{
      int startLine = sCsv.nLine;
      for(i=0; i<nCol; i++){
        char *z = csv_read_one_field(&sCsv);
        if( z==0 && i==0 ) break;
        sqlite3_bind_text(pStmt, i+1, z, -1, SQLITE_TRANSIENT);
        if( i<nCol-1 && sCsv.cTerm!=sCsv.cSeparator ){
          fprintf(stderr, "%s:%d: expected %d columns but found %d - "
                          "filling the rest with NULL\n",
                          sCsv.zFile, startLine, nCol, i+1);
          i++;
          while( i<nCol ){ sqlite3_bind_null(pStmt, i); i++; }
        }
      }
      if( sCsv.cTerm==sCsv.cSeparator ){
        do{
          csv_read_one_field(&sCsv);
          i++;
        }while( sCsv.cTerm==sCsv.cSeparator );
        fprintf(stderr, "%s:%d: expected %d columns but found %d - "
                        "extras ignored\n",
                        sCsv.zFile, startLine, nCol, i);
      }
      if( i>=nCol ){
        sqlite3_step(pStmt);
        rc = sqlite3_reset(pStmt);
        if( rc!=SQLITE_OK ){
          fprintf(stderr, "%s:%d: INSERT failed: %s\n", sCsv.zFile, startLine,
                  sqlite3_errmsg(db));
        }
      }
    }while( sCsv.cTerm!=EOF );

    xCloser(sCsv.in);
    sqlite3_free(sCsv.z);
    sqlite3_finalize(pStmt);
    if( needCommit ) sqlite3_exec(db, "COMMIT", 0, 0, 0);
  }else

  if( c=='i' && strncmp(azArg[0], "indices", n)==0 && nArg<3 ){
    struct callback_data data;
    char *zErrMsg = 0;
    open_db(p, 0);
    memcpy(&data, p, sizeof(data));
    data.showHeader = 0;
    data.mode = MODE_List;
    if( nArg==1 ){
      rc = sqlite3_exec(p->db,
        "SELECT name FROM sqlite_master "
        "WHERE type='index' AND name NOT LIKE 'sqlite_%' "
        "UNION ALL "
        "SELECT name FROM sqlite_temp_master "
        "WHERE type='index' "
        "ORDER BY 1",
        callback, &data, &zErrMsg
      );
    }else{
      zShellStatic = azArg[1];
      rc = sqlite3_exec(p->db,
        "SELECT name FROM sqlite_master "
        "WHERE type='index' AND tbl_name LIKE shellstatic() "
        "UNION ALL "
        "SELECT name FROM sqlite_temp_master "
        "WHERE type='index' AND tbl_name LIKE shellstatic() "
        "ORDER BY 1",
        callback, &data, &zErrMsg
      );
      zShellStatic = 0;
    }
    if( zErrMsg ){
      fprintf(stderr,"Error: %s\n", zErrMsg);
      sqlite3_free(zErrMsg);
      rc = 1;
    }else if( rc != SQLITE_OK ){
      fprintf(stderr,"Error: querying sqlite_master and sqlite_temp_master\n");
      rc = 1;
    }
  }else

#ifdef SQLITE_ENABLE_IOTRACE
  if( c=='i' && strncmp(azArg[0], "iotrace", n)==0 ){
    extern void (*sqlite3IoTrace)(const char*, ...);
    if( iotrace && iotrace!=stdout ) fclose(iotrace);
    iotrace = 0;
    if( nArg<2 ){
      sqlite3IoTrace = 0;
    }else if( strcmp(azArg[1], "-")==0 ){
      sqlite3IoTrace = iotracePrintf;
      iotrace = stdout;
    }else{
      iotrace = fopen(azArg[1], "w");
      if( iotrace==0 ){
        fprintf(stderr, "Error: cannot open \"%s\"\n", azArg[1]);
        sqlite3IoTrace = 0;
        rc = 1;
      }else{
        sqlite3IoTrace = iotracePrintf;
      }
    }
  }else
#endif

#ifndef SQLITE_OMIT_LOAD_EXTENSION
  if( c=='l' && strncmp(azArg[0], "load", n)==0 && nArg>=2 ){
    const char *zFile, *zProc;
    char *zErrMsg = 0;
    zFile = azArg[1];
    zProc = nArg>=3 ? azArg[2] : 0;
    open_db(p, 0);
    rc = sqlite3_load_extension(p->db, zFile, zProc, &zErrMsg);
    if( rc!=SQLITE_OK ){
      fprintf(stderr, "Error: %s\n", zErrMsg);
      sqlite3_free(zErrMsg);
      rc = 1;
    }
  }else
#endif

  if( c=='l' && strncmp(azArg[0], "log", n)==0 && nArg>=2 ){
    const char *zFile = azArg[1];
    output_file_close(p->pLog);
    p->pLog = output_file_open(zFile);
  }else

  if( c=='m' && strncmp(azArg[0], "mode", n)==0 && nArg==2 ){
    int n2 = strlen30(azArg[1]);
    if( (n2==4 && strncmp(azArg[1],"line",n2)==0)
        ||
        (n2==5 && strncmp(azArg[1],"lines",n2)==0) ){
      p->mode = MODE_Line;
    }else if( (n2==6 && strncmp(azArg[1],"column",n2)==0)
              ||
              (n2==7 && strncmp(azArg[1],"columns",n2)==0) ){
      p->mode = MODE_Column;
    }else if( n2==4 && strncmp(azArg[1],"list",n2)==0 ){
      p->mode = MODE_List;
    }else if( n2==4 && strncmp(azArg[1],"html",n2)==0 ){
      p->mode = MODE_Html;
    }else if( n2==3 && strncmp(azArg[1],"tcl",n2)==0 ){
      p->mode = MODE_Tcl;
      sqlite3_snprintf(sizeof(p->separator), p->separator, " ");
    }else if( n2==3 && strncmp(azArg[1],"csv",n2)==0 ){
      p->mode = MODE_Csv;
      sqlite3_snprintf(sizeof(p->separator), p->separator, ",");
    }else if( n2==4 && strncmp(azArg[1],"tabs",n2)==0 ){
      p->mode = MODE_List;
      sqlite3_snprintf(sizeof(p->separator), p->separator, "\t");
    }else if( n2==6 && strncmp(azArg[1],"insert",n2)==0 ){
      p->mode = MODE_Insert;
      set_table_name(p, "table");
    }else {
      fprintf(stderr,"Error: mode should be one of: "
         "column csv html insert line list tabs tcl\n");
      rc = 1;
    }
  }else

  if( c=='m' && strncmp(azArg[0], "mode", n)==0 && nArg==3 ){
    int n2 = strlen30(azArg[1]);
    if( n2==6 && strncmp(azArg[1],"insert",n2)==0 ){
      p->mode = MODE_Insert;
      set_table_name(p, azArg[2]);
    }else {
      fprintf(stderr, "Error: invalid arguments: "
        " \"%s\". Enter \".help\" for help\n", azArg[2]);
      rc = 1;
    }
  }else

  if( c=='n' && strncmp(azArg[0], "nullvalue", n)==0 && nArg==2 ) {
    sqlite3_snprintf(sizeof(p->nullvalue), p->nullvalue,
                     "%.*s", (int)ArraySize(p->nullvalue)-1, azArg[1]);
  }else

  if( c=='o' && strncmp(azArg[0], "open", n)==0 && n>=2 ){
    sqlite3 *savedDb = p->db;
    const char *zSavedFilename = p->zDbFilename;
    char *zNewFilename = 0;
    p->db = 0;
    if( nArg>=2 ){
      p->zDbFilename = zNewFilename = sqlite3_mprintf("%s", azArg[1]);
    }
    open_db(p, 1);
    if( p->db!=0 ){
      sqlite3_close(savedDb);
      sqlite3_free(p->zFreeOnClose);
      p->zFreeOnClose = zNewFilename;
    }else{
      sqlite3_free(zNewFilename);
      p->db = savedDb;
      p->zDbFilename = zSavedFilename;
    }
  }else

  if( c=='o' && strncmp(azArg[0], "output", n)==0 && nArg==2 ){
    if( p->outfile[0]=='|' ){
      pclose(p->out);
    }else{
      output_file_close(p->out);
    }
    p->outfile[0] = 0;
    if( azArg[1][0]=='|' ){
      p->out = popen(&azArg[1][1], "w");
      if( p->out==0 ){
        fprintf(stderr,"Error: cannot open pipe \"%s\"\n", &azArg[1][1]);
        p->out = stdout;
        rc = 1;
      }else{
        sqlite3_snprintf(sizeof(p->outfile), p->outfile, "%s", azArg[1]);
      }
    }else{
      p->out = output_file_open(azArg[1]);
      if( p->out==0 ){
        if( strcmp(azArg[1],"off")!=0 ){
          fprintf(stderr,"Error: cannot write to \"%s\"\n", azArg[1]);
        }
        p->out = stdout;
        rc = 1;
      } else {
        sqlite3_snprintf(sizeof(p->outfile), p->outfile, "%s", azArg[1]);
      }
    }
  }else

  if( c=='p' && n>=3 && strncmp(azArg[0], "print", n)==0 ){
    int i;
    for(i=1; i<nArg; i++){
      if( i>1 ) fprintf(p->out, " ");
      fprintf(p->out, "%s", azArg[i]);
    }
    fprintf(p->out, "\n");
  }else

  if( c=='p' && strncmp(azArg[0], "prompt", n)==0 && (nArg==2 || nArg==3)){
    if( nArg >= 2) {
      strncpy(mainPrompt,azArg[1],(int)ArraySize(mainPrompt)-1);
    }
    if( nArg >= 3) {
      strncpy(continuePrompt,azArg[2],(int)ArraySize(continuePrompt)-1);
    }
  }else

  if( c=='q' && strncmp(azArg[0], "quit", n)==0 && nArg==1 ){
    rc = 2;
  }else

  if( c=='r' && n>=3 && strncmp(azArg[0], "read", n)==0 && nArg==2 ){
    FILE *alt = fopen(azArg[1], "rb");
    if( alt==0 ){
      fprintf(stderr,"Error: cannot open \"%s\"\n", azArg[1]);
      rc = 1;
    }else{
      rc = process_input(p, alt);
      fclose(alt);
    }
  }else

  if( c=='r' && n>=3 && strncmp(azArg[0], "restore", n)==0 && nArg>1 && nArg<4){
    const char *zSrcFile;
    const char *zDb;
    sqlite3 *pSrc;
    sqlite3_backup *pBackup;
    int nTimeout = 0;

    if( nArg==2 ){
      zSrcFile = azArg[1];
      zDb = "main";
    }else{
      zSrcFile = azArg[2];
      zDb = azArg[1];
    }
    rc = sqlite3_open(zSrcFile, &pSrc);
    if( rc!=SQLITE_OK ){
      fprintf(stderr, "Error: cannot open \"%s\"\n", zSrcFile);
      sqlite3_close(pSrc);
      return 1;
    }
    open_db(p, 0);
    pBackup = sqlite3_backup_init(p->db, zDb, pSrc, "main");
    if( pBackup==0 ){
      fprintf(stderr, "Error: %s\n", sqlite3_errmsg(p->db));
      sqlite3_close(pSrc);
      return 1;
    }
    while( (rc = sqlite3_backup_step(pBackup,100))==SQLITE_OK
          || rc==SQLITE_BUSY  ){
      if( rc==SQLITE_BUSY ){
        if( nTimeout++ >= 3 ) break;
        sqlite3_sleep(100);
      }
    }
    sqlite3_backup_finish(pBackup);
    if( rc==SQLITE_DONE ){
      rc = 0;
    }else if( rc==SQLITE_BUSY || rc==SQLITE_LOCKED ){
      fprintf(stderr, "Error: source database is busy\n");
      rc = 1;
    }else{
      fprintf(stderr, "Error: %s\n", sqlite3_errmsg(p->db));
      rc = 1;
    }
    sqlite3_close(pSrc);
  }else

  if( c=='s' && strncmp(azArg[0], "schema", n)==0 && nArg<3 ){
    struct callback_data data;
    char *zErrMsg = 0;
    open_db(p, 0);
    memcpy(&data, p, sizeof(data));
    data.showHeader = 0;
    data.mode = MODE_Semi;
    if( nArg>1 ){
      int i;
      for(i=0; azArg[1][i]; i++) azArg[1][i] = ToLower(azArg[1][i]);
      if( strcmp(azArg[1],"sqlite_master")==0 ){
        char *new_argv[2], *new_colv[2];
        new_argv[0] = "CREATE TABLE sqlite_master (\n"
                      "  type text,\n"
                      "  name text,\n"
                      "  tbl_name text,\n"
                      "  rootpage integer,\n"
                      "  sql text\n"
                      ")";
        new_argv[1] = 0;
        new_colv[0] = "sql";
        new_colv[1] = 0;
        callback(&data, 1, new_argv, new_colv);
        rc = SQLITE_OK;
      }else if( strcmp(azArg[1],"sqlite_temp_master")==0 ){
        char *new_argv[2], *new_colv[2];
        new_argv[0] = "CREATE TEMP TABLE sqlite_temp_master (\n"
                      "  type text,\n"
                      "  name text,\n"
                      "  tbl_name text,\n"
                      "  rootpage integer,\n"
                      "  sql text\n"
                      ")";
        new_argv[1] = 0;
        new_colv[0] = "sql";
        new_colv[1] = 0;
        callback(&data, 1, new_argv, new_colv);
        rc = SQLITE_OK;
      }else{
        zShellStatic = azArg[1];
        rc = sqlite3_exec(p->db,
          "SELECT sql FROM "
          "  (SELECT sql sql, type type, tbl_name tbl_name, name name, rowid x"
          "     FROM sqlite_master UNION ALL"
          "   SELECT sql, type, tbl_name, name, rowid FROM sqlite_temp_master) "
          "WHERE lower(tbl_name) LIKE shellstatic()"
          "  AND type!='meta' AND sql NOTNULL "
          "ORDER BY rowid",
          callback, &data, &zErrMsg);
        zShellStatic = 0;
      }
    }else{
      rc = sqlite3_exec(p->db,
         "SELECT sql FROM "
         "  (SELECT sql sql, type type, tbl_name tbl_name, name name, rowid x"
         "     FROM sqlite_master UNION ALL"
         "   SELECT sql, type, tbl_name, name, rowid FROM sqlite_temp_master) "
         "WHERE type!='meta' AND sql NOTNULL AND name NOT LIKE 'sqlite_%'"
         "ORDER BY rowid",
         callback, &data, &zErrMsg
      );
    }
    if( zErrMsg ){
      fprintf(stderr,"Error: %s\n", zErrMsg);
      sqlite3_free(zErrMsg);
      rc = 1;
    }else if( rc != SQLITE_OK ){
      fprintf(stderr,"Error: querying schema information\n");
      rc = 1;
    }else{
      rc = 0;
    }
  }else

#ifdef SQLITE_DEBUG
  /* Undocumented commands for internal testing.  Subject to change
  ** without notice. */
  if( c=='s' && n>=10 && strncmp(azArg[0], "selftest-", 9)==0 ){
    if( strncmp(azArg[0]+9, "boolean", n-9)==0 ){
      int i, v;
      for(i=1; i<nArg; i++){
        v = booleanValue(azArg[i]);
        fprintf(p->out, "%s: %d 0x%x\n", azArg[i], v, v);
      }
    }
    if( strncmp(azArg[0]+9, "integer", n-9)==0 ){
      int i; sqlite3_int64 v;
      for(i=1; i<nArg; i++){
        char zBuf[200];
        v = integerValue(azArg[i]);
        sqlite3_snprintf(sizeof(zBuf), zBuf, "%s: %lld 0x%llx\n", azArg[i], v, v);
        fprintf(p->out, "%s", zBuf);
      }
    }
  }else
#endif

  if( c=='s' && strncmp(azArg[0], "separator", n)==0 && nArg==2 ){
    sqlite3_snprintf(sizeof(p->separator), p->separator,
                     "%.*s", (int)sizeof(p->separator)-1, azArg[1]);
  }else

  if( c=='s' && strncmp(azArg[0], "show", n)==0 && nArg==1 ){
    int i;
    fprintf(p->out,"%9.9s: %s\n","echo", p->echoOn ? "on" : "off");
    fprintf(p->out,"%9.9s: %s\n","eqp", p->autoEQP ? "on" : "off");
    fprintf(p->out,"%9.9s: %s\n","explain", p->explainPrev.valid ? "on" :"off");
    fprintf(p->out,"%9.9s: %s\n","headers", p->showHeader ? "on" : "off");
    fprintf(p->out,"%9.9s: %s\n","mode", modeDescr[p->mode]);
    fprintf(p->out,"%9.9s: ", "nullvalue");
      output_c_string(p->out, p->nullvalue);
      fprintf(p->out, "\n");
    fprintf(p->out,"%9.9s: %s\n","output",
            strlen30(p->outfile) ? p->outfile : "stdout");
    fprintf(p->out,"%9.9s: ", "separator");
      output_c_string(p->out, p->separator);
      fprintf(p->out, "\n");
    fprintf(p->out,"%9.9s: %s\n","stats", p->statsOn ? "on" : "off");
    fprintf(p->out,"%9.9s: ","width");
    for (i=0;i<(int)ArraySize(p->colWidth) && p->colWidth[i] != 0;i++) {
      fprintf(p->out,"%d ",p->colWidth[i]);
    }
    fprintf(p->out,"\n");
  }else

  if( c=='s' && strncmp(azArg[0], "stats", n)==0 && nArg>1 && nArg<3 ){
    p->statsOn = booleanValue(azArg[1]);
  }else

  if( c=='t' && n>1 && strncmp(azArg[0], "tables", n)==0 && nArg<3 ){
    sqlite3_stmt *pStmt;
    char **azResult;
    int nRow, nAlloc;
    char *zSql = 0;
    int ii;
    open_db(p, 0);
    rc = sqlite3_prepare_v2(p->db, "PRAGMA database_list", -1, &pStmt, 0);
    if( rc ) return rc;
    zSql = sqlite3_mprintf(
        "SELECT name FROM sqlite_master"
        " WHERE type IN ('table','view')"
        "   AND name NOT LIKE 'sqlite_%%'"
        "   AND name LIKE ?1");
    while( sqlite3_step(pStmt)==SQLITE_ROW ){
      const char *zDbName = (const char*)sqlite3_column_text(pStmt, 1);
      if( zDbName==0 || strcmp(zDbName,"main")==0 ) continue;
      if( strcmp(zDbName,"temp")==0 ){
        zSql = sqlite3_mprintf(
                 "%z UNION ALL "
                 "SELECT 'temp.' || name FROM sqlite_temp_master"
                 " WHERE type IN ('table','view')"
                 "   AND name NOT LIKE 'sqlite_%%'"
                 "   AND name LIKE ?1", zSql);
      }else{
        zSql = sqlite3_mprintf(
                 "%z UNION ALL "
                 "SELECT '%q.' || name FROM \"%w\".sqlite_master"
                 " WHERE type IN ('table','view')"
                 "   AND name NOT LIKE 'sqlite_%%'"
                 "   AND name LIKE ?1", zSql, zDbName, zDbName);
      }
    }
    sqlite3_finalize(pStmt);
    zSql = sqlite3_mprintf("%z ORDER BY 1", zSql);
    rc = sqlite3_prepare_v2(p->db, zSql, -1, &pStmt, 0);
    sqlite3_free(zSql);
    if( rc ) return rc;
    nRow = nAlloc = 0;
    azResult = 0;
    if( nArg>1 ){
      sqlite3_bind_text(pStmt, 1, azArg[1], -1, SQLITE_TRANSIENT);
    }else{
      sqlite3_bind_text(pStmt, 1, "%", -1, SQLITE_STATIC);
    }
    while( sqlite3_step(pStmt)==SQLITE_ROW ){
      if( nRow>=nAlloc ){
        char **azNew;
        int n = nAlloc*2 + 10;
        azNew = sqlite3_realloc(azResult, sizeof(azResult[0])*n);
        if( azNew==0 ){
          fprintf(stderr, "Error: out of memory\n");
          break;
        }
        nAlloc = n;
        azResult = azNew;
      }
      azResult[nRow] = sqlite3_mprintf("%s", sqlite3_column_text(pStmt, 0));
      if( azResult[nRow] ) nRow++;
    }
    sqlite3_finalize(pStmt);        
    if( nRow>0 ){
      int len, maxlen = 0;
      int i, j;
      int nPrintCol, nPrintRow;
      for(i=0; i<nRow; i++){
        len = strlen30(azResult[i]);
        if( len>maxlen ) maxlen = len;
      }
      nPrintCol = 80/(maxlen+2);
      if( nPrintCol<1 ) nPrintCol = 1;
      nPrintRow = (nRow + nPrintCol - 1)/nPrintCol;
      for(i=0; i<nPrintRow; i++){
        for(j=i; j<nRow; j+=nPrintRow){
          char *zSp = j<nPrintRow ? "" : "  ";
          fprintf(p->out, "%s%-*s", zSp, maxlen, azResult[j] ? azResult[j] : "");
        }
        fprintf(p->out, "\n");
      }
    }
    for(ii=0; ii<nRow; ii++) sqlite3_free(azResult[ii]);
    sqlite3_free(azResult);
  }else

  if( c=='t' && n>=8 && strncmp(azArg[0], "testctrl", n)==0 && nArg>=2 ){
    static const struct {
       const char *zCtrlName;   /* Name of a test-control option */
       int ctrlCode;            /* Integer code for that option */
    } aCtrl[] = {
      { "prng_save",             SQLITE_TESTCTRL_PRNG_SAVE              },
      { "prng_restore",          SQLITE_TESTCTRL_PRNG_RESTORE           },
      { "prng_reset",            SQLITE_TESTCTRL_PRNG_RESET             },
      { "bitvec_test",           SQLITE_TESTCTRL_BITVEC_TEST            },
      { "fault_install",         SQLITE_TESTCTRL_FAULT_INSTALL          },
      { "benign_malloc_hooks",   SQLITE_TESTCTRL_BENIGN_MALLOC_HOOKS    },
      { "pending_byte",          SQLITE_TESTCTRL_PENDING_BYTE           },
      { "assert",                SQLITE_TESTCTRL_ASSERT                 },
      { "always",                SQLITE_TESTCTRL_ALWAYS                 },
      { "reserve",               SQLITE_TESTCTRL_RESERVE                },
      { "optimizations",         SQLITE_TESTCTRL_OPTIMIZATIONS          },
      { "iskeyword",             SQLITE_TESTCTRL_ISKEYWORD              },
      { "scratchmalloc",         SQLITE_TESTCTRL_SCRATCHMALLOC          },
    };
    int testctrl = -1;
    int rc = 0;
    int i, n;
    open_db(p, 0);

    /* convert testctrl text option to value. allow any unique prefix
    ** of the option name, or a numerical value. */
    n = strlen30(azArg[1]);
    for(i=0; i<(int)(sizeof(aCtrl)/sizeof(aCtrl[0])); i++){
      if( strncmp(azArg[1], aCtrl[i].zCtrlName, n)==0 ){
        if( testctrl<0 ){
          testctrl = aCtrl[i].ctrlCode;
        }else{
          fprintf(stderr, "ambiguous option name: \"%s\"\n", azArg[1]);
          testctrl = -1;
          break;
        }
      }
    }
    if( testctrl<0 ) testctrl = (int)integerValue(azArg[1]);
    if( (testctrl<SQLITE_TESTCTRL_FIRST) || (testctrl>SQLITE_TESTCTRL_LAST) ){
      fprintf(stderr,"Error: invalid testctrl option: %s\n", azArg[1]);
    }else{
      switch(testctrl){

        /* sqlite3_test_control(int, db, int) */
        case SQLITE_TESTCTRL_OPTIMIZATIONS:
        case SQLITE_TESTCTRL_RESERVE:             
          if( nArg==3 ){
            int opt = (int)strtol(azArg[2], 0, 0);        
            rc = sqlite3_test_control(testctrl, p->db, opt);
            fprintf(p->out, "%d (0x%08x)\n", rc, rc);
          } else {
            fprintf(stderr,"Error: testctrl %s takes a single int option\n",
                    azArg[1]);
          }
          break;

        /* sqlite3_test_control(int) */
        case SQLITE_TESTCTRL_PRNG_SAVE:           
        case SQLITE_TESTCTRL_PRNG_RESTORE:        
        case SQLITE_TESTCTRL_PRNG_RESET:
          if( nArg==2 ){
            rc = sqlite3_test_control(testctrl);
            fprintf(p->out, "%d (0x%08x)\n", rc, rc);
          } else {
            fprintf(stderr,"Error: testctrl %s takes no options\n", azArg[1]);
          }
          break;

        /* sqlite3_test_control(int, uint) */
        case SQLITE_TESTCTRL_PENDING_BYTE:        
          if( nArg==3 ){
            unsigned int opt = (unsigned int)integerValue(azArg[2]);
            rc = sqlite3_test_control(testctrl, opt);
            fprintf(p->out, "%d (0x%08x)\n", rc, rc);
          } else {
            fprintf(stderr,"Error: testctrl %s takes a single unsigned"
                           " int option\n", azArg[1]);
          }
          break;
          
        /* sqlite3_test_control(int, int) */
        case SQLITE_TESTCTRL_ASSERT:              
        case SQLITE_TESTCTRL_ALWAYS:              
          if( nArg==3 ){
            int opt = booleanValue(azArg[2]);        
            rc = sqlite3_test_control(testctrl, opt);
            fprintf(p->out, "%d (0x%08x)\n", rc, rc);
          } else {
            fprintf(stderr,"Error: testctrl %s takes a single int option\n",
                            azArg[1]);
          }
          break;

        /* sqlite3_test_control(int, char *) */
#ifdef SQLITE_N_KEYWORD
        case SQLITE_TESTCTRL_ISKEYWORD:           
          if( nArg==3 ){
            const char *opt = azArg[2];        
            rc = sqlite3_test_control(testctrl, opt);
            fprintf(p->out, "%d (0x%08x)\n", rc, rc);
          } else {
            fprintf(stderr,"Error: testctrl %s takes a single char * option\n",
                            azArg[1]);
          }
          break;
#endif

        case SQLITE_TESTCTRL_BITVEC_TEST:         
        case SQLITE_TESTCTRL_FAULT_INSTALL:       
        case SQLITE_TESTCTRL_BENIGN_MALLOC_HOOKS: 
        case SQLITE_TESTCTRL_SCRATCHMALLOC:       
        default:
          fprintf(stderr,"Error: CLI support for testctrl %s not implemented\n",
                  azArg[1]);
          break;
      }
    }
  }else

  if( c=='t' && n>4 && strncmp(azArg[0], "timeout", n)==0 && nArg==2 ){
    open_db(p, 0);
    sqlite3_busy_timeout(p->db, (int)integerValue(azArg[1]));
  }else
    
  if( HAS_TIMER && c=='t' && n>=5 && strncmp(azArg[0], "timer", n)==0
   && nArg==2
  ){
    enableTimer = booleanValue(azArg[1]);
  }else
  
  if( c=='t' && strncmp(azArg[0], "trace", n)==0 && nArg>1 ){
    open_db(p, 0);
    output_file_close(p->traceOut);
    p->traceOut = output_file_open(azArg[1]);
#if !defined(SQLITE_OMIT_TRACE) && !defined(SQLITE_OMIT_FLOATING_POINT)
    if( p->traceOut==0 ){
      sqlite3_trace(p->db, 0, 0);
    }else{
      sqlite3_trace(p->db, sql_trace_callback, p->traceOut);
    }
#endif
  }else

  if( c=='v' && strncmp(azArg[0], "version", n)==0 ){
    fprintf(p->out, "SQLite %s %s\n" /*extra-version-info*/,
        sqlite3_libversion(), sqlite3_sourceid());
  }else

  if( c=='v' && strncmp(azArg[0], "vfsname", n)==0 ){
    const char *zDbName = nArg==2 ? azArg[1] : "main";
    char *zVfsName = 0;
    if( p->db ){
      sqlite3_file_control(p->db, zDbName, SQLITE_FCNTL_VFSNAME, &zVfsName);
      if( zVfsName ){
        fprintf(p->out, "%s\n", zVfsName);
        sqlite3_free(zVfsName);
      }
    }
  }else

#if defined(SQLITE_DEBUG) && defined(SQLITE_ENABLE_WHERETRACE)
  if( c=='w' && strncmp(azArg[0], "wheretrace", n)==0 ){
    extern int sqlite3WhereTrace;
    sqlite3WhereTrace = booleanValue(azArg[1]);
  }else
#endif

  if( c=='w' && strncmp(azArg[0], "width", n)==0 && nArg>1 ){
    int j;
    assert( nArg<=ArraySize(azArg) );
    for(j=1; j<nArg && j<ArraySize(p->colWidth); j++){
      p->colWidth[j-1] = (int)integerValue(azArg[j]);
    }
  }else

  {
    fprintf(stderr, "Error: unknown command or invalid arguments: "
      " \"%s\". Enter \".help\" for help\n", azArg[0]);
    rc = 1;
  }

  return rc;
}

/*
** Return TRUE if a semicolon occurs anywhere in the first N characters
** of string z[].
*/
static int line_contains_semicolon(const char *z, int N){
  int i;
  for(i=0; i<N; i++){  if( z[i]==';' ) return 1; }
  return 0;
}

/*
** Test to see if a line consists entirely of whitespace.
*/
static int _all_whitespace(const char *z){
  for(; *z; z++){
    if( IsSpace(z[0]) ) continue;
    if( *z=='/' && z[1]=='*' ){
      z += 2;
      while( *z && (*z!='*' || z[1]!='/') ){ z++; }
      if( *z==0 ) return 0;
      z++;
      continue;
    }
    if( *z=='-' && z[1]=='-' ){
      z += 2;
      while( *z && *z!='\n' ){ z++; }
      if( *z==0 ) return 1;
      continue;
    }
    return 0;
  }
  return 1;
}

/*
** Return TRUE if the line typed in is an SQL command terminator other
** than a semi-colon.  The SQL Server style "go" command is understood
** as is the Oracle "/".
*/
static int line_is_command_terminator(const char *zLine){
  while( IsSpace(zLine[0]) ){ zLine++; };
  if( zLine[0]=='/' && _all_whitespace(&zLine[1]) ){
    return 1;  /* Oracle */
  }
  if( ToLower(zLine[0])=='g' && ToLower(zLine[1])=='o'
         && _all_whitespace(&zLine[2]) ){
    return 1;  /* SQL Server */
  }
  return 0;
}

/*
** Return true if zSql is a complete SQL statement.  Return false if it
** ends in the middle of a string literal or C-style comment.
*/
static int line_is_complete(char *zSql, int nSql){
  int rc;
  if( zSql==0 ) return 1;
  zSql[nSql] = ';';
  zSql[nSql+1] = 0;
  rc = sqlite3_complete(zSql);
  zSql[nSql] = 0;
  return rc;
}

/*
** Read input from *in and process it.  If *in==0 then input
** is interactive - the user is typing it it.  Otherwise, input
** is coming from a file or device.  A prompt is issued and history
** is saved only if input is interactive.  An interrupt signal will
** cause this routine to exit immediately, unless input is interactive.
**
** Return the number of errors.
*/
static int process_input(struct callback_data *p, FILE *in){
  char *zLine = 0;          /* A single input line */
  char *zSql = 0;           /* Accumulated SQL text */
  int nLine;                /* Length of current line */
  int nSql = 0;             /* Bytes of zSql[] used */
  int nAlloc = 0;           /* Allocated zSql[] space */
  int nSqlPrior = 0;        /* Bytes of zSql[] used by prior line */
  char *zErrMsg;            /* Error message returned */
  int rc;                   /* Error code */
  int errCnt = 0;           /* Number of errors seen */
  int lineno = 0;           /* Current line number */
  int startline = 0;        /* Line number for start of current input */

  while( errCnt==0 || !bail_on_error || (in==0 && stdin_is_interactive) ){
    fflush(p->out);
    zLine = one_input_line(in, zLine, nSql>0);
    if( zLine==0 ){
      /* End of input */
      if( stdin_is_interactive ) printf("\n");
      break;
    }
    if( seenInterrupt ){
      if( in!=0 ) break;
      seenInterrupt = 0;
    }
    lineno++;
    if( nSql==0 && _all_whitespace(zLine) ){
      if( p->echoOn ) printf("%s\n", zLine);
      continue;
    }
    if( zLine && zLine[0]=='.' && nSql==0 ){
      if( p->echoOn ) printf("%s\n", zLine);
      rc = do_meta_command(zLine, p);
      if( rc==2 ){ /* exit requested */
        break;
      }else if( rc ){
        errCnt++;
      }
      continue;
    }
    if( line_is_command_terminator(zLine) && line_is_complete(zSql, nSql) ){
      memcpy(zLine,";",2);
    }
    nLine = strlen30(zLine);
    if( nSql+nLine+2>=nAlloc ){
      nAlloc = nSql+nLine+100;
      zSql = realloc(zSql, nAlloc);
      if( zSql==0 ){
        fprintf(stderr, "Error: out of memory\n");
        exit(1);
      }
    }
    nSqlPrior = nSql;
    if( nSql==0 ){
      int i;
      for(i=0; zLine[i] && IsSpace(zLine[i]); i++){}
      assert( nAlloc>0 && zSql!=0 );
      memcpy(zSql, zLine+i, nLine+1-i);
      startline = lineno;
      nSql = nLine-i;
    }else{
      zSql[nSql++] = '\n';
      memcpy(zSql+nSql, zLine, nLine+1);
      nSql += nLine;
    }
    if( nSql && line_contains_semicolon(&zSql[nSqlPrior], nSql-nSqlPrior)
                && sqlite3_complete(zSql) ){
      p->cnt = 0;
      open_db(p, 0);
      BEGIN_TIMER;
      rc = shell_exec(p->db, zSql, shell_callback, p, &zErrMsg);
      END_TIMER;
      if( rc || zErrMsg ){
        char zPrefix[100];
        if( in!=0 || !stdin_is_interactive ){
          sqlite3_snprintf(sizeof(zPrefix), zPrefix, 
                           "Error: near line %d:", startline);
        }else{
          sqlite3_snprintf(sizeof(zPrefix), zPrefix, "Error:");
        }
        if( zErrMsg!=0 ){
          fprintf(stderr, "%s %s\n", zPrefix, zErrMsg);
          sqlite3_free(zErrMsg);
          zErrMsg = 0;
        }else{
          fprintf(stderr, "%s %s\n", zPrefix, sqlite3_errmsg(p->db));
        }
        errCnt++;
      }
      nSql = 0;
    }else if( nSql && _all_whitespace(zSql) ){
      if( p->echoOn ) printf("%s\n", zSql);
      nSql = 0;
    }
  }
  if( nSql ){
    if( !_all_whitespace(zSql) ){
      fprintf(stderr, "Error: incomplete SQL: %s\n", zSql);
    }
    free(zSql);
  }
  free(zLine);
  return errCnt>0;
}

/*
** Return a pathname which is the user's home directory.  A
** 0 return indicates an error of some kind.
*/
static char *find_home_dir(void){
  static char *home_dir = NULL;
  if( home_dir ) return home_dir;

#if !defined(_WIN32) && !defined(WIN32) && !defined(_WIN32_WCE) && !defined(__RTP__) && !defined(_WRS_KERNEL)
  {
    struct passwd *pwent;
    uid_t uid = getuid();
    if( (pwent=getpwuid(uid)) != NULL) {
      home_dir = pwent->pw_dir;
    }
  }
#endif

#if defined(_WIN32_WCE)
  /* Windows CE (arm-wince-mingw32ce-gcc) does not provide getenv()
   */
  home_dir = "/";
#else

#if defined(_WIN32) || defined(WIN32)
  if (!home_dir) {
    home_dir = getenv("USERPROFILE");
  }
#endif

  if (!home_dir) {
    home_dir = getenv("HOME");
  }

#if defined(_WIN32) || defined(WIN32)
  if (!home_dir) {
    char *zDrive, *zPath;
    int n;
    zDrive = getenv("HOMEDRIVE");
    zPath = getenv("HOMEPATH");
    if( zDrive && zPath ){
      n = strlen30(zDrive) + strlen30(zPath) + 1;
      home_dir = malloc( n );
      if( home_dir==0 ) return 0;
      sqlite3_snprintf(n, home_dir, "%s%s", zDrive, zPath);
      return home_dir;
    }
    home_dir = "c:\\";
  }
#endif

#endif /* !_WIN32_WCE */

  if( home_dir ){
    int n = strlen30(home_dir) + 1;
    char *z = malloc( n );
    if( z ) memcpy(z, home_dir, n);
    home_dir = z;
  }

  return home_dir;
}

/*
** Read input from the file given by sqliterc_override.  Or if that
** parameter is NULL, take input from ~/.sqliterc
**
** Returns the number of errors.
*/
static int process_sqliterc(
  struct callback_data *p,        /* Configuration data */
  const char *sqliterc_override   /* Name of config file. NULL to use default */
){
  char *home_dir = NULL;
  const char *sqliterc = sqliterc_override;
  char *zBuf = 0;
  FILE *in = NULL;
  int rc = 0;

  if (sqliterc == NULL) {
    home_dir = find_home_dir();
    if( home_dir==0 ){
#if !defined(__RTP__) && !defined(_WRS_KERNEL)
      fprintf(stderr,"%s: Error: cannot locate your home directory\n", Argv0);
#endif
      return 1;
    }
    sqlite3_initialize();
    zBuf = sqlite3_mprintf("%s/.sqliterc",home_dir);
    sqliterc = zBuf;
  }
  in = fopen(sqliterc,"rb");
  if( in ){
    if( stdin_is_interactive ){
      fprintf(stderr,"-- Loading resources from %s\n",sqliterc);
    }
    rc = process_input(p,in);
    fclose(in);
  }
  sqlite3_free(zBuf);
  return rc;
}

/*
** Show available command line options
*/
static const char zOptions[] = 
  "   -bail                stop after hitting an error\n"
  "   -batch               force batch I/O\n"
  "   -column              set output mode to 'column'\n"
  "   -cmd COMMAND         run \"COMMAND\" before reading stdin\n"
  "   -csv                 set output mode to 'csv'\n"
  "   -echo                print commands before execution\n"
  "   -init FILENAME       read/process named file\n"
  "   -[no]header          turn headers on or off\n"
#if defined(SQLITE_ENABLE_MEMSYS3) || defined(SQLITE_ENABLE_MEMSYS5)
  "   -heap SIZE           Size of heap for memsys3 or memsys5\n"
#endif
  "   -help                show this message\n"
  "   -html                set output mode to HTML\n"
  "   -interactive         force interactive I/O\n"
  "   -line                set output mode to 'line'\n"
  "   -list                set output mode to 'list'\n"
  "   -mmap N              default mmap size set to N\n"
#ifdef SQLITE_ENABLE_MULTIPLEX
  "   -multiplex           enable the multiplexor VFS\n"
#endif
  "   -nullvalue TEXT      set text string for NULL values. Default ''\n"
  "   -separator SEP       set output field separator. Default: '|'\n"
  "   -stats               print memory stats before each finalize\n"
  "   -version             show SQLite version\n"
  "   -vfs NAME            use NAME as the default VFS\n"
#ifdef SQLITE_ENABLE_VFSTRACE
  "   -vfstrace            enable tracing of all VFS calls\n"
#endif
;
static void usage(int showDetail){
  fprintf(stderr,
      "Usage: %s [OPTIONS] FILENAME [SQL]\n"  
      "FILENAME is the name of an SQLite database. A new database is created\n"
      "if the file does not previously exist.\n", Argv0);
  if( showDetail ){
    fprintf(stderr, "OPTIONS include:\n%s", zOptions);
  }else{
    fprintf(stderr, "Use the -help option for additional information\n");
  }
  exit(1);
}

/*
** Initialize the state information in data
*/
static void main_init(struct callback_data *data) {
  memset(data, 0, sizeof(*data));
  data->mode = MODE_List;
  memcpy(data->separator,"|", 2);
  data->showHeader = 0;
  sqlite3_config(SQLITE_CONFIG_URI, 1);
  sqlite3_config(SQLITE_CONFIG_LOG, shellLog, data);
  sqlite3_snprintf(sizeof(mainPrompt), mainPrompt,"sqlite> ");
  sqlite3_snprintf(sizeof(continuePrompt), continuePrompt,"   ...> ");
  sqlite3_config(SQLITE_CONFIG_SINGLETHREAD);
}

/*
** Output text to the console in a font that attracts extra attention.
*/
#ifdef _WIN32
static void printBold(const char *zText){
  HANDLE out = GetStdHandle(STD_OUTPUT_HANDLE);
  CONSOLE_SCREEN_BUFFER_INFO defaultScreenInfo;
  GetConsoleScreenBufferInfo(out, &defaultScreenInfo);
  SetConsoleTextAttribute(out,
         FOREGROUND_RED|FOREGROUND_INTENSITY
  );
  printf("%s", zText);
  SetConsoleTextAttribute(out, defaultScreenInfo.wAttributes);
}
#else
static void printBold(const char *zText){
  printf("\033[1m%s\033[0m", zText);
}
#endif

/*
** Get the argument to an --option.  Throw an error and die if no argument
** is available.
*/
static char *cmdline_option_value(int argc, char **argv, int i){
  if( i==argc ){
    fprintf(stderr, "%s: Error: missing argument to %s\n",
            argv[0], argv[argc-1]);
    exit(1);
  }
  return argv[i];
}

int main(int argc, char **argv){
  char *zErrMsg = 0;
  struct callback_data data;
  const char *zInitFile = 0;
  char *zFirstCmd = 0;
  int i;
  int rc = 0;
  int warnInmemoryDb = 0;

#if USE_SYSTEM_SQLITE+0!=1
  if( strcmp(sqlite3_sourceid(),SQLITE_SOURCE_ID)!=0 ){
    fprintf(stderr, "SQLite header and source version mismatch\n%s\n%s\n",
            sqlite3_sourceid(), SQLITE_SOURCE_ID);
    exit(1);
  }
#endif
  Argv0 = argv[0];
  main_init(&data);
  stdin_is_interactive = isatty(0);

  /* Make sure we have a valid signal handler early, before anything
  ** else is done.
  */
#ifdef SIGINT
  signal(SIGINT, interrupt_handler);
#endif

  /* Do an initial pass through the command-line argument to locate
  ** the name of the database file, the name of the initialization file,
  ** the size of the alternative malloc heap,
  ** and the first command to execute.
  */
  for(i=1; i<argc; i++){
    char *z;
    z = argv[i];
    if( z[0]!='-' ){
      if( data.zDbFilename==0 ){
        data.zDbFilename = z;
        continue;
      }
      if( zFirstCmd==0 ){
        zFirstCmd = z;
        continue;
      }
      fprintf(stderr,"%s: Error: too many options: \"%s\"\n", Argv0, argv[i]);
      fprintf(stderr,"Use -help for a list of options.\n");
      return 1;
    }
    if( z[1]=='-' ) z++;
    if( strcmp(z,"-separator")==0
     || strcmp(z,"-nullvalue")==0
     || strcmp(z,"-cmd")==0
    ){
      (void)cmdline_option_value(argc, argv, ++i);
    }else if( strcmp(z,"-init")==0 ){
      zInitFile = cmdline_option_value(argc, argv, ++i);
    }else if( strcmp(z,"-batch")==0 ){
      /* Need to check for batch mode here to so we can avoid printing
      ** informational messages (like from process_sqliterc) before 
      ** we do the actual processing of arguments later in a second pass.
      */
      stdin_is_interactive = 0;
    }else if( strcmp(z,"-heap")==0 ){
#if defined(SQLITE_ENABLE_MEMSYS3) || defined(SQLITE_ENABLE_MEMSYS5)
      const char *zSize;
      sqlite3_int64 szHeap;

      zSize = cmdline_option_value(argc, argv, ++i);
      szHeap = integerValue(zSize);
      if( szHeap>0x7fff0000 ) szHeap = 0x7fff0000;
      sqlite3_config(SQLITE_CONFIG_HEAP, malloc((int)szHeap), (int)szHeap, 64);
#endif
#ifdef SQLITE_ENABLE_VFSTRACE
    }else if( strcmp(z,"-vfstrace")==0 ){
      extern int vfstrace_register(
         const char *zTraceName,
         const char *zOldVfsName,
         int (*xOut)(const char*,void*),
         void *pOutArg,
         int makeDefault
      );
      vfstrace_register("trace",0,(int(*)(const char*,void*))fputs,stderr,1);
#endif
#ifdef SQLITE_ENABLE_MULTIPLEX
    }else if( strcmp(z,"-multiplex")==0 ){
      extern int sqlite3_multiple_initialize(const char*,int);
      sqlite3_multiplex_initialize(0, 1);
#endif
    }else if( strcmp(z,"-mmap")==0 ){
      sqlite3_int64 sz = integerValue(cmdline_option_value(argc,argv,++i));
      sqlite3_config(SQLITE_CONFIG_MMAP_SIZE, sz, sz);
    }else if( strcmp(z,"-vfs")==0 ){
      sqlite3_vfs *pVfs = sqlite3_vfs_find(cmdline_option_value(argc,argv,++i));
      if( pVfs ){
        sqlite3_vfs_register(pVfs, 1);
      }else{
        fprintf(stderr, "no such VFS: \"%s\"\n", argv[i]);
        exit(1);
      }
    }
  }
  if( data.zDbFilename==0 ){
#ifndef SQLITE_OMIT_MEMORYDB
    data.zDbFilename = ":memory:";
    warnInmemoryDb = argc==1;
#else
    fprintf(stderr,"%s: Error: no database filename specified\n", Argv0);
    return 1;
#endif
#ifdef SQLITE_SHELL_DBNAME_PROC
    { extern void SQLITE_SHELL_DBNAME_PROC(const char**);
      SQLITE_SHELL_DBNAME_PROC(&data.zDbFilename);
      warnInmemoryDb = 0; }
#endif
  }
  data.out = stdout;

  /* Go ahead and open the database file if it already exists.  If the
  ** file does not exist, delay opening it.  This prevents empty database
  ** files from being created if a user mistypes the database name argument
  ** to the sqlite command-line tool.
  */
  if( access(data.zDbFilename, 0)==0 ){
    open_db(&data, 0);
  }

  /* Process the initialization file if there is one.  If no -init option
  ** is given on the command line, look for a file named ~/.sqliterc and
  ** try to process it.
  */
  rc = process_sqliterc(&data,zInitFile);
  if( rc>0 ){
    return rc;
  }

  /* Make a second pass through the command-line argument and set
  ** options.  This second pass is delayed until after the initialization
  ** file is processed so that the command-line arguments will override
  ** settings in the initialization file.
  */
  for(i=1; i<argc; i++){
    char *z = argv[i];
    if( z[0]!='-' ) continue;
    if( z[1]=='-' ){ z++; }
    if( strcmp(z,"-init")==0 ){
      i++;
    }else if( strcmp(z,"-html")==0 ){
      data.mode = MODE_Html;
    }else if( strcmp(z,"-list")==0 ){
      data.mode = MODE_List;
    }else if( strcmp(z,"-line")==0 ){
      data.mode = MODE_Line;
    }else if( strcmp(z,"-column")==0 ){
      data.mode = MODE_Column;
    }else if( strcmp(z,"-csv")==0 ){
      data.mode = MODE_Csv;
      memcpy(data.separator,",",2);
    }else if( strcmp(z,"-separator")==0 ){
      sqlite3_snprintf(sizeof(data.separator), data.separator,
                       "%s",cmdline_option_value(argc,argv,++i));
    }else if( strcmp(z,"-nullvalue")==0 ){
      sqlite3_snprintf(sizeof(data.nullvalue), data.nullvalue,
                       "%s",cmdline_option_value(argc,argv,++i));
    }else if( strcmp(z,"-header")==0 ){
      data.showHeader = 1;
    }else if( strcmp(z,"-noheader")==0 ){
      data.showHeader = 0;
    }else if( strcmp(z,"-echo")==0 ){
      data.echoOn = 1;
    }else if( strcmp(z,"-eqp")==0 ){
      data.autoEQP = 1;
    }else if( strcmp(z,"-stats")==0 ){
      data.statsOn = 1;
    }else if( strcmp(z,"-bail")==0 ){
      bail_on_error = 1;
    }else if( strcmp(z,"-version")==0 ){
      printf("%s %s\n", sqlite3_libversion(), sqlite3_sourceid());
      return 0;
    }else if( strcmp(z,"-interactive")==0 ){
      stdin_is_interactive = 1;
    }else if( strcmp(z,"-batch")==0 ){
      stdin_is_interactive = 0;
    }else if( strcmp(z,"-heap")==0 ){
      i++;
    }else if( strcmp(z,"-mmap")==0 ){
      i++;
    }else if( strcmp(z,"-vfs")==0 ){
      i++;
#ifdef SQLITE_ENABLE_VFSTRACE
    }else if( strcmp(z,"-vfstrace")==0 ){
      i++;
#endif
#ifdef SQLITE_ENABLE_MULTIPLEX
    }else if( strcmp(z,"-multiplex")==0 ){
      i++;
#endif
    }else if( strcmp(z,"-help")==0 ){
      usage(1);
    }else if( strcmp(z,"-cmd")==0 ){
      if( i==argc-1 ) break;
      z = cmdline_option_value(argc,argv,++i);
      if( z[0]=='.' ){
        rc = do_meta_command(z, &data);
        if( rc && bail_on_error ) return rc==2 ? 0 : rc;
      }else{
        open_db(&data, 0);
        rc = shell_exec(data.db, z, shell_callback, &data, &zErrMsg);
        if( zErrMsg!=0 ){
          fprintf(stderr,"Error: %s\n", zErrMsg);
          if( bail_on_error ) return rc!=0 ? rc : 1;
        }else if( rc!=0 ){
          fprintf(stderr,"Error: unable to process SQL \"%s\"\n", z);
          if( bail_on_error ) return rc;
        }
      }
    }else{
      fprintf(stderr,"%s: Error: unknown option: %s\n", Argv0, z);
      fprintf(stderr,"Use -help for a list of options.\n");
      return 1;
    }
  }

  if( zFirstCmd ){
    /* Run just the command that follows the database name
    */
    if( zFirstCmd[0]=='.' ){
      rc = do_meta_command(zFirstCmd, &data);
      if( rc==2 ) rc = 0;
    }else{
      open_db(&data, 0);
      rc = shell_exec(data.db, zFirstCmd, shell_callback, &data, &zErrMsg);
      if( zErrMsg!=0 ){
        fprintf(stderr,"Error: %s\n", zErrMsg);
        return rc!=0 ? rc : 1;
      }else if( rc!=0 ){
        fprintf(stderr,"Error: unable to process SQL \"%s\"\n", zFirstCmd);
        return rc;
      }
    }
  }else{
    /* Run commands received from standard input
    */
    if( stdin_is_interactive ){
      char *zHome;
      char *zHistory = 0;
      int nHistory;
      printf(
/* BEGIN SQLCIPHER */
#ifdef SQLITE_HAS_CODEC
        "SQLCipher version %s %.19s\n" /*extra-version-info*/
#else
        "SQLite version %s %.19s\n" /*extra-version-info*/
<<<<<<< HEAD
#endif
/* END SQLCIPHER */
        "Enter \".help\" for instructions\n"
        "Enter SQL statements terminated with a \";\"\n",
=======
        "Enter \".help\" for usage hints.\n",
>>>>>>> 6eeedff2
        sqlite3_libversion(), sqlite3_sourceid()
      );
      if( warnInmemoryDb ){
        printf("Connected to a ");
        printBold("transient in-memory database");
        printf(".\nUse \".open FILENAME\" to reopen on a "
               "persistent database.\n");
      }
      zHome = find_home_dir();
      if( zHome ){
        nHistory = strlen30(zHome) + 20;
        if( (zHistory = malloc(nHistory))!=0 ){
          sqlite3_snprintf(nHistory, zHistory,"%s/.sqlite_history", zHome);
        }
      }
#if defined(HAVE_READLINE)
      if( zHistory ) read_history(zHistory);
#endif
      rc = process_input(&data, 0);
      if( zHistory ){
        stifle_history(100);
        write_history(zHistory);
        free(zHistory);
      }
    }else{
      rc = process_input(&data, stdin);
    }
  }
  set_table_name(&data, 0);
  if( data.db ){
    sqlite3_close(data.db);
  }
  sqlite3_free(data.zFreeOnClose); 
  return rc;
}<|MERGE_RESOLUTION|>--- conflicted
+++ resolved
@@ -3819,14 +3819,10 @@
         "SQLCipher version %s %.19s\n" /*extra-version-info*/
 #else
         "SQLite version %s %.19s\n" /*extra-version-info*/
-<<<<<<< HEAD
 #endif
 /* END SQLCIPHER */
         "Enter \".help\" for instructions\n"
         "Enter SQL statements terminated with a \";\"\n",
-=======
-        "Enter \".help\" for usage hints.\n",
->>>>>>> 6eeedff2
         sqlite3_libversion(), sqlite3_sourceid()
       );
       if( warnInmemoryDb ){
