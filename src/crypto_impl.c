--- conflicted
+++ resolved
@@ -66,13 +66,9 @@
 
 static unsigned int default_flags = DEFAULT_CIPHER_FLAGS;
 static unsigned char hmac_salt_mask = HMAC_SALT_MASK;
-<<<<<<< HEAD
 static int default_kdf_iter = PBKDF2_ITER;
-
-=======
 static unsigned int sqlcipher_activate_count = 0;
 static sqlite3_mutex* sqlcipher_provider_mutex = NULL;
->>>>>>> 15c09c04
 static sqlcipher_provider *default_provider = NULL;
 
 struct codec_ctx {
