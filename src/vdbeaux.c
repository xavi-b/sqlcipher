--- conflicted
+++ resolved
@@ -575,13 +575,8 @@
 ** the address of the next instruction to be coded.
 */
 void sqlite3VdbeJumpHere(Vdbe *p, int addr){
-<<<<<<< HEAD
-  assert( addr>=0 );
-  sqlite3VdbeChangeP2(p, addr, p->nOp);
-=======
   assert( addr>=0 || p->db->mallocFailed );
   if( addr>=0 ) sqlite3VdbeChangeP2(p, addr, p->nOp);
->>>>>>> dea8ae9a
 }
 
 
@@ -976,7 +971,6 @@
   p->btreeMask |= ((yDbMask)1)<<i;
   if( i!=1 && sqlite3BtreeSharable(p->db->aDb[i].pBt) ){
     p->lockMask |= ((yDbMask)1)<<i;
-<<<<<<< HEAD
   }
 }
 
@@ -1016,57 +1010,12 @@
     if( i!=1 && (mask & p->lockMask)!=0 && ALWAYS(aDb[i].pBt!=0) ){
       sqlite3BtreeEnter(aDb[i].pBt);
     }
-=======
->>>>>>> dea8ae9a
   }
 }
 #endif
 
 #if !defined(SQLITE_OMIT_SHARED_CACHE) && SQLITE_THREADSAFE>0
 /*
-<<<<<<< HEAD
-=======
-** If SQLite is compiled to support shared-cache mode and to be threadsafe,
-** this routine obtains the mutex associated with each BtShared structure
-** that may be accessed by the VM passed as an argument. In doing so it also
-** sets the BtShared.db member of each of the BtShared structures, ensuring
-** that the correct busy-handler callback is invoked if required.
-**
-** If SQLite is not threadsafe but does support shared-cache mode, then
-** sqlite3BtreeEnter() is invoked to set the BtShared.db variables
-** of all of BtShared structures accessible via the database handle 
-** associated with the VM.
-**
-** If SQLite is not threadsafe and does not support shared-cache mode, this
-** function is a no-op.
-**
-** The p->btreeMask field is a bitmask of all btrees that the prepared 
-** statement p will ever use.  Let N be the number of bits in p->btreeMask
-** corresponding to btrees that use shared cache.  Then the runtime of
-** this routine is N*N.  But as N is rarely more than 1, this should not
-** be a problem.
-*/
-void sqlite3VdbeEnter(Vdbe *p){
-  int i;
-  yDbMask mask;
-  sqlite3 *db;
-  Db *aDb;
-  int nDb;
-  if( p->lockMask==0 ) return;  /* The common case */
-  db = p->db;
-  aDb = db->aDb;
-  nDb = db->nDb;
-  for(i=0, mask=1; i<nDb; i++, mask += mask){
-    if( i!=1 && (mask & p->lockMask)!=0 && ALWAYS(aDb[i].pBt!=0) ){
-      sqlite3BtreeEnter(aDb[i].pBt);
-    }
-  }
-}
-#endif
-
-#if !defined(SQLITE_OMIT_SHARED_CACHE) && SQLITE_THREADSAFE>0
-/*
->>>>>>> dea8ae9a
 ** Unlock all of the btrees previously locked by a call to sqlite3VdbeEnter().
 */
 void sqlite3VdbeLeave(Vdbe *p){
@@ -1358,10 +1307,7 @@
     }
 
     p->nResColumn = 8 - 4*(p->explain-1);
-<<<<<<< HEAD
-=======
     p->pResultSet = &p->aMem[1];
->>>>>>> dea8ae9a
     p->rc = SQLITE_OK;
     rc = SQLITE_ROW;
   }
@@ -2979,34 +2925,6 @@
   }
   assert( u<=pKeyInfo->nField + 1 );
   p->nField = u;
-<<<<<<< HEAD
-  return (void*)p;
-}
-
-/*
-** This routine destroys a UnpackedRecord object.
-*/
-void sqlite3VdbeDeleteUnpackedRecord(UnpackedRecord *p){
-#ifdef SQLITE_DEBUG
-  int i;
-  Mem *pMem;
-
-  assert( p!=0 );
-  assert( p->flags & UNPACKED_NEED_DESTROY );
-  for(i=0, pMem=p->aMem; i<p->nField; i++, pMem++){
-    /* The unpacked record is always constructed by the
-    ** sqlite3VdbeUnpackRecord() function above, which makes all
-    ** strings and blobs static.  And none of the elements are
-    ** ever transformed, so there is never anything to delete.
-    */
-    if( NEVER(pMem->zMalloc) ) sqlite3VdbeMemRelease(pMem);
-  }
-#endif
-  if( p->flags & UNPACKED_NEED_FREE ){
-    sqlite3DbFree(p->pKeyInfo->db, p);
-  }
-=======
->>>>>>> dea8ae9a
 }
 
 /*
