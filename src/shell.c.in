/*
** 2001 September 15
**
** The author disclaims copyright to this source code.  In place of
** a legal notice, here is a blessing:
**
**    May you do good and not evil.
**    May you find forgiveness for yourself and forgive others.
**    May you share freely, never taking more than you give.
**
*************************************************************************
** This file contains code to implement the "sqlite" command line
** utility for accessing SQLite databases.
*/
#if (defined(_WIN32) || defined(WIN32)) && !defined(_CRT_SECURE_NO_WARNINGS)
/* This needs to come before any includes for MSVC compiler */
#define _CRT_SECURE_NO_WARNINGS
#endif
typedef unsigned int u32;
typedef unsigned short int u16;

/*
** Optionally #include a user-defined header, whereby compilation options
** may be set prior to where they take effect, but after platform setup.
** If SQLITE_CUSTOM_INCLUDE=? is defined, its value names the #include
** file. Note that this macro has a like effect on sqlite3.c compilation.
*/
# define SHELL_STRINGIFY_(f) #f
# define SHELL_STRINGIFY(f) SHELL_STRINGIFY_(f)
#ifdef SQLITE_CUSTOM_INCLUDE
# include SHELL_STRINGIFY(SQLITE_CUSTOM_INCLUDE)
#endif

/*
** Determine if we are dealing with WinRT, which provides only a subset of
** the full Win32 API.
*/
#if !defined(SQLITE_OS_WINRT)
# define SQLITE_OS_WINRT 0
#endif

/*
** If SQLITE_SHELL_FIDDLE is defined then the shell is modified
** somewhat for use as a WASM module in a web browser. This flag
** should only be used when building the "fiddle" web application, as
** the browser-mode build has much different user input requirements
** and this build mode rewires the user input subsystem to account for
** that.
*/

/*
** Warning pragmas copied from msvc.h in the core.
*/
#if defined(_MSC_VER)
#pragma warning(disable : 4054)
#pragma warning(disable : 4055)
#pragma warning(disable : 4100)
#pragma warning(disable : 4127)
#pragma warning(disable : 4130)
#pragma warning(disable : 4152)
#pragma warning(disable : 4189)
#pragma warning(disable : 4206)
#pragma warning(disable : 4210)
#pragma warning(disable : 4232)
#pragma warning(disable : 4244)
#pragma warning(disable : 4305)
#pragma warning(disable : 4306)
#pragma warning(disable : 4702)
#pragma warning(disable : 4706)
#endif /* defined(_MSC_VER) */

/*
** No support for loadable extensions in VxWorks.
*/
#if (defined(__RTP__) || defined(_WRS_KERNEL)) && !SQLITE_OMIT_LOAD_EXTENSION
# define SQLITE_OMIT_LOAD_EXTENSION 1
#endif

/*
** Enable large-file support for fopen() and friends on unix.
*/
#ifndef SQLITE_DISABLE_LFS
# define _LARGE_FILE       1
# ifndef _FILE_OFFSET_BITS
#   define _FILE_OFFSET_BITS 64
# endif
# define _LARGEFILE_SOURCE 1
#endif

#if defined(SQLITE_SHELL_FIDDLE) && !defined(_POSIX_SOURCE)
/*
** emcc requires _POSIX_SOURCE (or one of several similar defines)
** to expose strdup().
*/
# define _POSIX_SOURCE
#endif

#include <stdlib.h>
#include <string.h>
#include <stdio.h>
#include <assert.h>
#include <math.h>
#include "sqlite3.h"
typedef sqlite3_int64 i64;
typedef sqlite3_uint64 u64;
typedef unsigned char u8;
#if SQLITE_USER_AUTHENTICATION
# include "sqlite3userauth.h"
#endif
#include <ctype.h>
#include <stdarg.h>

#if !defined(_WIN32) && !defined(WIN32)
# include <signal.h>
# if !defined(__RTP__) && !defined(_WRS_KERNEL) && !defined(SQLITE_WASI)
#  include <pwd.h>
# endif
#endif
#if (!defined(_WIN32) && !defined(WIN32)) || defined(__MINGW32__)
# include <unistd.h>
# include <dirent.h>
# define GETPID getpid
# if defined(__MINGW32__)
#  define DIRENT dirent
#  ifndef S_ISLNK
#   define S_ISLNK(mode) (0)
#  endif
# endif
#else
# define GETPID (int)GetCurrentProcessId
#endif
#include <sys/types.h>
#include <sys/stat.h>

#if HAVE_READLINE
# include <readline/readline.h>
# include <readline/history.h>
#endif

#if HAVE_EDITLINE
# include <editline/readline.h>
#endif

#if HAVE_EDITLINE || HAVE_READLINE

# define shell_add_history(X) add_history(X)
# define shell_read_history(X) read_history(X)
# define shell_write_history(X) write_history(X)
# define shell_stifle_history(X) stifle_history(X)
# define shell_readline(X) readline(X)

#elif HAVE_LINENOISE

# include "linenoise.h"
# define shell_add_history(X) linenoiseHistoryAdd(X)
# define shell_read_history(X) linenoiseHistoryLoad(X)
# define shell_write_history(X) linenoiseHistorySave(X)
# define shell_stifle_history(X) linenoiseHistorySetMaxLen(X)
# define shell_readline(X) linenoise(X)

#else

# define shell_read_history(X)
# define shell_write_history(X)
# define shell_stifle_history(X)

# define SHELL_USE_LOCAL_GETLINE 1
#endif

#ifndef deliberate_fall_through
/* Quiet some compilers about some of our intentional code. */
# if defined(GCC_VERSION) && GCC_VERSION>=7000000
#  define deliberate_fall_through __attribute__((fallthrough));
# else
#  define deliberate_fall_through
# endif
#endif

#if defined(_WIN32) || defined(WIN32)
# if SQLITE_OS_WINRT
#  define SQLITE_OMIT_POPEN 1
# else
#  include <io.h>
#  include <fcntl.h>
#  define isatty(h) _isatty(h)
#  ifndef access
#   define access(f,m) _access((f),(m))
#  endif
#  ifndef unlink
#   define unlink _unlink
#  endif
#  ifndef strdup
#   define strdup _strdup
#  endif
#  undef popen
#  define popen _popen
#  undef pclose
#  define pclose _pclose
# endif
#else
 /* Make sure isatty() has a prototype. */
 extern int isatty(int);

# if !defined(__RTP__) && !defined(_WRS_KERNEL) && !defined(SQLITE_WASI)
  /* popen and pclose are not C89 functions and so are
  ** sometimes omitted from the <stdio.h> header */
   extern FILE *popen(const char*,const char*);
   extern int pclose(FILE*);
# else
#  define SQLITE_OMIT_POPEN 1
# endif
#endif

#if defined(_WIN32_WCE)
/* Windows CE (arm-wince-mingw32ce-gcc) does not provide isatty()
 * thus we always assume that we have a console. That can be
 * overridden with the -batch command line option.
 */
#define isatty(x) 1
#endif

/* ctype macros that work with signed characters */
#define IsSpace(X)  isspace((unsigned char)X)
#define IsDigit(X)  isdigit((unsigned char)X)
#define ToLower(X)  (char)tolower((unsigned char)X)

#if defined(_WIN32) || defined(WIN32)
#if SQLITE_OS_WINRT
#include <intrin.h>
#endif
#undef WIN32_LEAN_AND_MEAN
#define WIN32_LEAN_AND_MEAN
#include <windows.h>

/* string conversion routines only needed on Win32 */
extern char *sqlite3_win32_unicode_to_utf8(LPCWSTR);
extern LPWSTR sqlite3_win32_utf8_to_unicode(const char *zText);
#endif

/* Use console I/O package as a direct INCLUDE. */
#define SQLITE_INTERNAL_LINKAGE static

#ifdef SQLITE_SHELL_FIDDLE
/* Deselect most features from the console I/O package for Fiddle. */
# define SQLITE_CIO_NO_REDIRECT
# define SQLITE_CIO_NO_CLASSIFY
# define SQLITE_CIO_NO_TRANSLATE
# define SQLITE_CIO_NO_SETMODE
#endif
INCLUDE ../ext/consio/console_io.h
INCLUDE ../ext/consio/console_io.c

#ifndef SQLITE_SHELL_FIDDLE
/* From here onward, fgets() is redirected to the console_io library. */
# define fgets(b,n,f) fGetsUtf8(b,n,f)
/*
 * Define macros for emitting output text in various ways:
 *  sputz(s, z)      => emit 0-terminated string z to given stream s
 *  sputf(s, f, ...) => emit varargs per format f to given stream s
 *  oputz(z)         => emit 0-terminated string z to default stream
 *  oputf(f, ...)    => emit varargs per format f to default stream
 *  eputz(z)         => emit 0-terminated string z to error stream
 *  eputf(f, ...)    => emit varargs per format f to error stream
 *  oputb(b, n)      => emit char buffer b[0..n-1] to default stream
 *
 * Note that the default stream is whatever has been last set via:
 *   setOutputStream(FILE *pf)
 * This is normally the stream that CLI normal output goes to.
 * For the stand-alone CLI, it is stdout with no .output redirect.
 */
# define sputz(s,z) fPutsUtf8(z,s)
# define sputf fPrintfUtf8
# define oputz(z) oPutsUtf8(z)
# define oputf oPrintfUtf8
# define eputz(z) ePutsUtf8(z)
# define eputf ePrintfUtf8
# define oputb(buf,na) oPutbUtf8(buf,na)
#else
/* For Fiddle, all console handling and emit redirection is omitted. */
# define sputz(fp,z) fputs(z,fp)
# define sputf(fp,fmt, ...) fprintf(fp,fmt,__VA_ARGS__)
# define oputz(z) fputs(z,stdout)
# define oputf(fmt, ...) printf(fmt,__VA_ARGS__)
# define eputz(z) fputs(z,stderr)
# define eputf(fmt, ...) fprintf(stderr,fmt,__VA_ARGS__)
# define oputb(buf,na) fwrite(buf,1,na,stdout)
#endif

/* True if the timer is enabled */
static int enableTimer = 0;

/* A version of strcmp() that works with NULL values */
static int cli_strcmp(const char *a, const char *b){
  if( a==0 ) a = "";
  if( b==0 ) b = "";
  return strcmp(a,b);
}
static int cli_strncmp(const char *a, const char *b, size_t n){
  if( a==0 ) a = "";
  if( b==0 ) b = "";
  return strncmp(a,b,n);
}

/* Return the current wall-clock time */
static sqlite3_int64 timeOfDay(void){
  static sqlite3_vfs *clockVfs = 0;
  sqlite3_int64 t;
  if( clockVfs==0 ) clockVfs = sqlite3_vfs_find(0);
  if( clockVfs==0 ) return 0;  /* Never actually happens */
  if( clockVfs->iVersion>=2 && clockVfs->xCurrentTimeInt64!=0 ){
    clockVfs->xCurrentTimeInt64(clockVfs, &t);
  }else{
    double r;
    clockVfs->xCurrentTime(clockVfs, &r);
    t = (sqlite3_int64)(r*86400000.0);
  }
  return t;
}

#if !defined(_WIN32) && !defined(WIN32) && !defined(__minux)
#include <sys/time.h>
#include <sys/resource.h>

/* VxWorks does not support getrusage() as far as we can determine */
#if defined(_WRS_KERNEL) || defined(__RTP__)
struct rusage {
  struct timeval ru_utime; /* user CPU time used */
  struct timeval ru_stime; /* system CPU time used */
};
#define getrusage(A,B) memset(B,0,sizeof(*B))
#endif

/* Saved resource information for the beginning of an operation */
static struct rusage sBegin;  /* CPU time at start */
static sqlite3_int64 iBegin;  /* Wall-clock time at start */

/*
** Begin timing an operation
*/
static void beginTimer(void){
  if( enableTimer ){
    getrusage(RUSAGE_SELF, &sBegin);
    iBegin = timeOfDay();
  }
}

/* Return the difference of two time_structs in seconds */
static double timeDiff(struct timeval *pStart, struct timeval *pEnd){
  return (pEnd->tv_usec - pStart->tv_usec)*0.000001 +
         (double)(pEnd->tv_sec - pStart->tv_sec);
}

/*
** Print the timing results.
*/
static void endTimer(void){
  if( enableTimer ){
    sqlite3_int64 iEnd = timeOfDay();
    struct rusage sEnd;
    getrusage(RUSAGE_SELF, &sEnd);
    oputf("Run Time: real %.3f user %f sys %f\n",
          (iEnd - iBegin)*0.001,
          timeDiff(&sBegin.ru_utime, &sEnd.ru_utime),
          timeDiff(&sBegin.ru_stime, &sEnd.ru_stime));
  }
}

#define BEGIN_TIMER beginTimer()
#define END_TIMER endTimer()
#define HAS_TIMER 1

#elif (defined(_WIN32) || defined(WIN32))

/* Saved resource information for the beginning of an operation */
static HANDLE hProcess;
static FILETIME ftKernelBegin;
static FILETIME ftUserBegin;
static sqlite3_int64 ftWallBegin;
typedef BOOL (WINAPI *GETPROCTIMES)(HANDLE, LPFILETIME, LPFILETIME,
                                    LPFILETIME, LPFILETIME);
static GETPROCTIMES getProcessTimesAddr = NULL;

/*
** Check to see if we have timer support.  Return 1 if necessary
** support found (or found previously).
*/
static int hasTimer(void){
  if( getProcessTimesAddr ){
    return 1;
  } else {
#if !SQLITE_OS_WINRT
    /* GetProcessTimes() isn't supported in WIN95 and some other Windows
    ** versions. See if the version we are running on has it, and if it
    ** does, save off a pointer to it and the current process handle.
    */
    hProcess = GetCurrentProcess();
    if( hProcess ){
      HINSTANCE hinstLib = LoadLibrary(TEXT("Kernel32.dll"));
      if( NULL != hinstLib ){
        getProcessTimesAddr =
            (GETPROCTIMES) GetProcAddress(hinstLib, "GetProcessTimes");
        if( NULL != getProcessTimesAddr ){
          return 1;
        }
        FreeLibrary(hinstLib);
      }
    }
#endif
  }
  return 0;
}

/*
** Begin timing an operation
*/
static void beginTimer(void){
  if( enableTimer && getProcessTimesAddr ){
    FILETIME ftCreation, ftExit;
    getProcessTimesAddr(hProcess,&ftCreation,&ftExit,
                        &ftKernelBegin,&ftUserBegin);
    ftWallBegin = timeOfDay();
  }
}

/* Return the difference of two FILETIME structs in seconds */
static double timeDiff(FILETIME *pStart, FILETIME *pEnd){
  sqlite_int64 i64Start = *((sqlite_int64 *) pStart);
  sqlite_int64 i64End = *((sqlite_int64 *) pEnd);
  return (double) ((i64End - i64Start) / 10000000.0);
}

/*
** Print the timing results.
*/
static void endTimer(void){
  if( enableTimer && getProcessTimesAddr){
    FILETIME ftCreation, ftExit, ftKernelEnd, ftUserEnd;
    sqlite3_int64 ftWallEnd = timeOfDay();
    getProcessTimesAddr(hProcess,&ftCreation,&ftExit,&ftKernelEnd,&ftUserEnd);
    oputf("Run Time: real %.3f user %f sys %f\n",
          (ftWallEnd - ftWallBegin)*0.001,
          timeDiff(&ftUserBegin, &ftUserEnd),
          timeDiff(&ftKernelBegin, &ftKernelEnd));
  }
}

#define BEGIN_TIMER beginTimer()
#define END_TIMER endTimer()
#define HAS_TIMER hasTimer()

#else
#define BEGIN_TIMER
#define END_TIMER
#define HAS_TIMER 0
#endif

/*
** Used to prevent warnings about unused parameters
*/
#define UNUSED_PARAMETER(x) (void)(x)

/*
** Number of elements in an array
*/
#define ArraySize(X)  (int)(sizeof(X)/sizeof(X[0]))

/*
** If the following flag is set, then command execution stops
** at an error if we are not interactive.
*/
static int bail_on_error = 0;

/*
** Treat stdin as an interactive input if the following variable
** is true.  Otherwise, assume stdin is connected to a file or pipe.
*/
static int stdin_is_interactive = 1;

/*
** On Windows systems we need to know if standard output is a console
** in order to show that UTF-16 translation is done in the sign-on
** banner. The following variable is true if it is the console.
*/
static int stdout_is_console = 1;

/*
** The following is the open SQLite database.  We make a pointer
** to this database a static variable so that it can be accessed
** by the SIGINT handler to interrupt database processing.
*/
static sqlite3 *globalDb = 0;

/*
** True if an interrupt (Control-C) has been received.
*/
static volatile int seenInterrupt = 0;

/*
** This is the name of our program. It is set in main(), used
** in a number of other places, mostly for error messages.
*/
static char *Argv0;

/*
** Prompt strings. Initialized in main. Settable with
**   .prompt main continue
*/
#define PROMPT_LEN_MAX 20
/* First line prompt.   default: "sqlite> " */
static char mainPrompt[PROMPT_LEN_MAX];
/* Continuation prompt. default: "   ...> " */
static char continuePrompt[PROMPT_LEN_MAX];

/* This is variant of the standard-library strncpy() routine with the
** one change that the destination string is always zero-terminated, even
** if there is no zero-terminator in the first n-1 characters of the source
** string.
*/
static char *shell_strncpy(char *dest, const char *src, size_t n){
  size_t i;
  for(i=0; i<n-1 && src[i]!=0; i++) dest[i] = src[i];
  dest[i] = 0;
  return dest;
}

/*
** Optionally disable dynamic continuation prompt.
** Unless disabled, the continuation prompt shows open SQL lexemes if any,
** or open parentheses level if non-zero, or continuation prompt as set.
** This facility interacts with the scanner and process_input() where the
** below 5 macros are used.
*/
#ifdef SQLITE_OMIT_DYNAPROMPT
# define CONTINUATION_PROMPT continuePrompt
# define CONTINUE_PROMPT_RESET
# define CONTINUE_PROMPT_AWAITS(p,s)
# define CONTINUE_PROMPT_AWAITC(p,c)
# define CONTINUE_PAREN_INCR(p,n)
# define CONTINUE_PROMPT_PSTATE 0
typedef void *t_NoDynaPrompt;
# define SCAN_TRACKER_REFTYPE t_NoDynaPrompt
#else
# define CONTINUATION_PROMPT dynamicContinuePrompt()
# define CONTINUE_PROMPT_RESET \
  do {setLexemeOpen(&dynPrompt,0,0); trackParenLevel(&dynPrompt,0);} while(0)
# define CONTINUE_PROMPT_AWAITS(p,s) \
  if(p && stdin_is_interactive) setLexemeOpen(p, s, 0)
# define CONTINUE_PROMPT_AWAITC(p,c) \
  if(p && stdin_is_interactive) setLexemeOpen(p, 0, c)
# define CONTINUE_PAREN_INCR(p,n) \
  if(p && stdin_is_interactive) (trackParenLevel(p,n))
# define CONTINUE_PROMPT_PSTATE (&dynPrompt)
typedef struct DynaPrompt *t_DynaPromptRef;
# define SCAN_TRACKER_REFTYPE t_DynaPromptRef

static struct DynaPrompt {
  char dynamicPrompt[PROMPT_LEN_MAX];
  char acAwait[2];
  int inParenLevel;
  char *zScannerAwaits;
} dynPrompt = { {0}, {0}, 0, 0 };

/* Record parenthesis nesting level change, or force level to 0. */
static void trackParenLevel(struct DynaPrompt *p, int ni){
  p->inParenLevel += ni;
  if( ni==0 ) p->inParenLevel = 0;
  p->zScannerAwaits = 0;
}

/* Record that a lexeme is opened, or closed with args==0. */
static void setLexemeOpen(struct DynaPrompt *p, char *s, char c){
  if( s!=0 || c==0 ){
    p->zScannerAwaits = s;
    p->acAwait[0] = 0;
  }else{
    p->acAwait[0] = c;
    p->zScannerAwaits = p->acAwait;
  }
}

/* Upon demand, derive the continuation prompt to display. */
static char *dynamicContinuePrompt(void){
  if( continuePrompt[0]==0
      || (dynPrompt.zScannerAwaits==0 && dynPrompt.inParenLevel == 0) ){
    return continuePrompt;
  }else{
    if( dynPrompt.zScannerAwaits ){
      size_t ncp = strlen(continuePrompt);
      size_t ndp = strlen(dynPrompt.zScannerAwaits);
      if( ndp > ncp-3 ) return continuePrompt;
      strcpy(dynPrompt.dynamicPrompt, dynPrompt.zScannerAwaits);
      while( ndp<3 ) dynPrompt.dynamicPrompt[ndp++] = ' ';
      shell_strncpy(dynPrompt.dynamicPrompt+3, continuePrompt+3,
              PROMPT_LEN_MAX-4);
    }else{
      if( dynPrompt.inParenLevel>9 ){
        shell_strncpy(dynPrompt.dynamicPrompt, "(..", 4);
      }else if( dynPrompt.inParenLevel<0 ){
        shell_strncpy(dynPrompt.dynamicPrompt, ")x!", 4);
      }else{
        shell_strncpy(dynPrompt.dynamicPrompt, "(x.", 4);
        dynPrompt.dynamicPrompt[2] = (char)('0'+dynPrompt.inParenLevel);
      }
      shell_strncpy(dynPrompt.dynamicPrompt+3, continuePrompt+3,
                    PROMPT_LEN_MAX-4);
    }
  }
  return dynPrompt.dynamicPrompt;
}
#endif /* !defined(SQLITE_OMIT_DYNAPROMPT) */

/* Indicate out-of-memory and exit. */
static void shell_out_of_memory(void){
  eputz("Error: out of memory\n");
  exit(1);
}

/* Check a pointer to see if it is NULL.  If it is NULL, exit with an
** out-of-memory error.
*/
static void shell_check_oom(const void *p){
  if( p==0 ) shell_out_of_memory();
}

/*
** Write I/O traces to the following stream.
*/
#ifdef SQLITE_ENABLE_IOTRACE
static FILE *iotrace = 0;
#endif

/*
** This routine works like printf in that its first argument is a
** format string and subsequent arguments are values to be substituted
** in place of % fields.  The result of formatting this string
** is written to iotrace.
*/
#ifdef SQLITE_ENABLE_IOTRACE
static void SQLITE_CDECL iotracePrintf(const char *zFormat, ...){
  va_list ap;
  char *z;
  if( iotrace==0 ) return;
  va_start(ap, zFormat);
  z = sqlite3_vmprintf(zFormat, ap);
  va_end(ap);
  sputf(iotrace, "%s", z);
  sqlite3_free(z);
}
#endif

/*
** Output string zUtf to Out stream as w characters.  If w is negative,
** then right-justify the text.  W is the width in UTF-8 characters, not
** in bytes.  This is different from the %*.*s specification in printf
** since with %*.*s the width is measured in bytes, not characters.
*/
static void utf8_width_print(int w, const char *zUtf){
  int i;
  int n;
  int aw = w<0 ? -w : w;
  if( zUtf==0 ) zUtf = "";
  for(i=n=0; zUtf[i]; i++){
    if( (zUtf[i]&0xc0)!=0x80 ){
      n++;
      if( n==aw ){
        do{ i++; }while( (zUtf[i]&0xc0)==0x80 );
        break;
      }
    }
  }
  if( n>=aw ){
    oputf("%.*s", i, zUtf);
  }else if( w<0 ){
    oputf("%*s%s", aw-n, "", zUtf);
  }else{
    oputf("%s%*s", zUtf, aw-n, "");
  }
}


/*
** Determines if a string is a number of not.
*/
static int isNumber(const char *z, int *realnum){
  if( *z=='-' || *z=='+' ) z++;
  if( !IsDigit(*z) ){
    return 0;
  }
  z++;
  if( realnum ) *realnum = 0;
  while( IsDigit(*z) ){ z++; }
  if( *z=='.' ){
    z++;
    if( !IsDigit(*z) ) return 0;
    while( IsDigit(*z) ){ z++; }
    if( realnum ) *realnum = 1;
  }
  if( *z=='e' || *z=='E' ){
    z++;
    if( *z=='+' || *z=='-' ) z++;
    if( !IsDigit(*z) ) return 0;
    while( IsDigit(*z) ){ z++; }
    if( realnum ) *realnum = 1;
  }
  return *z==0;
}

/*
** Compute a string length that is limited to what can be stored in
** lower 30 bits of a 32-bit signed integer.
*/
static int strlen30(const char *z){
  const char *z2 = z;
  while( *z2 ){ z2++; }
  return 0x3fffffff & (int)(z2 - z);
}

/*
** Return the length of a string in characters.  Multibyte UTF8 characters
** count as a single character.
*/
static int strlenChar(const char *z){
  int n = 0;
  while( *z ){
    if( (0xc0&*(z++))!=0x80 ) n++;
  }
  return n;
}

/*
** Return open FILE * if zFile exists, can be opened for read
** and is an ordinary file or a character stream source.
** Otherwise return 0.
*/
static FILE * openChrSource(const char *zFile){
#if defined(_WIN32) || defined(WIN32)
  struct _stat x = {0};
# define STAT_CHR_SRC(mode) ((mode & (_S_IFCHR|_S_IFIFO|_S_IFREG))!=0)
  /* On Windows, open first, then check the stream nature. This order
  ** is necessary because _stat() and sibs, when checking a named pipe,
  ** effectively break the pipe as its supplier sees it. */
  FILE *rv = fopen(zFile, "rb");
  if( rv==0 ) return 0;
  if( _fstat(_fileno(rv), &x) != 0
      || !STAT_CHR_SRC(x.st_mode)){
    fclose(rv);
    rv = 0;
  }
  return rv;
#else
  struct stat x = {0};
  int rc = stat(zFile, &x);
# define STAT_CHR_SRC(mode) (S_ISREG(mode)||S_ISFIFO(mode)||S_ISCHR(mode))
  if( rc!=0 ) return 0;
  if( STAT_CHR_SRC(x.st_mode) ){
    return fopen(zFile, "rb");
  }else{
    return 0;
  }
#endif
#undef STAT_CHR_SRC
}

/*
** This routine reads a line of text from FILE in, stores
** the text in memory obtained from malloc() and returns a pointer
** to the text.  NULL is returned at end of file, or if malloc()
** fails.
**
** If zLine is not NULL then it is a malloced buffer returned from
** a previous call to this routine that may be reused.
*/
static char *local_getline(char *zLine, FILE *in){
  int nLine = zLine==0 ? 0 : 100;
  int n = 0;

  while( 1 ){
    if( n+100>nLine ){
      nLine = nLine*2 + 100;
      zLine = realloc(zLine, nLine);
      shell_check_oom(zLine);
    }
    if( fgets(&zLine[n], nLine - n, in)==0 ){
      if( n==0 ){
        free(zLine);
        return 0;
      }
      zLine[n] = 0;
      break;
    }
    while( zLine[n] ) n++;
    if( n>0 && zLine[n-1]=='\n' ){
      n--;
      if( n>0 && zLine[n-1]=='\r' ) n--;
      zLine[n] = 0;
      break;
    }
  }
  return zLine;
}

/*
** Retrieve a single line of input text.
**
** If in==0 then read from standard input and prompt before each line.
** If isContinuation is true, then a continuation prompt is appropriate.
** If isContinuation is zero, then the main prompt should be used.
**
** If zPrior is not NULL then it is a buffer from a prior call to this
** routine that can be reused.
**
** The result is stored in space obtained from malloc() and must either
** be freed by the caller or else passed back into this routine via the
** zPrior argument for reuse.
*/
#ifndef SQLITE_SHELL_FIDDLE
static char *one_input_line(FILE *in, char *zPrior, int isContinuation){
  char *zPrompt;
  char *zResult;
  if( in!=0 ){
    zResult = local_getline(zPrior, in);
  }else{
    zPrompt = isContinuation ? CONTINUATION_PROMPT : mainPrompt;
#if SHELL_USE_LOCAL_GETLINE
    sputz(stdout, zPrompt);
    fflush(stdout);
    do{
      zResult = local_getline(zPrior, stdin);
      zPrior = 0;
      /* ^C trap creates a false EOF, so let "interrupt" thread catch up. */
      if( zResult==0 ) sqlite3_sleep(50);
    }while( zResult==0 && seenInterrupt>0 );
#else
    free(zPrior);
    zResult = shell_readline(zPrompt);
    while( zResult==0 ){
      /* ^C trap creates a false EOF, so let "interrupt" thread catch up. */
      sqlite3_sleep(50);
      if( seenInterrupt==0 ) break;
      zResult = shell_readline("");
    }
/* BEGIN SQLCIPHER */
#ifdef SQLITE_HAS_CODEC
    /* Simplistic filtering of input lines to prevent PRAGKA key and 
       PRAGMA rekey statements from being stored in readline history. 
       Note that this will only prevent single line statements, but that
       will be sufficient for common cases. */ 
    if(zResult && *zResult && (
        sqlite3_strlike("%pragma%key%=%", zResult, 0)==0 ||
        sqlite3_strlike("%attach%database%as%key%", zResult, 0)==0
      )
    ) return zResult;
#endif
/* END SQLCIPHER */
    if( zResult && *zResult ) shell_add_history(zResult);
#endif
  }
  return zResult;
}
#endif /* !SQLITE_SHELL_FIDDLE */

/*
** Return the value of a hexadecimal digit.  Return -1 if the input
** is not a hex digit.
*/
static int hexDigitValue(char c){
  if( c>='0' && c<='9' ) return c - '0';
  if( c>='a' && c<='f' ) return c - 'a' + 10;
  if( c>='A' && c<='F' ) return c - 'A' + 10;
  return -1;
}

/*
** Interpret zArg as an integer value, possibly with suffixes.
*/
static sqlite3_int64 integerValue(const char *zArg){
  sqlite3_int64 v = 0;
  static const struct { char *zSuffix; int iMult; } aMult[] = {
    { "KiB", 1024 },
    { "MiB", 1024*1024 },
    { "GiB", 1024*1024*1024 },
    { "KB",  1000 },
    { "MB",  1000000 },
    { "GB",  1000000000 },
    { "K",   1000 },
    { "M",   1000000 },
    { "G",   1000000000 },
  };
  int i;
  int isNeg = 0;
  if( zArg[0]=='-' ){
    isNeg = 1;
    zArg++;
  }else if( zArg[0]=='+' ){
    zArg++;
  }
  if( zArg[0]=='0' && zArg[1]=='x' ){
    int x;
    zArg += 2;
    while( (x = hexDigitValue(zArg[0]))>=0 ){
      v = (v<<4) + x;
      zArg++;
    }
  }else{
    while( IsDigit(zArg[0]) ){
      v = v*10 + zArg[0] - '0';
      zArg++;
    }
  }
  for(i=0; i<ArraySize(aMult); i++){
    if( sqlite3_stricmp(aMult[i].zSuffix, zArg)==0 ){
      v *= aMult[i].iMult;
      break;
    }
  }
  return isNeg? -v : v;
}

/*
** A variable length string to which one can append text.
*/
typedef struct ShellText ShellText;
struct ShellText {
  char *z;
  int n;
  int nAlloc;
};

/*
** Initialize and destroy a ShellText object
*/
static void initText(ShellText *p){
  memset(p, 0, sizeof(*p));
}
static void freeText(ShellText *p){
  free(p->z);
  initText(p);
}

/* zIn is either a pointer to a NULL-terminated string in memory obtained
** from malloc(), or a NULL pointer. The string pointed to by zAppend is
** added to zIn, and the result returned in memory obtained from malloc().
** zIn, if it was not NULL, is freed.
**
** If the third argument, quote, is not '\0', then it is used as a
** quote character for zAppend.
*/
static void appendText(ShellText *p, const char *zAppend, char quote){
  i64 len;
  i64 i;
  i64 nAppend = strlen30(zAppend);

  len = nAppend+p->n+1;
  if( quote ){
    len += 2;
    for(i=0; i<nAppend; i++){
      if( zAppend[i]==quote ) len++;
    }
  }

  if( p->z==0 || p->n+len>=p->nAlloc ){
    p->nAlloc = p->nAlloc*2 + len + 20;
    p->z = realloc(p->z, p->nAlloc);
    shell_check_oom(p->z);
  }

  if( quote ){
    char *zCsr = p->z+p->n;
    *zCsr++ = quote;
    for(i=0; i<nAppend; i++){
      *zCsr++ = zAppend[i];
      if( zAppend[i]==quote ) *zCsr++ = quote;
    }
    *zCsr++ = quote;
    p->n = (int)(zCsr - p->z);
    *zCsr = '\0';
  }else{
    memcpy(p->z+p->n, zAppend, nAppend);
    p->n += nAppend;
    p->z[p->n] = '\0';
  }
}

/*
** Attempt to determine if identifier zName needs to be quoted, either
** because it contains non-alphanumeric characters, or because it is an
** SQLite keyword.  Be conservative in this estimate:  When in doubt assume
** that quoting is required.
**
** Return '"' if quoting is required.  Return 0 if no quoting is required.
*/
static char quoteChar(const char *zName){
  int i;
  if( zName==0 ) return '"';
  if( !isalpha((unsigned char)zName[0]) && zName[0]!='_' ) return '"';
  for(i=0; zName[i]; i++){
    if( !isalnum((unsigned char)zName[i]) && zName[i]!='_' ) return '"';
  }
  return sqlite3_keyword_check(zName, i) ? '"' : 0;
}

/*
** Construct a fake object name and column list to describe the structure
** of the view, virtual table, or table valued function zSchema.zName.
*/
static char *shellFakeSchema(
  sqlite3 *db,            /* The database connection containing the vtab */
  const char *zSchema,    /* Schema of the database holding the vtab */
  const char *zName       /* The name of the virtual table */
){
  sqlite3_stmt *pStmt = 0;
  char *zSql;
  ShellText s;
  char cQuote;
  char *zDiv = "(";
  int nRow = 0;

  zSql = sqlite3_mprintf("PRAGMA \"%w\".table_info=%Q;",
                         zSchema ? zSchema : "main", zName);
  shell_check_oom(zSql);
  sqlite3_prepare_v2(db, zSql, -1, &pStmt, 0);
  sqlite3_free(zSql);
  initText(&s);
  if( zSchema ){
    cQuote = quoteChar(zSchema);
    if( cQuote && sqlite3_stricmp(zSchema,"temp")==0 ) cQuote = 0;
    appendText(&s, zSchema, cQuote);
    appendText(&s, ".", 0);
  }
  cQuote = quoteChar(zName);
  appendText(&s, zName, cQuote);
  while( sqlite3_step(pStmt)==SQLITE_ROW ){
    const char *zCol = (const char*)sqlite3_column_text(pStmt, 1);
    nRow++;
    appendText(&s, zDiv, 0);
    zDiv = ",";
    if( zCol==0 ) zCol = "";
    cQuote = quoteChar(zCol);
    appendText(&s, zCol, cQuote);
  }
  appendText(&s, ")", 0);
  sqlite3_finalize(pStmt);
  if( nRow==0 ){
    freeText(&s);
    s.z = 0;
  }
  return s.z;
}

/*
** SQL function:  strtod(X)
**
** Use the C-library strtod() function to convert string X into a double.
** Used for comparing the accuracy of SQLite's internal text-to-float conversion
** routines against the C-library.
*/
static void shellStrtod(
  sqlite3_context *pCtx,
  int nVal,
  sqlite3_value **apVal
){
  char *z = (char*)sqlite3_value_text(apVal[0]);
  UNUSED_PARAMETER(nVal);
  if( z==0 ) return;
  sqlite3_result_double(pCtx, strtod(z,0));
}

/*
** SQL function:  dtostr(X)
**
** Use the C-library printf() function to convert real value X into a string.
** Used for comparing the accuracy of SQLite's internal float-to-text conversion
** routines against the C-library.
*/
static void shellDtostr(
  sqlite3_context *pCtx,
  int nVal,
  sqlite3_value **apVal
){
  double r = sqlite3_value_double(apVal[0]);
  int n = nVal>=2 ? sqlite3_value_int(apVal[1]) : 26;
  char z[400];
  if( n<1 ) n = 1;
  if( n>350 ) n = 350;
  sqlite3_snprintf(sizeof(z), z, "%#+.*e", n, r);
  sqlite3_result_text(pCtx, z, -1, SQLITE_TRANSIENT);
}


/*
** SQL function:  shell_module_schema(X)
**
** Return a fake schema for the table-valued function or eponymous virtual
** table X.
*/
static void shellModuleSchema(
  sqlite3_context *pCtx,
  int nVal,
  sqlite3_value **apVal
){
  const char *zName;
  char *zFake;
  UNUSED_PARAMETER(nVal);
  zName = (const char*)sqlite3_value_text(apVal[0]);
  zFake = zName? shellFakeSchema(sqlite3_context_db_handle(pCtx), 0, zName) : 0;
  if( zFake ){
    sqlite3_result_text(pCtx, sqlite3_mprintf("/* %s */", zFake),
                        -1, sqlite3_free);
    free(zFake);
  }
}

/*
** SQL function:  shell_add_schema(S,X)
**
** Add the schema name X to the CREATE statement in S and return the result.
** Examples:
**
**    CREATE TABLE t1(x)   ->   CREATE TABLE xyz.t1(x);
**
** Also works on
**
**    CREATE INDEX
**    CREATE UNIQUE INDEX
**    CREATE VIEW
**    CREATE TRIGGER
**    CREATE VIRTUAL TABLE
**
** This UDF is used by the .schema command to insert the schema name of
** attached databases into the middle of the sqlite_schema.sql field.
*/
static void shellAddSchemaName(
  sqlite3_context *pCtx,
  int nVal,
  sqlite3_value **apVal
){
  static const char *aPrefix[] = {
     "TABLE",
     "INDEX",
     "UNIQUE INDEX",
     "VIEW",
     "TRIGGER",
     "VIRTUAL TABLE"
  };
  int i = 0;
  const char *zIn = (const char*)sqlite3_value_text(apVal[0]);
  const char *zSchema = (const char*)sqlite3_value_text(apVal[1]);
  const char *zName = (const char*)sqlite3_value_text(apVal[2]);
  sqlite3 *db = sqlite3_context_db_handle(pCtx);
  UNUSED_PARAMETER(nVal);
  if( zIn!=0 && cli_strncmp(zIn, "CREATE ", 7)==0 ){
    for(i=0; i<ArraySize(aPrefix); i++){
      int n = strlen30(aPrefix[i]);
      if( cli_strncmp(zIn+7, aPrefix[i], n)==0 && zIn[n+7]==' ' ){
        char *z = 0;
        char *zFake = 0;
        if( zSchema ){
          char cQuote = quoteChar(zSchema);
          if( cQuote && sqlite3_stricmp(zSchema,"temp")!=0 ){
            z = sqlite3_mprintf("%.*s \"%w\".%s", n+7, zIn, zSchema, zIn+n+8);
          }else{
            z = sqlite3_mprintf("%.*s %s.%s", n+7, zIn, zSchema, zIn+n+8);
          }
        }
        if( zName
         && aPrefix[i][0]=='V'
         && (zFake = shellFakeSchema(db, zSchema, zName))!=0
        ){
          if( z==0 ){
            z = sqlite3_mprintf("%s\n/* %s */", zIn, zFake);
          }else{
            z = sqlite3_mprintf("%z\n/* %s */", z, zFake);
          }
          free(zFake);
        }
        if( z ){
          sqlite3_result_text(pCtx, z, -1, sqlite3_free);
          return;
        }
      }
    }
  }
  sqlite3_result_value(pCtx, apVal[0]);
}

/*
** The source code for several run-time loadable extensions is inserted
** below by the ../tool/mkshellc.tcl script.  Before processing that included
** code, we need to override some macros to make the included program code
** work here in the middle of this regular program.
*/
#define SQLITE_EXTENSION_INIT1
#define SQLITE_EXTENSION_INIT2(X) (void)(X)

#if defined(_WIN32) && defined(_MSC_VER)
INCLUDE test_windirent.h
INCLUDE test_windirent.c
#define dirent DIRENT
#endif
INCLUDE ../ext/misc/memtrace.c
INCLUDE ../ext/misc/pcachetrace.c
INCLUDE ../ext/misc/shathree.c
INCLUDE ../ext/misc/uint.c
INCLUDE ../ext/misc/decimal.c
#undef sqlite3_base_init
#define sqlite3_base_init sqlite3_base64_init
INCLUDE ../ext/misc/base64.c
#undef sqlite3_base_init
#define sqlite3_base_init sqlite3_base85_init
#define OMIT_BASE85_CHECKER
INCLUDE ../ext/misc/base85.c
INCLUDE ../ext/misc/ieee754.c
INCLUDE ../ext/misc/series.c
INCLUDE ../ext/misc/regexp.c
#ifndef SQLITE_SHELL_FIDDLE
INCLUDE ../ext/misc/fileio.c
INCLUDE ../ext/misc/completion.c
INCLUDE ../ext/misc/appendvfs.c
#endif
#ifdef SQLITE_HAVE_ZLIB
INCLUDE ../ext/misc/zipfile.c
INCLUDE ../ext/misc/sqlar.c
#endif
INCLUDE ../ext/expert/sqlite3expert.h
INCLUDE ../ext/expert/sqlite3expert.c

#if !defined(SQLITE_OMIT_VIRTUALTABLE) && defined(SQLITE_ENABLE_DBPAGE_VTAB)
#define SQLITE_SHELL_HAVE_RECOVER 1
#else
#define SQLITE_SHELL_HAVE_RECOVER 0
#endif
#if SQLITE_SHELL_HAVE_RECOVER
INCLUDE ../ext/recover/sqlite3recover.h
# ifndef SQLITE_HAVE_SQLITE3R
INCLUDE ../ext/recover/dbdata.c
INCLUDE ../ext/recover/sqlite3recover.c
# endif /* SQLITE_HAVE_SQLITE3R */
#endif
#ifdef SQLITE_SHELL_EXTSRC
# include SHELL_STRINGIFY(SQLITE_SHELL_EXTSRC)
#endif

#if defined(SQLITE_ENABLE_SESSION)
/*
** State information for a single open session
*/
typedef struct OpenSession OpenSession;
struct OpenSession {
  char *zName;             /* Symbolic name for this session */
  int nFilter;             /* Number of xFilter rejection GLOB patterns */
  char **azFilter;         /* Array of xFilter rejection GLOB patterns */
  sqlite3_session *p;      /* The open session */
};
#endif

typedef struct ExpertInfo ExpertInfo;
struct ExpertInfo {
  sqlite3expert *pExpert;
  int bVerbose;
};

/* A single line in the EQP output */
typedef struct EQPGraphRow EQPGraphRow;
struct EQPGraphRow {
  int iEqpId;           /* ID for this row */
  int iParentId;        /* ID of the parent row */
  EQPGraphRow *pNext;   /* Next row in sequence */
  char zText[1];        /* Text to display for this row */
};

/* All EQP output is collected into an instance of the following */
typedef struct EQPGraph EQPGraph;
struct EQPGraph {
  EQPGraphRow *pRow;    /* Linked list of all rows of the EQP output */
  EQPGraphRow *pLast;   /* Last element of the pRow list */
  char zPrefix[100];    /* Graph prefix */
};

/* Parameters affecting columnar mode result display (defaulting together) */
typedef struct ColModeOpts {
  int iWrap;            /* In columnar modes, wrap lines reaching this limit */
  u8 bQuote;            /* Quote results for .mode box and table */
  u8 bWordWrap;         /* In columnar modes, wrap at word boundaries  */
} ColModeOpts;
#define ColModeOpts_default { 60, 0, 0 }
#define ColModeOpts_default_qbox { 60, 1, 0 }

/*
** State information about the database connection is contained in an
** instance of the following structure.
*/
typedef struct ShellState ShellState;
struct ShellState {
  sqlite3 *db;           /* The database */
  u8 autoExplain;        /* Automatically turn on .explain mode */
  u8 autoEQP;            /* Run EXPLAIN QUERY PLAN prior to each SQL stmt */
  u8 autoEQPtest;        /* autoEQP is in test mode */
  u8 autoEQPtrace;       /* autoEQP is in trace mode */
  u8 scanstatsOn;        /* True to display scan stats before each finalize */
  u8 openMode;           /* SHELL_OPEN_NORMAL, _APPENDVFS, or _ZIPFILE */
  u8 doXdgOpen;          /* Invoke start/open/xdg-open in output_reset() */
  u8 nEqpLevel;          /* Depth of the EQP output graph */
  u8 eTraceType;         /* SHELL_TRACE_* value for type of trace */
  u8 bSafeMode;          /* True to prohibit unsafe operations */
  u8 bSafeModePersist;   /* The long-term value of bSafeMode */
  ColModeOpts cmOpts;    /* Option values affecting columnar mode output */
  unsigned statsOn;      /* True to display memory stats before each finalize */
  unsigned mEqpLines;    /* Mask of vertical lines in the EQP output graph */
  int inputNesting;      /* Track nesting level of .read and other redirects */
  int outCount;          /* Revert to stdout when reaching zero */
  int cnt;               /* Number of records displayed so far */
  int lineno;            /* Line number of last line read from in */
  int openFlags;         /* Additional flags to open.  (SQLITE_OPEN_NOFOLLOW) */
  FILE *in;              /* Read commands from this stream */
  FILE *out;             /* Write results here */
  FILE *traceOut;        /* Output for sqlite3_trace() */
  int nErr;              /* Number of errors seen */
  int mode;              /* An output mode setting */
  int modePrior;         /* Saved mode */
  int cMode;             /* temporary output mode for the current query */
  int normalMode;        /* Output mode before ".explain on" */
  int writableSchema;    /* True if PRAGMA writable_schema=ON */
  int showHeader;        /* True to show column names in List or Column mode */
  int nCheck;            /* Number of ".check" commands run */
  unsigned nProgress;    /* Number of progress callbacks encountered */
  unsigned mxProgress;   /* Maximum progress callbacks before failing */
  unsigned flgProgress;  /* Flags for the progress callback */
  unsigned shellFlgs;    /* Various flags */
  unsigned priorShFlgs;  /* Saved copy of flags */
  sqlite3_int64 szMax;   /* --maxsize argument to .open */
  char *zDestTable;      /* Name of destination table when MODE_Insert */
  char *zTempFile;       /* Temporary file that might need deleting */
  char zTestcase[30];    /* Name of current test case */
  char colSeparator[20]; /* Column separator character for several modes */
  char rowSeparator[20]; /* Row separator character for MODE_Ascii */
  char colSepPrior[20];  /* Saved column separator */
  char rowSepPrior[20];  /* Saved row separator */
  int *colWidth;         /* Requested width of each column in columnar modes */
  int *actualWidth;      /* Actual width of each column */
  int nWidth;            /* Number of slots in colWidth[] and actualWidth[] */
  char nullValue[20];    /* The text to print when a NULL comes back from
                         ** the database */
  char outfile[FILENAME_MAX]; /* Filename for *out */
  sqlite3_stmt *pStmt;   /* Current statement if any. */
  FILE *pLog;            /* Write log output here */
  struct AuxDb {         /* Storage space for auxiliary database connections */
    sqlite3 *db;               /* Connection pointer */
    const char *zDbFilename;   /* Filename used to open the connection */
    char *zFreeOnClose;        /* Free this memory allocation on close */
#if defined(SQLITE_ENABLE_SESSION)
    int nSession;              /* Number of active sessions */
    OpenSession aSession[4];   /* Array of sessions.  [0] is in focus. */
#endif
  } aAuxDb[5],           /* Array of all database connections */
    *pAuxDb;             /* Currently active database connection */
  int *aiIndent;         /* Array of indents used in MODE_Explain */
  int nIndent;           /* Size of array aiIndent[] */
  int iIndent;           /* Index of current op in aiIndent[] */
  char *zNonce;          /* Nonce for temporary safe-mode escapes */
  EQPGraph sGraph;       /* Information for the graphical EXPLAIN QUERY PLAN */
  ExpertInfo expert;     /* Valid if previous command was ".expert OPT..." */
#ifdef SQLITE_SHELL_FIDDLE
  struct {
    const char * zInput; /* Input string from wasm/JS proxy */
    const char * zPos;   /* Cursor pos into zInput */
    const char * zDefaultDbName; /* Default name for db file */
  } wasm;
#endif
};

#ifdef SQLITE_SHELL_FIDDLE
static ShellState shellState;
#endif


/* Allowed values for ShellState.autoEQP
*/
#define AUTOEQP_off      0           /* Automatic EXPLAIN QUERY PLAN is off */
#define AUTOEQP_on       1           /* Automatic EQP is on */
#define AUTOEQP_trigger  2           /* On and also show plans for triggers */
#define AUTOEQP_full     3           /* Show full EXPLAIN */

/* Allowed values for ShellState.openMode
*/
#define SHELL_OPEN_UNSPEC      0      /* No open-mode specified */
#define SHELL_OPEN_NORMAL      1      /* Normal database file */
#define SHELL_OPEN_APPENDVFS   2      /* Use appendvfs */
#define SHELL_OPEN_ZIPFILE     3      /* Use the zipfile virtual table */
#define SHELL_OPEN_READONLY    4      /* Open a normal database read-only */
#define SHELL_OPEN_DESERIALIZE 5      /* Open using sqlite3_deserialize() */
#define SHELL_OPEN_HEXDB       6      /* Use "dbtotxt" output as data source */

/* Allowed values for ShellState.eTraceType
*/
#define SHELL_TRACE_PLAIN      0      /* Show input SQL text */
#define SHELL_TRACE_EXPANDED   1      /* Show expanded SQL text */
#define SHELL_TRACE_NORMALIZED 2      /* Show normalized SQL text */

/* Bits in the ShellState.flgProgress variable */
#define SHELL_PROGRESS_QUIET 0x01  /* Omit announcing every progress callback */
#define SHELL_PROGRESS_RESET 0x02  /* Reset the count when the progress
                                   ** callback limit is reached, and for each
                                   ** top-level SQL statement */
#define SHELL_PROGRESS_ONCE  0x04  /* Cancel the --limit after firing once */

/*
** These are the allowed shellFlgs values
*/
#define SHFLG_Pagecache      0x00000001 /* The --pagecache option is used */
#define SHFLG_Lookaside      0x00000002 /* Lookaside memory is used */
#define SHFLG_Backslash      0x00000004 /* The --backslash option is used */
#define SHFLG_PreserveRowid  0x00000008 /* .dump preserves rowid values */
#define SHFLG_Newlines       0x00000010 /* .dump --newline flag */
#define SHFLG_CountChanges   0x00000020 /* .changes setting */
#define SHFLG_Echo           0x00000040 /* .echo on/off, or --echo setting */
#define SHFLG_HeaderSet      0x00000080 /* showHeader has been specified */
#define SHFLG_DumpDataOnly   0x00000100 /* .dump show data only */
#define SHFLG_DumpNoSys      0x00000200 /* .dump omits system tables */
#define SHFLG_TestingMode    0x00000400 /* allow unsafe testing features */

/*
** Macros for testing and setting shellFlgs
*/
#define ShellHasFlag(P,X)    (((P)->shellFlgs & (X))!=0)
#define ShellSetFlag(P,X)    ((P)->shellFlgs|=(X))
#define ShellClearFlag(P,X)  ((P)->shellFlgs&=(~(X)))

/*
** These are the allowed modes.
*/
#define MODE_Line     0  /* One column per line.  Blank line between records */
#define MODE_Column   1  /* One record per line in neat columns */
#define MODE_List     2  /* One record per line with a separator */
#define MODE_Semi     3  /* Same as MODE_List but append ";" to each line */
#define MODE_Html     4  /* Generate an XHTML table */
#define MODE_Insert   5  /* Generate SQL "insert" statements */
#define MODE_Quote    6  /* Quote values as for SQL */
#define MODE_Tcl      7  /* Generate ANSI-C or TCL quoted elements */
#define MODE_Csv      8  /* Quote strings, numbers are plain */
#define MODE_Explain  9  /* Like MODE_Column, but do not truncate data */
#define MODE_Ascii   10  /* Use ASCII unit and record separators (0x1F/0x1E) */
#define MODE_Pretty  11  /* Pretty-print schemas */
#define MODE_EQP     12  /* Converts EXPLAIN QUERY PLAN output into a graph */
#define MODE_Json    13  /* Output JSON */
#define MODE_Markdown 14 /* Markdown formatting */
#define MODE_Table   15  /* MySQL-style table formatting */
#define MODE_Box     16  /* Unicode box-drawing characters */
#define MODE_Count   17  /* Output only a count of the rows of output */
#define MODE_Off     18  /* No query output shown */
#define MODE_ScanExp 19  /* Like MODE_Explain, but for ".scanstats vm" */

static const char *modeDescr[] = {
  "line",
  "column",
  "list",
  "semi",
  "html",
  "insert",
  "quote",
  "tcl",
  "csv",
  "explain",
  "ascii",
  "prettyprint",
  "eqp",
  "json",
  "markdown",
  "table",
  "box",
  "count",
  "off"
};

/*
** These are the column/row/line separators used by the various
** import/export modes.
*/
#define SEP_Column    "|"
#define SEP_Row       "\n"
#define SEP_Tab       "\t"
#define SEP_Space     " "
#define SEP_Comma     ","
#define SEP_CrLf      "\r\n"
#define SEP_Unit      "\x1F"
#define SEP_Record    "\x1E"

/*
** Limit input nesting via .read or any other input redirect.
** It's not too expensive, so a generous allowance can be made.
*/
#define MAX_INPUT_NESTING 25

/*
** A callback for the sqlite3_log() interface.
*/
static void shellLog(void *pArg, int iErrCode, const char *zMsg){
  ShellState *p = (ShellState*)pArg;
  if( p->pLog==0 ) return;
  sputf(p->pLog, "(%d) %s\n", iErrCode, zMsg);
  fflush(p->pLog);
}

/*
** SQL function:  shell_putsnl(X)
**
** Write the text X to the screen (or whatever output is being directed)
** adding a newline at the end, and then return X.
*/
static void shellPutsFunc(
  sqlite3_context *pCtx,
  int nVal,
  sqlite3_value **apVal
){
  /* Unused: (ShellState*)sqlite3_user_data(pCtx); */
  (void)nVal;
  oputf("%s\n", sqlite3_value_text(apVal[0]));
  sqlite3_result_value(pCtx, apVal[0]);
}

/*
** If in safe mode, print an error message described by the arguments
** and exit immediately.
*/
static void failIfSafeMode(
  ShellState *p,
  const char *zErrMsg,
  ...
){
  if( p->bSafeMode ){
    va_list ap;
    char *zMsg;
    va_start(ap, zErrMsg);
    zMsg = sqlite3_vmprintf(zErrMsg, ap);
    va_end(ap);
    eputf("line %d: %s\n", p->lineno, zMsg);
    exit(1);
  }
}

/*
** SQL function:   edit(VALUE)
**                 edit(VALUE,EDITOR)
**
** These steps:
**
**     (1) Write VALUE into a temporary file.
**     (2) Run program EDITOR on that temporary file.
**     (3) Read the temporary file back and return its content as the result.
**     (4) Delete the temporary file
**
** If the EDITOR argument is omitted, use the value in the VISUAL
** environment variable.  If still there is no EDITOR, through an error.
**
** Also throw an error if the EDITOR program returns a non-zero exit code.
*/
#ifndef SQLITE_NOHAVE_SYSTEM
static void editFunc(
  sqlite3_context *context,
  int argc,
  sqlite3_value **argv
){
  const char *zEditor;
  char *zTempFile = 0;
  sqlite3 *db;
  char *zCmd = 0;
  int bBin;
  int rc;
  int hasCRNL = 0;
  FILE *f = 0;
  sqlite3_int64 sz;
  sqlite3_int64 x;
  unsigned char *p = 0;

  if( argc==2 ){
    zEditor = (const char*)sqlite3_value_text(argv[1]);
  }else{
    zEditor = getenv("VISUAL");
  }
  if( zEditor==0 ){
    sqlite3_result_error(context, "no editor for edit()", -1);
    return;
  }
  if( sqlite3_value_type(argv[0])==SQLITE_NULL ){
    sqlite3_result_error(context, "NULL input to edit()", -1);
    return;
  }
  db = sqlite3_context_db_handle(context);
  zTempFile = 0;
  sqlite3_file_control(db, 0, SQLITE_FCNTL_TEMPFILENAME, &zTempFile);
  if( zTempFile==0 ){
    sqlite3_uint64 r = 0;
    sqlite3_randomness(sizeof(r), &r);
    zTempFile = sqlite3_mprintf("temp%llx", r);
    if( zTempFile==0 ){
      sqlite3_result_error_nomem(context);
      return;
    }
  }
  bBin = sqlite3_value_type(argv[0])==SQLITE_BLOB;
  /* When writing the file to be edited, do \n to \r\n conversions on systems
  ** that want \r\n line endings */
  f = fopen(zTempFile, bBin ? "wb" : "w");
  if( f==0 ){
    sqlite3_result_error(context, "edit() cannot open temp file", -1);
    goto edit_func_end;
  }
  sz = sqlite3_value_bytes(argv[0]);
  if( bBin ){
    x = fwrite(sqlite3_value_blob(argv[0]), 1, (size_t)sz, f);
  }else{
    const char *z = (const char*)sqlite3_value_text(argv[0]);
    /* Remember whether or not the value originally contained \r\n */
    if( z && strstr(z,"\r\n")!=0 ) hasCRNL = 1;
    x = fwrite(sqlite3_value_text(argv[0]), 1, (size_t)sz, f);
  }
  fclose(f);
  f = 0;
  if( x!=sz ){
    sqlite3_result_error(context, "edit() could not write the whole file", -1);
    goto edit_func_end;
  }
  zCmd = sqlite3_mprintf("%s \"%s\"", zEditor, zTempFile);
  if( zCmd==0 ){
    sqlite3_result_error_nomem(context);
    goto edit_func_end;
  }
  rc = system(zCmd);
  sqlite3_free(zCmd);
  if( rc ){
    sqlite3_result_error(context, "EDITOR returned non-zero", -1);
    goto edit_func_end;
  }
  f = fopen(zTempFile, "rb");
  if( f==0 ){
    sqlite3_result_error(context,
      "edit() cannot reopen temp file after edit", -1);
    goto edit_func_end;
  }
  fseek(f, 0, SEEK_END);
  sz = ftell(f);
  rewind(f);
  p = sqlite3_malloc64( sz+1 );
  if( p==0 ){
    sqlite3_result_error_nomem(context);
    goto edit_func_end;
  }
  x = fread(p, 1, (size_t)sz, f);
  fclose(f);
  f = 0;
  if( x!=sz ){
    sqlite3_result_error(context, "could not read back the whole file", -1);
    goto edit_func_end;
  }
  if( bBin ){
    sqlite3_result_blob64(context, p, sz, sqlite3_free);
  }else{
    sqlite3_int64 i, j;
    if( hasCRNL ){
      /* If the original contains \r\n then do no conversions back to \n */
    }else{
      /* If the file did not originally contain \r\n then convert any new
      ** \r\n back into \n */
      p[sz] = 0;
      for(i=j=0; i<sz; i++){
        if( p[i]=='\r' && p[i+1]=='\n' ) i++;
        p[j++] = p[i];
      }
      sz = j;
      p[sz] = 0;
    }
    sqlite3_result_text64(context, (const char*)p, sz,
                          sqlite3_free, SQLITE_UTF8);
  }
  p = 0;

edit_func_end:
  if( f ) fclose(f);
  unlink(zTempFile);
  sqlite3_free(zTempFile);
  sqlite3_free(p);
}
#endif /* SQLITE_NOHAVE_SYSTEM */

/*
** Save or restore the current output mode
*/
static void outputModePush(ShellState *p){
  p->modePrior = p->mode;
  p->priorShFlgs = p->shellFlgs;
  memcpy(p->colSepPrior, p->colSeparator, sizeof(p->colSeparator));
  memcpy(p->rowSepPrior, p->rowSeparator, sizeof(p->rowSeparator));
}
static void outputModePop(ShellState *p){
  p->mode = p->modePrior;
  p->shellFlgs = p->priorShFlgs;
  memcpy(p->colSeparator, p->colSepPrior, sizeof(p->colSeparator));
  memcpy(p->rowSeparator, p->rowSepPrior, sizeof(p->rowSeparator));
}

/*
** Output the given string as a hex-encoded blob (eg. X'1234' )
*/
static void output_hex_blob(const void *pBlob, int nBlob){
  int i;
  unsigned char *aBlob = (unsigned char*)pBlob;

  char *zStr = sqlite3_malloc(nBlob*2 + 1);
  shell_check_oom(zStr);

  for(i=0; i<nBlob; i++){
    static const char aHex[] = {
        '0', '1', '2', '3', '4', '5', '6', '7',
        '8', '9', 'a', 'b', 'c', 'd', 'e', 'f'
    };
    zStr[i*2] = aHex[ (aBlob[i] >> 4) ];
    zStr[i*2+1] = aHex[ (aBlob[i] & 0x0F) ];
  }
  zStr[i*2] = '\0';

  oputf("X'%s'", zStr);
  sqlite3_free(zStr);
}

/*
** Find a string that is not found anywhere in z[].  Return a pointer
** to that string.
**
** Try to use zA and zB first.  If both of those are already found in z[]
** then make up some string and store it in the buffer zBuf.
*/
static const char *unused_string(
  const char *z,                    /* Result must not appear anywhere in z */
  const char *zA, const char *zB,   /* Try these first */
  char *zBuf                        /* Space to store a generated string */
){
  unsigned i = 0;
  if( strstr(z, zA)==0 ) return zA;
  if( strstr(z, zB)==0 ) return zB;
  do{
    sqlite3_snprintf(20,zBuf,"(%s%u)", zA, i++);
  }while( strstr(z,zBuf)!=0 );
  return zBuf;
}

/*
** Output the given string as a quoted string using SQL quoting conventions.
**
** See also: output_quoted_escaped_string()
*/
static void output_quoted_string(const char *z){
  int i;
  char c;
#ifndef SQLITE_SHELL_FIDDLE
  FILE *pfO = setOutputStream(invalidFileStream);
  setBinaryMode(pfO, 1);
#endif
  if( z==0 ) return;
  for(i=0; (c = z[i])!=0 && c!='\''; i++){}
  if( c==0 ){
    oputf("'%s'",z);
  }else{
    oputz("'");
    while( *z ){
      for(i=0; (c = z[i])!=0 && c!='\''; i++){}
      if( c=='\'' ) i++;
      if( i ){
        oputf("%.*s", i, z);
        z += i;
      }
      if( c=='\'' ){
        oputz("'");
        continue;
      }
      if( c==0 ){
        break;
      }
      z++;
    }
    oputz("'");
  }
#ifndef SQLITE_SHELL_FIDDLE
  setTextMode(pfO, 1);
#else
  setTextMode(stdout, 1);
#endif
}

/*
** Output the given string as a quoted string using SQL quoting conventions.
** Additionallly , escape the "\n" and "\r" characters so that they do not
** get corrupted by end-of-line translation facilities in some operating
** systems.
**
** This is like output_quoted_string() but with the addition of the \r\n
** escape mechanism.
*/
static void output_quoted_escaped_string(const char *z){
  int i;
  char c;
#ifndef SQLITE_SHELL_FIDDLE
  FILE *pfO = setOutputStream(invalidFileStream);
  setBinaryMode(pfO, 1);
#endif
  for(i=0; (c = z[i])!=0 && c!='\'' && c!='\n' && c!='\r'; i++){}
  if( c==0 ){
    oputf("'%s'",z);
  }else{
    const char *zNL = 0;
    const char *zCR = 0;
    int nNL = 0;
    int nCR = 0;
    char zBuf1[20], zBuf2[20];
    for(i=0; z[i]; i++){
      if( z[i]=='\n' ) nNL++;
      if( z[i]=='\r' ) nCR++;
    }
    if( nNL ){
      oputz("replace(");
      zNL = unused_string(z, "\\n", "\\012", zBuf1);
    }
    if( nCR ){
      oputz("replace(");
      zCR = unused_string(z, "\\r", "\\015", zBuf2);
    }
    oputz("'");
    while( *z ){
      for(i=0; (c = z[i])!=0 && c!='\n' && c!='\r' && c!='\''; i++){}
      if( c=='\'' ) i++;
      if( i ){
        oputf("%.*s", i, z);
        z += i;
      }
      if( c=='\'' ){
        oputz("'");
        continue;
      }
      if( c==0 ){
        break;
      }
      z++;
      if( c=='\n' ){
        oputz(zNL);
        continue;
      }
      oputz(zCR);
    }
    oputz("'");
    if( nCR ){
      oputf(",'%s',char(13))", zCR);
    }
    if( nNL ){
      oputf(",'%s',char(10))", zNL);
    }
  }
#ifndef SQLITE_SHELL_FIDDLE
  setTextMode(pfO, 1);
#else
  setTextMode(stdout, 1);
#endif
}

/*
** Find earliest of chars within s specified in zAny.
** With ns == ~0, is like strpbrk(s,zAny) and s must be 0-terminated.
*/
static const char *anyOfInStr(const char *s, const char *zAny, size_t ns){
  const char *pcFirst = 0;
  if( ns == ~(size_t)0 ) ns = strlen(s);
  while(*zAny){
    const char *pc = (const char*)memchr(s, *zAny&0xff, ns);
    if( pc ){
      pcFirst = pc;
      ns = pcFirst - s;
    }
    ++zAny;
  }
  return pcFirst;
}
/*
** Output the given string as a quoted according to C or TCL quoting rules.
*/
static void output_c_string(const char *z){
  char c;
  static const char *zq = "\"";
  static long ctrlMask = ~0L;
  static const char *zDQBSRO = "\"\\\x7f"; /* double-quote, backslash, rubout */
  char ace[3] = "\\?";
  char cbsSay;
  oputz(zq);
  while( *z!=0 ){
    const char *pcDQBSRO = anyOfInStr(z, zDQBSRO, ~(size_t)0);
    const char *pcPast = zSkipValidUtf8(z, INT_MAX, ctrlMask);
    const char *pcEnd = (pcDQBSRO && pcDQBSRO < pcPast)? pcDQBSRO : pcPast;
    if( pcEnd > z ) oputb(z, (int)(pcEnd-z));
    if( (c = *pcEnd)==0 ) break;
    ++pcEnd;
    switch( c ){
    case '\\': case '"':
      cbsSay = (char)c;
      break;
    case '\t': cbsSay = 't'; break;
    case '\n': cbsSay = 'n'; break;
    case '\r': cbsSay = 'r'; break;
    case '\f': cbsSay = 'f'; break;
    default: cbsSay = 0; break;
    }
    if( cbsSay ){
      ace[1] = cbsSay;
      oputz(ace);
    }else if( !isprint(c&0xff) ){
      oputf("\\%03o", c&0xff);
    }else{
      ace[1] = (char)c;
      oputz(ace+1);
    }
    z = pcEnd;
  }
  oputz(zq);
}

/*
** Output the given string as a quoted according to JSON quoting rules.
*/
static void output_json_string(const char *z, i64 n){
  char c;
  static const char *zq = "\"";
  static long ctrlMask = ~0L;
  static const char *zDQBS = "\"\\";
  const char *pcLimit;
  char ace[3] = "\\?";
  char cbsSay;

  if( z==0 ) z = "";
  pcLimit = z + ((n<0)? strlen(z) : (size_t)n);
  oputz(zq);
  while( z < pcLimit ){
    const char *pcDQBS = anyOfInStr(z, zDQBS, pcLimit-z);
    const char *pcPast = zSkipValidUtf8(z, (int)(pcLimit-z), ctrlMask);
    const char *pcEnd = (pcDQBS && pcDQBS < pcPast)? pcDQBS : pcPast;
    if( pcEnd > z ){
      oputb(z, (int)(pcEnd-z));
      z = pcEnd;
    }
    if( z >= pcLimit ) break;
    c = *(z++);
    switch( c ){
    case '"': case '\\':
      cbsSay = (char)c;
      break;
    case '\b': cbsSay = 'b'; break;
    case '\f': cbsSay = 'f'; break;
    case '\n': cbsSay = 'n'; break;
    case '\r': cbsSay = 'r'; break;
    case '\t': cbsSay = 't'; break;
    default: cbsSay = 0; break;
    }
    if( cbsSay ){
      ace[1] = cbsSay;
      oputz(ace);
    }else if( c<=0x1f ){
      oputf("u%04x", c);
    }else{
      ace[1] = (char)c;
      oputz(ace+1);
    }
  }
  oputz(zq);
}

/*
** Output the given string with characters that are special to
** HTML escaped.
*/
static void output_html_string(const char *z){
  int i;
  if( z==0 ) z = "";
  while( *z ){
    for(i=0;   z[i]
            && z[i]!='<'
            && z[i]!='&'
            && z[i]!='>'
            && z[i]!='\"'
            && z[i]!='\'';
        i++){}
    if( i>0 ){
      oputf("%.*s",i,z);
    }
    if( z[i]=='<' ){
      oputz("&lt;");
    }else if( z[i]=='&' ){
      oputz("&amp;");
    }else if( z[i]=='>' ){
      oputz("&gt;");
    }else if( z[i]=='\"' ){
      oputz("&quot;");
    }else if( z[i]=='\'' ){
      oputz("&#39;");
    }else{
      break;
    }
    z += i + 1;
  }
}

/*
** If a field contains any character identified by a 1 in the following
** array, then the string must be quoted for CSV.
*/
static const char needCsvQuote[] = {
  1, 1, 1, 1, 1, 1, 1, 1,   1, 1, 1, 1, 1, 1, 1, 1,
  1, 1, 1, 1, 1, 1, 1, 1,   1, 1, 1, 1, 1, 1, 1, 1,
  1, 0, 1, 0, 0, 0, 0, 1,   0, 0, 0, 0, 0, 0, 0, 0,
  0, 0, 0, 0, 0, 0, 0, 0,   0, 0, 0, 0, 0, 0, 0, 0,
  0, 0, 0, 0, 0, 0, 0, 0,   0, 0, 0, 0, 0, 0, 0, 0,
  0, 0, 0, 0, 0, 0, 0, 0,   0, 0, 0, 0, 0, 0, 0, 0,
  0, 0, 0, 0, 0, 0, 0, 0,   0, 0, 0, 0, 0, 0, 0, 0,
  0, 0, 0, 0, 0, 0, 0, 0,   0, 0, 0, 0, 0, 0, 0, 1,
  1, 1, 1, 1, 1, 1, 1, 1,   1, 1, 1, 1, 1, 1, 1, 1,
  1, 1, 1, 1, 1, 1, 1, 1,   1, 1, 1, 1, 1, 1, 1, 1,
  1, 1, 1, 1, 1, 1, 1, 1,   1, 1, 1, 1, 1, 1, 1, 1,
  1, 1, 1, 1, 1, 1, 1, 1,   1, 1, 1, 1, 1, 1, 1, 1,
  1, 1, 1, 1, 1, 1, 1, 1,   1, 1, 1, 1, 1, 1, 1, 1,
  1, 1, 1, 1, 1, 1, 1, 1,   1, 1, 1, 1, 1, 1, 1, 1,
  1, 1, 1, 1, 1, 1, 1, 1,   1, 1, 1, 1, 1, 1, 1, 1,
  1, 1, 1, 1, 1, 1, 1, 1,   1, 1, 1, 1, 1, 1, 1, 1,
};

/*
** Output a single term of CSV.  Actually, p->colSeparator is used for
** the separator, which may or may not be a comma.  p->nullValue is
** the null value.  Strings are quoted if necessary.  The separator
** is only issued if bSep is true.
*/
static void output_csv(ShellState *p, const char *z, int bSep){
  if( z==0 ){
    oputf("%s",p->nullValue);
  }else{
    unsigned i;
    for(i=0; z[i]; i++){
      if( needCsvQuote[((unsigned char*)z)[i]] ){
        i = 0;
        break;
      }
    }
    if( i==0 || strstr(z, p->colSeparator)!=0 ){
      char *zQuoted = sqlite3_mprintf("\"%w\"", z);
      shell_check_oom(zQuoted);
      oputz(zQuoted);
      sqlite3_free(zQuoted);
    }else{
      oputz(z);
    }
  }
  if( bSep ){
    oputz(p->colSeparator);
  }
}

/*
** This routine runs when the user presses Ctrl-C
*/
static void interrupt_handler(int NotUsed){
  UNUSED_PARAMETER(NotUsed);
  if( ++seenInterrupt>1 ) exit(1);
  if( globalDb ) sqlite3_interrupt(globalDb);
}

#if (defined(_WIN32) || defined(WIN32)) && !defined(_WIN32_WCE)
/*
** This routine runs for console events (e.g. Ctrl-C) on Win32
*/
static BOOL WINAPI ConsoleCtrlHandler(
  DWORD dwCtrlType /* One of the CTRL_*_EVENT constants */
){
  if( dwCtrlType==CTRL_C_EVENT ){
    interrupt_handler(0);
    return TRUE;
  }
  return FALSE;
}
#endif

#ifndef SQLITE_OMIT_AUTHORIZATION
/*
** This authorizer runs in safe mode.
*/
static int safeModeAuth(
  void *pClientData,
  int op,
  const char *zA1,
  const char *zA2,
  const char *zA3,
  const char *zA4
){
  ShellState *p = (ShellState*)pClientData;
  static const char *azProhibitedFunctions[] = {
    "edit",
    "fts3_tokenizer",
    "load_extension",
    "readfile",
    "writefile",
    "zipfile",
    "zipfile_cds",
  };
  UNUSED_PARAMETER(zA1);
  UNUSED_PARAMETER(zA3);
  UNUSED_PARAMETER(zA4);
  switch( op ){
    case SQLITE_ATTACH: {
#ifndef SQLITE_SHELL_FIDDLE
      /* In WASM builds the filesystem is a virtual sandbox, so
      ** there's no harm in using ATTACH. */
      failIfSafeMode(p, "cannot run ATTACH in safe mode");
#endif
      break;
    }
    case SQLITE_FUNCTION: {
      int i;
      for(i=0; i<ArraySize(azProhibitedFunctions); i++){
        if( sqlite3_stricmp(zA2, azProhibitedFunctions[i])==0 ){
          failIfSafeMode(p, "cannot use the %s() function in safe mode",
                         azProhibitedFunctions[i]);
        }
      }
      break;
    }
  }
  return SQLITE_OK;
}

/*
** When the ".auth ON" is set, the following authorizer callback is
** invoked.  It always returns SQLITE_OK.
*/
static int shellAuth(
  void *pClientData,
  int op,
  const char *zA1,
  const char *zA2,
  const char *zA3,
  const char *zA4
){
  ShellState *p = (ShellState*)pClientData;
  static const char *azAction[] = { 0,
     "CREATE_INDEX",         "CREATE_TABLE",         "CREATE_TEMP_INDEX",
     "CREATE_TEMP_TABLE",    "CREATE_TEMP_TRIGGER",  "CREATE_TEMP_VIEW",
     "CREATE_TRIGGER",       "CREATE_VIEW",          "DELETE",
     "DROP_INDEX",           "DROP_TABLE",           "DROP_TEMP_INDEX",
     "DROP_TEMP_TABLE",      "DROP_TEMP_TRIGGER",    "DROP_TEMP_VIEW",
     "DROP_TRIGGER",         "DROP_VIEW",            "INSERT",
     "PRAGMA",               "READ",                 "SELECT",
     "TRANSACTION",          "UPDATE",               "ATTACH",
     "DETACH",               "ALTER_TABLE",          "REINDEX",
     "ANALYZE",              "CREATE_VTABLE",        "DROP_VTABLE",
     "FUNCTION",             "SAVEPOINT",            "RECURSIVE"
  };
  int i;
  const char *az[4];
  az[0] = zA1;
  az[1] = zA2;
  az[2] = zA3;
  az[3] = zA4;
  oputf("authorizer: %s", azAction[op]);
  for(i=0; i<4; i++){
    oputz(" ");
    if( az[i] ){
      output_c_string(az[i]);
    }else{
      oputz("NULL");
    }
  }
  oputz("\n");
  if( p->bSafeMode ) (void)safeModeAuth(pClientData, op, zA1, zA2, zA3, zA4);
  return SQLITE_OK;
}
#endif

/*
** Print a schema statement.  Part of MODE_Semi and MODE_Pretty output.
**
** This routine converts some CREATE TABLE statements for shadow tables
** in FTS3/4/5 into CREATE TABLE IF NOT EXISTS statements.
**
** If the schema statement in z[] contains a start-of-comment and if
** sqlite3_complete() returns false, try to terminate the comment before
** printing the result.  https://sqlite.org/forum/forumpost/d7be961c5c
*/
static void printSchemaLine(const char *z, const char *zTail){
  char *zToFree = 0;
  if( z==0 ) return;
  if( zTail==0 ) return;
  if( zTail[0]==';' && (strstr(z, "/*")!=0 || strstr(z,"--")!=0) ){
    const char *zOrig = z;
    static const char *azTerm[] = { "", "*/", "\n" };
    int i;
    for(i=0; i<ArraySize(azTerm); i++){
      char *zNew = sqlite3_mprintf("%s%s;", zOrig, azTerm[i]);
      shell_check_oom(zNew);
      if( sqlite3_complete(zNew) ){
        size_t n = strlen(zNew);
        zNew[n-1] = 0;
        zToFree = zNew;
        z = zNew;
        break;
      }
      sqlite3_free(zNew);
    }
  }
  if( sqlite3_strglob("CREATE TABLE ['\"]*", z)==0 ){
    oputf("CREATE TABLE IF NOT EXISTS %s%s", z+13, zTail);
  }else{
    oputf("%s%s", z, zTail);
  }
  sqlite3_free(zToFree);
}
static void printSchemaLineN(char *z, int n, const char *zTail){
  char c = z[n];
  z[n] = 0;
  printSchemaLine(z, zTail);
  z[n] = c;
}

/*
** Return true if string z[] has nothing but whitespace and comments to the
** end of the first line.
*/
static int wsToEol(const char *z){
  int i;
  for(i=0; z[i]; i++){
    if( z[i]=='\n' ) return 1;
    if( IsSpace(z[i]) ) continue;
    if( z[i]=='-' && z[i+1]=='-' ) return 1;
    return 0;
  }
  return 1;
}

/*
** Add a new entry to the EXPLAIN QUERY PLAN data
*/
static void eqp_append(ShellState *p, int iEqpId, int p2, const char *zText){
  EQPGraphRow *pNew;
  i64 nText;
  if( zText==0 ) return;
  nText = strlen(zText);
  if( p->autoEQPtest ){
    oputf("%d,%d,%s\n", iEqpId, p2, zText);
  }
  pNew = sqlite3_malloc64( sizeof(*pNew) + nText );
  shell_check_oom(pNew);
  pNew->iEqpId = iEqpId;
  pNew->iParentId = p2;
  memcpy(pNew->zText, zText, nText+1);
  pNew->pNext = 0;
  if( p->sGraph.pLast ){
    p->sGraph.pLast->pNext = pNew;
  }else{
    p->sGraph.pRow = pNew;
  }
  p->sGraph.pLast = pNew;
}

/*
** Free and reset the EXPLAIN QUERY PLAN data that has been collected
** in p->sGraph.
*/
static void eqp_reset(ShellState *p){
  EQPGraphRow *pRow, *pNext;
  for(pRow = p->sGraph.pRow; pRow; pRow = pNext){
    pNext = pRow->pNext;
    sqlite3_free(pRow);
  }
  memset(&p->sGraph, 0, sizeof(p->sGraph));
}

/* Return the next EXPLAIN QUERY PLAN line with iEqpId that occurs after
** pOld, or return the first such line if pOld is NULL
*/
static EQPGraphRow *eqp_next_row(ShellState *p, int iEqpId, EQPGraphRow *pOld){
  EQPGraphRow *pRow = pOld ? pOld->pNext : p->sGraph.pRow;
  while( pRow && pRow->iParentId!=iEqpId ) pRow = pRow->pNext;
  return pRow;
}

/* Render a single level of the graph that has iEqpId as its parent.  Called
** recursively to render sublevels.
*/
static void eqp_render_level(ShellState *p, int iEqpId){
  EQPGraphRow *pRow, *pNext;
  i64 n = strlen(p->sGraph.zPrefix);
  char *z;
  for(pRow = eqp_next_row(p, iEqpId, 0); pRow; pRow = pNext){
    pNext = eqp_next_row(p, iEqpId, pRow);
    z = pRow->zText;
    oputf("%s%s%s\n", p->sGraph.zPrefix, pNext ? "|--" : "`--", z);
    if( n<(i64)sizeof(p->sGraph.zPrefix)-7 ){
      memcpy(&p->sGraph.zPrefix[n], pNext ? "|  " : "   ", 4);
      eqp_render_level(p, pRow->iEqpId);
      p->sGraph.zPrefix[n] = 0;
    }
  }
}

/*
** Display and reset the EXPLAIN QUERY PLAN data
*/
static void eqp_render(ShellState *p, i64 nCycle){
  EQPGraphRow *pRow = p->sGraph.pRow;
  if( pRow ){
    if( pRow->zText[0]=='-' ){
      if( pRow->pNext==0 ){
        eqp_reset(p);
        return;
      }
      oputf("%s\n", pRow->zText+3);
      p->sGraph.pRow = pRow->pNext;
      sqlite3_free(pRow);
    }else if( nCycle>0 ){
      oputf("QUERY PLAN (cycles=%lld [100%%])\n", nCycle);
    }else{
      oputz("QUERY PLAN\n");
    }
    p->sGraph.zPrefix[0] = 0;
    eqp_render_level(p, 0);
    eqp_reset(p);
  }
}

#ifndef SQLITE_OMIT_PROGRESS_CALLBACK
/*
** Progress handler callback.
*/
static int progress_handler(void *pClientData) {
  ShellState *p = (ShellState*)pClientData;
  p->nProgress++;
  if( p->nProgress>=p->mxProgress && p->mxProgress>0 ){
    oputf("Progress limit reached (%u)\n", p->nProgress);
    if( p->flgProgress & SHELL_PROGRESS_RESET ) p->nProgress = 0;
    if( p->flgProgress & SHELL_PROGRESS_ONCE ) p->mxProgress = 0;
    return 1;
  }
  if( (p->flgProgress & SHELL_PROGRESS_QUIET)==0 ){
    oputf("Progress %u\n", p->nProgress);
  }
  return 0;
}
#endif /* SQLITE_OMIT_PROGRESS_CALLBACK */

/*
** Print N dashes
*/
static void print_dashes(int N){
  const char zDash[] = "--------------------------------------------------";
  const int nDash = sizeof(zDash) - 1;
  while( N>nDash ){
    oputz(zDash);
    N -= nDash;
  }
  oputf("%.*s", N, zDash);
}

/*
** Print a markdown or table-style row separator using ascii-art
*/
static void print_row_separator(
  ShellState *p,
  int nArg,
  const char *zSep
){
  int i;
  if( nArg>0 ){
    oputz(zSep);
    print_dashes(p->actualWidth[0]+2);
    for(i=1; i<nArg; i++){
      oputz(zSep);
      print_dashes(p->actualWidth[i]+2);
    }
    oputz(zSep);
  }
  oputz("\n");
}

/*
** This is the callback routine that the shell
** invokes for each row of a query result.
*/
static int shell_callback(
  void *pArg,
  int nArg,        /* Number of result columns */
  char **azArg,    /* Text of each result column */
  char **azCol,    /* Column names */
  int *aiType      /* Column types.  Might be NULL */
){
  int i;
  ShellState *p = (ShellState*)pArg;

  if( azArg==0 ) return 0;
  switch( p->cMode ){
    case MODE_Count:
    case MODE_Off: {
      break;
    }
    case MODE_Line: {
      int w = 5;
      if( azArg==0 ) break;
      for(i=0; i<nArg; i++){
        int len = strlen30(azCol[i] ? azCol[i] : "");
        if( len>w ) w = len;
      }
      if( p->cnt++>0 ) oputz(p->rowSeparator);
      for(i=0; i<nArg; i++){
        oputf("%*s = %s%s", w, azCol[i],
              azArg[i] ? azArg[i] : p->nullValue, p->rowSeparator);
      }
      break;
    }
    case MODE_ScanExp:
    case MODE_Explain: {
      static const int aExplainWidth[] = {4,       13, 4, 4, 4, 13, 2, 13};
      static const int aExplainMap[] =   {0,       1,  2, 3, 4, 5,  6, 7 };
      static const int aScanExpWidth[] = {4, 6, 6, 13, 4, 4, 4, 13, 2, 13};
      static const int aScanExpMap[] =   {0, 9, 8, 1,  2, 3, 4, 5,  6, 7 };

      const int *aWidth = aExplainWidth;
      const int *aMap = aExplainMap;
      int nWidth = ArraySize(aExplainWidth);
      int iIndent = 1;

      if( p->cMode==MODE_ScanExp ){
        aWidth = aScanExpWidth;
        aMap = aScanExpMap;
        nWidth = ArraySize(aScanExpWidth);
        iIndent = 3;
      }
      if( nArg>nWidth ) nArg = nWidth;

      /* If this is the first row seen, print out the headers */
      if( p->cnt++==0 ){
        for(i=0; i<nArg; i++){
          utf8_width_print(aWidth[i], azCol[ aMap[i] ]);
          oputz(i==nArg-1 ? "\n" : "  ");
        }
        for(i=0; i<nArg; i++){
          print_dashes(aWidth[i]);
          oputz(i==nArg-1 ? "\n" : "  ");
        }
      }

      /* If there is no data, exit early. */
      if( azArg==0 ) break;

      for(i=0; i<nArg; i++){
        const char *zSep = "  ";
        int w = aWidth[i];
        const char *zVal = azArg[ aMap[i] ];
        if( i==nArg-1 ) w = 0;
        if( zVal && strlenChar(zVal)>w ){
          w = strlenChar(zVal);
          zSep = " ";
        }
        if( i==iIndent && p->aiIndent && p->pStmt ){
          if( p->iIndent<p->nIndent ){
            oputf("%*.s", p->aiIndent[p->iIndent], "");
          }
          p->iIndent++;
        }
        utf8_width_print(w, zVal ? zVal : p->nullValue);
        oputz(i==nArg-1 ? "\n" : zSep);
      }
      break;
    }
    case MODE_Semi: {   /* .schema and .fullschema output */
      printSchemaLine(azArg[0], ";\n");
      break;
    }
    case MODE_Pretty: {  /* .schema and .fullschema with --indent */
      char *z;
      int j;
      int nParen = 0;
      char cEnd = 0;
      char c;
      int nLine = 0;
      assert( nArg==1 );
      if( azArg[0]==0 ) break;
      if( sqlite3_strlike("CREATE VIEW%", azArg[0], 0)==0
       || sqlite3_strlike("CREATE TRIG%", azArg[0], 0)==0
      ){
        oputf("%s;\n", azArg[0]);
        break;
      }
      z = sqlite3_mprintf("%s", azArg[0]);
      shell_check_oom(z);
      j = 0;
      for(i=0; IsSpace(z[i]); i++){}
      for(; (c = z[i])!=0; i++){
        if( IsSpace(c) ){
          if( z[j-1]=='\r' ) z[j-1] = '\n';
          if( IsSpace(z[j-1]) || z[j-1]=='(' ) continue;
        }else if( (c=='(' || c==')') && j>0 && IsSpace(z[j-1]) ){
          j--;
        }
        z[j++] = c;
      }
      while( j>0 && IsSpace(z[j-1]) ){ j--; }
      z[j] = 0;
      if( strlen30(z)>=79 ){
        for(i=j=0; (c = z[i])!=0; i++){ /* Copy from z[i] back to z[j] */
          if( c==cEnd ){
            cEnd = 0;
          }else if( c=='"' || c=='\'' || c=='`' ){
            cEnd = c;
          }else if( c=='[' ){
            cEnd = ']';
          }else if( c=='-' && z[i+1]=='-' ){
            cEnd = '\n';
          }else if( c=='(' ){
            nParen++;
          }else if( c==')' ){
            nParen--;
            if( nLine>0 && nParen==0 && j>0 ){
              printSchemaLineN(z, j, "\n");
              j = 0;
            }
          }
          z[j++] = c;
          if( nParen==1 && cEnd==0
           && (c=='(' || c=='\n' || (c==',' && !wsToEol(z+i+1)))
          ){
            if( c=='\n' ) j--;
            printSchemaLineN(z, j, "\n  ");
            j = 0;
            nLine++;
            while( IsSpace(z[i+1]) ){ i++; }
          }
        }
        z[j] = 0;
      }
      printSchemaLine(z, ";\n");
      sqlite3_free(z);
      break;
    }
    case MODE_List: {
      if( p->cnt++==0 && p->showHeader ){
        for(i=0; i<nArg; i++){
          oputf("%s%s",azCol[i], i==nArg-1 ? p->rowSeparator : p->colSeparator);
        }
      }
      if( azArg==0 ) break;
      for(i=0; i<nArg; i++){
        char *z = azArg[i];
        if( z==0 ) z = p->nullValue;
        oputz(z);
        oputz((i<nArg-1)? p->colSeparator : p->rowSeparator);
      }
      break;
    }
    case MODE_Html: {
      if( p->cnt++==0 && p->showHeader ){
        oputz("<TR>");
        for(i=0; i<nArg; i++){
          oputz("<TH>");
          output_html_string(azCol[i]);
          oputz("</TH>\n");
        }
        oputz("</TR>\n");
      }
      if( azArg==0 ) break;
      oputz("<TR>");
      for(i=0; i<nArg; i++){
        oputz("<TD>");
        output_html_string(azArg[i] ? azArg[i] : p->nullValue);
        oputz("</TD>\n");
      }
      oputz("</TR>\n");
      break;
    }
    case MODE_Tcl: {
      if( p->cnt++==0 && p->showHeader ){
        for(i=0; i<nArg; i++){
          output_c_string(azCol[i] ? azCol[i] : "");
          if(i<nArg-1) oputz(p->colSeparator);
        }
        oputz(p->rowSeparator);
      }
      if( azArg==0 ) break;
      for(i=0; i<nArg; i++){
        output_c_string(azArg[i] ? azArg[i] : p->nullValue);
        if(i<nArg-1) oputz(p->colSeparator);
      }
      oputz(p->rowSeparator);
      break;
    }
    case MODE_Csv: {
      setBinaryMode(p->out, 1);
      if( p->cnt++==0 && p->showHeader ){
        for(i=0; i<nArg; i++){
          output_csv(p, azCol[i] ? azCol[i] : "", i<nArg-1);
        }
        oputz(p->rowSeparator);
      }
      if( nArg>0 ){
        for(i=0; i<nArg; i++){
          output_csv(p, azArg[i], i<nArg-1);
        }
        oputz(p->rowSeparator);
      }
      setTextMode(p->out, 1);
      break;
    }
    case MODE_Insert: {
      if( azArg==0 ) break;
      oputf("INSERT INTO %s",p->zDestTable);
      if( p->showHeader ){
        oputz("(");
        for(i=0; i<nArg; i++){
          if( i>0 ) oputz(",");
          if( quoteChar(azCol[i]) ){
            char *z = sqlite3_mprintf("\"%w\"", azCol[i]);
            shell_check_oom(z);
            oputz(z);
            sqlite3_free(z);
          }else{
            oputf("%s", azCol[i]);
          }
        }
        oputz(")");
      }
      p->cnt++;
      for(i=0; i<nArg; i++){
        oputz(i>0 ? "," : " VALUES(");
        if( (azArg[i]==0) || (aiType && aiType[i]==SQLITE_NULL) ){
          oputz("NULL");
        }else if( aiType && aiType[i]==SQLITE_TEXT ){
          if( ShellHasFlag(p, SHFLG_Newlines) ){
            output_quoted_string(azArg[i]);
          }else{
            output_quoted_escaped_string(azArg[i]);
          }
        }else if( aiType && aiType[i]==SQLITE_INTEGER ){
          oputz(azArg[i]);
        }else if( aiType && aiType[i]==SQLITE_FLOAT ){
          char z[50];
          double r = sqlite3_column_double(p->pStmt, i);
          sqlite3_uint64 ur;
          memcpy(&ur,&r,sizeof(r));
          if( ur==0x7ff0000000000000LL ){
            oputz("9.0e+999");
          }else if( ur==0xfff0000000000000LL ){
            oputz("-9.0e+999");
          }else{
            sqlite3_int64 ir = (sqlite3_int64)r;
            if( r==(double)ir ){
              sqlite3_snprintf(50,z,"%lld.0", ir);
            }else{
              sqlite3_snprintf(50,z,"%!.20g", r);
            }
            oputz(z);
          }
        }else if( aiType && aiType[i]==SQLITE_BLOB && p->pStmt ){
          const void *pBlob = sqlite3_column_blob(p->pStmt, i);
          int nBlob = sqlite3_column_bytes(p->pStmt, i);
          output_hex_blob(pBlob, nBlob);
        }else if( isNumber(azArg[i], 0) ){
          oputz(azArg[i]);
        }else if( ShellHasFlag(p, SHFLG_Newlines) ){
          output_quoted_string(azArg[i]);
        }else{
          output_quoted_escaped_string(azArg[i]);
        }
      }
      oputz(");\n");
      break;
    }
    case MODE_Json: {
      if( azArg==0 ) break;
      if( p->cnt==0 ){
        fputs("[{", p->out);
      }else{
        fputs(",\n{", p->out);
      }
      p->cnt++;
      for(i=0; i<nArg; i++){
        output_json_string(azCol[i], -1);
        oputz(":");
        if( (azArg[i]==0) || (aiType && aiType[i]==SQLITE_NULL) ){
          oputz("null");
        }else if( aiType && aiType[i]==SQLITE_FLOAT ){
          char z[50];
          double r = sqlite3_column_double(p->pStmt, i);
          sqlite3_uint64 ur;
          memcpy(&ur,&r,sizeof(r));
          if( ur==0x7ff0000000000000LL ){
            oputz("9.0e+999");
          }else if( ur==0xfff0000000000000LL ){
            oputz("-9.0e+999");
          }else{
            sqlite3_snprintf(50,z,"%!.20g", r);
            oputz(z);
          }
        }else if( aiType && aiType[i]==SQLITE_BLOB && p->pStmt ){
          const void *pBlob = sqlite3_column_blob(p->pStmt, i);
          int nBlob = sqlite3_column_bytes(p->pStmt, i);
          output_json_string(pBlob, nBlob);
        }else if( aiType && aiType[i]==SQLITE_TEXT ){
          output_json_string(azArg[i], -1);
        }else{
          oputz(azArg[i]);
        }
        if( i<nArg-1 ){
          oputz(",");
        }
      }
      oputz("}");
      break;
    }
    case MODE_Quote: {
      if( azArg==0 ) break;
      if( p->cnt==0 && p->showHeader ){
        for(i=0; i<nArg; i++){
          if( i>0 ) fputs(p->colSeparator, p->out);
          output_quoted_string(azCol[i]);
        }
        fputs(p->rowSeparator, p->out);
      }
      p->cnt++;
      for(i=0; i<nArg; i++){
        if( i>0 ) fputs(p->colSeparator, p->out);
        if( (azArg[i]==0) || (aiType && aiType[i]==SQLITE_NULL) ){
          oputz("NULL");
        }else if( aiType && aiType[i]==SQLITE_TEXT ){
          output_quoted_string(azArg[i]);
        }else if( aiType && aiType[i]==SQLITE_INTEGER ){
          oputz(azArg[i]);
        }else if( aiType && aiType[i]==SQLITE_FLOAT ){
          char z[50];
          double r = sqlite3_column_double(p->pStmt, i);
          sqlite3_snprintf(50,z,"%!.20g", r);
          oputz(z);
        }else if( aiType && aiType[i]==SQLITE_BLOB && p->pStmt ){
          const void *pBlob = sqlite3_column_blob(p->pStmt, i);
          int nBlob = sqlite3_column_bytes(p->pStmt, i);
          output_hex_blob(pBlob, nBlob);
        }else if( isNumber(azArg[i], 0) ){
          oputz(azArg[i]);
        }else{
          output_quoted_string(azArg[i]);
        }
      }
      fputs(p->rowSeparator, p->out);
      break;
    }
    case MODE_Ascii: {
      if( p->cnt++==0 && p->showHeader ){
        for(i=0; i<nArg; i++){
          if( i>0 ) oputz(p->colSeparator);
          oputz(azCol[i] ? azCol[i] : "");
        }
        oputz(p->rowSeparator);
      }
      if( azArg==0 ) break;
      for(i=0; i<nArg; i++){
        if( i>0 ) oputz(p->colSeparator);
        oputz(azArg[i] ? azArg[i] : p->nullValue);
      }
      oputz(p->rowSeparator);
      break;
    }
    case MODE_EQP: {
      eqp_append(p, atoi(azArg[0]), atoi(azArg[1]), azArg[3]);
      break;
    }
  }
  return 0;
}

/*
** This is the callback routine that the SQLite library
** invokes for each row of a query result.
*/
static int callback(void *pArg, int nArg, char **azArg, char **azCol){
  /* since we don't have type info, call the shell_callback with a NULL value */
  return shell_callback(pArg, nArg, azArg, azCol, NULL);
}

/*
** This is the callback routine from sqlite3_exec() that appends all
** output onto the end of a ShellText object.
*/
static int captureOutputCallback(void *pArg, int nArg, char **azArg, char **az){
  ShellText *p = (ShellText*)pArg;
  int i;
  UNUSED_PARAMETER(az);
  if( azArg==0 ) return 0;
  if( p->n ) appendText(p, "|", 0);
  for(i=0; i<nArg; i++){
    if( i ) appendText(p, ",", 0);
    if( azArg[i] ) appendText(p, azArg[i], 0);
  }
  return 0;
}

/*
** Generate an appropriate SELFTEST table in the main database.
*/
static void createSelftestTable(ShellState *p){
  char *zErrMsg = 0;
  sqlite3_exec(p->db,
    "SAVEPOINT selftest_init;\n"
    "CREATE TABLE IF NOT EXISTS selftest(\n"
    "  tno INTEGER PRIMARY KEY,\n"   /* Test number */
    "  op TEXT,\n"                   /* Operator:  memo run */
    "  cmd TEXT,\n"                  /* Command text */
    "  ans TEXT\n"                   /* Desired answer */
    ");"
    "CREATE TEMP TABLE [_shell$self](op,cmd,ans);\n"
    "INSERT INTO [_shell$self](rowid,op,cmd)\n"
    "  VALUES(coalesce((SELECT (max(tno)+100)/10 FROM selftest),10),\n"
    "         'memo','Tests generated by --init');\n"
    "INSERT INTO [_shell$self]\n"
    "  SELECT 'run',\n"
    "    'SELECT hex(sha3_query(''SELECT type,name,tbl_name,sql "
                                 "FROM sqlite_schema ORDER BY 2'',224))',\n"
    "    hex(sha3_query('SELECT type,name,tbl_name,sql "
                          "FROM sqlite_schema ORDER BY 2',224));\n"
    "INSERT INTO [_shell$self]\n"
    "  SELECT 'run',"
    "    'SELECT hex(sha3_query(''SELECT * FROM \"' ||"
    "        printf('%w',name) || '\" NOT INDEXED'',224))',\n"
    "    hex(sha3_query(printf('SELECT * FROM \"%w\" NOT INDEXED',name),224))\n"
    "  FROM (\n"
    "    SELECT name FROM sqlite_schema\n"
    "     WHERE type='table'\n"
    "       AND name<>'selftest'\n"
    "       AND coalesce(rootpage,0)>0\n"
    "  )\n"
    " ORDER BY name;\n"
    "INSERT INTO [_shell$self]\n"
    "  VALUES('run','PRAGMA integrity_check','ok');\n"
    "INSERT INTO selftest(tno,op,cmd,ans)"
    "  SELECT rowid*10,op,cmd,ans FROM [_shell$self];\n"
    "DROP TABLE [_shell$self];"
    ,0,0,&zErrMsg);
  if( zErrMsg ){
    eputf("SELFTEST initialization failure: %s\n", zErrMsg);
    sqlite3_free(zErrMsg);
  }
  sqlite3_exec(p->db, "RELEASE selftest_init",0,0,0);
}


/*
** Set the destination table field of the ShellState structure to
** the name of the table given.  Escape any quote characters in the
** table name.
*/
static void set_table_name(ShellState *p, const char *zName){
  int i, n;
  char cQuote;
  char *z;

  if( p->zDestTable ){
    free(p->zDestTable);
    p->zDestTable = 0;
  }
  if( zName==0 ) return;
  cQuote = quoteChar(zName);
  n = strlen30(zName);
  if( cQuote ) n += n+2;
  z = p->zDestTable = malloc( n+1 );
  shell_check_oom(z);
  n = 0;
  if( cQuote ) z[n++] = cQuote;
  for(i=0; zName[i]; i++){
    z[n++] = zName[i];
    if( zName[i]==cQuote ) z[n++] = cQuote;
  }
  if( cQuote ) z[n++] = cQuote;
  z[n] = 0;
}

/*
** Maybe construct two lines of text that point out the position of a
** syntax error.  Return a pointer to the text, in memory obtained from
** sqlite3_malloc().  Or, if the most recent error does not involve a
** specific token that we can point to, return an empty string.
**
** In all cases, the memory returned is obtained from sqlite3_malloc64()
** and should be released by the caller invoking sqlite3_free().
*/
static char *shell_error_context(const char *zSql, sqlite3 *db){
  int iOffset;
  size_t len;
  char *zCode;
  char *zMsg;
  int i;
  if( db==0
   || zSql==0
   || (iOffset = sqlite3_error_offset(db))<0
   || iOffset>=(int)strlen(zSql)
  ){
    return sqlite3_mprintf("");
  }
  while( iOffset>50 ){
    iOffset--;
    zSql++;
    while( (zSql[0]&0xc0)==0x80 ){ zSql++; iOffset--; }
  }
  len = strlen(zSql);
  if( len>78 ){
    len = 78;
    while( len>0 && (zSql[len]&0xc0)==0x80 ) len--;
  }
  zCode = sqlite3_mprintf("%.*s", len, zSql);
  shell_check_oom(zCode);
  for(i=0; zCode[i]; i++){ if( IsSpace(zSql[i]) ) zCode[i] = ' '; }
  if( iOffset<25 ){
    zMsg = sqlite3_mprintf("\n  %z\n  %*s^--- error here", zCode,iOffset,"");
  }else{
    zMsg = sqlite3_mprintf("\n  %z\n  %*serror here ---^", zCode,iOffset-14,"");
  }
  return zMsg;
}


/*
** Execute a query statement that will generate SQL output.  Print
** the result columns, comma-separated, on a line and then add a
** semicolon terminator to the end of that line.
**
** If the number of columns is 1 and that column contains text "--"
** then write the semicolon on a separate line.  That way, if a
** "--" comment occurs at the end of the statement, the comment
** won't consume the semicolon terminator.
*/
static int run_table_dump_query(
  ShellState *p,           /* Query context */
  const char *zSelect      /* SELECT statement to extract content */
){
  sqlite3_stmt *pSelect;
  int rc;
  int nResult;
  int i;
  const char *z;
  rc = sqlite3_prepare_v2(p->db, zSelect, -1, &pSelect, 0);
  if( rc!=SQLITE_OK || !pSelect ){
    char *zContext = shell_error_context(zSelect, p->db);
    oputf("/**** ERROR: (%d) %s *****/\n%s",
          rc, sqlite3_errmsg(p->db), zContext);
    sqlite3_free(zContext);
    if( (rc&0xff)!=SQLITE_CORRUPT ) p->nErr++;
    return rc;
  }
  rc = sqlite3_step(pSelect);
  nResult = sqlite3_column_count(pSelect);
  while( rc==SQLITE_ROW ){
    z = (const char*)sqlite3_column_text(pSelect, 0);
    oputf("%s", z);
    for(i=1; i<nResult; i++){
      oputf(",%s", sqlite3_column_text(pSelect, i));
    }
    if( z==0 ) z = "";
    while( z[0] && (z[0]!='-' || z[1]!='-') ) z++;
    if( z[0] ){
      oputz("\n;\n");
    }else{
      oputz(";\n");
    }
    rc = sqlite3_step(pSelect);
  }
  rc = sqlite3_finalize(pSelect);
  if( rc!=SQLITE_OK ){
    oputf("/**** ERROR: (%d) %s *****/\n", rc, sqlite3_errmsg(p->db));
    if( (rc&0xff)!=SQLITE_CORRUPT ) p->nErr++;
  }
  return rc;
}

/*
** Allocate space and save off string indicating current error.
*/
static char *save_err_msg(
  sqlite3 *db,           /* Database to query */
  const char *zPhase,    /* When the error occurs */
  int rc,                /* Error code returned from API */
  const char *zSql       /* SQL string, or NULL */
){
  char *zErr;
  char *zContext;
  sqlite3_str *pStr = sqlite3_str_new(0);
  sqlite3_str_appendf(pStr, "%s, %s", zPhase, sqlite3_errmsg(db));
  if( rc>1 ){
    sqlite3_str_appendf(pStr, " (%d)", rc);
  }
  zContext = shell_error_context(zSql, db);
  if( zContext ){
    sqlite3_str_appendall(pStr, zContext);
    sqlite3_free(zContext);
  }
  zErr = sqlite3_str_finish(pStr);
  shell_check_oom(zErr);
  return zErr;
}

#ifdef __linux__
/*
** Attempt to display I/O stats on Linux using /proc/PID/io
*/
static void displayLinuxIoStats(void){
  FILE *in;
  char z[200];
  sqlite3_snprintf(sizeof(z), z, "/proc/%d/io", getpid());
  in = fopen(z, "rb");
  if( in==0 ) return;
  while( fgets(z, sizeof(z), in)!=0 ){
    static const struct {
      const char *zPattern;
      const char *zDesc;
    } aTrans[] = {
      { "rchar: ",                  "Bytes received by read():" },
      { "wchar: ",                  "Bytes sent to write():"    },
      { "syscr: ",                  "Read() system calls:"      },
      { "syscw: ",                  "Write() system calls:"     },
      { "read_bytes: ",             "Bytes read from storage:"  },
      { "write_bytes: ",            "Bytes written to storage:" },
      { "cancelled_write_bytes: ",  "Cancelled write bytes:"    },
    };
    int i;
    for(i=0; i<ArraySize(aTrans); i++){
      int n = strlen30(aTrans[i].zPattern);
      if( cli_strncmp(aTrans[i].zPattern, z, n)==0 ){
        oputf("%-36s %s", aTrans[i].zDesc, &z[n]);
        break;
      }
    }
  }
  fclose(in);
}
#endif

/*
** Display a single line of status using 64-bit values.
*/
static void displayStatLine(
  char *zLabel,             /* Label for this one line */
  char *zFormat,            /* Format for the result */
  int iStatusCtrl,          /* Which status to display */
  int bReset                /* True to reset the stats */
){
  sqlite3_int64 iCur = -1;
  sqlite3_int64 iHiwtr = -1;
  int i, nPercent;
  char zLine[200];
  sqlite3_status64(iStatusCtrl, &iCur, &iHiwtr, bReset);
  for(i=0, nPercent=0; zFormat[i]; i++){
    if( zFormat[i]=='%' ) nPercent++;
  }
  if( nPercent>1 ){
    sqlite3_snprintf(sizeof(zLine), zLine, zFormat, iCur, iHiwtr);
  }else{
    sqlite3_snprintf(sizeof(zLine), zLine, zFormat, iHiwtr);
  }
  oputf("%-36s %s\n", zLabel, zLine);
}

/*
** Display memory stats.
*/
static int display_stats(
  sqlite3 *db,                /* Database to query */
  ShellState *pArg,           /* Pointer to ShellState */
  int bReset                  /* True to reset the stats */
){
  int iCur;
  int iHiwtr;
  if( pArg==0 || pArg->out==0 ) return 0;

  if( pArg->pStmt && pArg->statsOn==2 ){
    int nCol, i, x;
    sqlite3_stmt *pStmt = pArg->pStmt;
    char z[100];
    nCol = sqlite3_column_count(pStmt);
    oputf("%-36s %d\n", "Number of output columns:", nCol);
    for(i=0; i<nCol; i++){
      sqlite3_snprintf(sizeof(z),z,"Column %d %nname:", i, &x);
      oputf("%-36s %s\n", z, sqlite3_column_name(pStmt,i));
#ifndef SQLITE_OMIT_DECLTYPE
      sqlite3_snprintf(30, z+x, "declared type:");
      oputf("%-36s %s\n", z, sqlite3_column_decltype(pStmt, i));
#endif
#ifdef SQLITE_ENABLE_COLUMN_METADATA
      sqlite3_snprintf(30, z+x, "database name:");
      oputf("%-36s %s\n", z, sqlite3_column_database_name(pStmt,i));
      sqlite3_snprintf(30, z+x, "table name:");
      oputf("%-36s %s\n", z, sqlite3_column_table_name(pStmt,i));
      sqlite3_snprintf(30, z+x, "origin name:");
      oputf("%-36s %s\n", z, sqlite3_column_origin_name(pStmt,i));
#endif
    }
  }

  if( pArg->statsOn==3 ){
    if( pArg->pStmt ){
      iCur = sqlite3_stmt_status(pArg->pStmt, SQLITE_STMTSTATUS_VM_STEP,bReset);
      oputf("VM-steps: %d\n", iCur);
    }
    return 0;
  }

  displayStatLine("Memory Used:",
     "%lld (max %lld) bytes", SQLITE_STATUS_MEMORY_USED, bReset);
  displayStatLine("Number of Outstanding Allocations:",
     "%lld (max %lld)", SQLITE_STATUS_MALLOC_COUNT, bReset);
  if( pArg->shellFlgs & SHFLG_Pagecache ){
    displayStatLine("Number of Pcache Pages Used:",
       "%lld (max %lld) pages", SQLITE_STATUS_PAGECACHE_USED, bReset);
  }
  displayStatLine("Number of Pcache Overflow Bytes:",
     "%lld (max %lld) bytes", SQLITE_STATUS_PAGECACHE_OVERFLOW, bReset);
  displayStatLine("Largest Allocation:",
     "%lld bytes", SQLITE_STATUS_MALLOC_SIZE, bReset);
  displayStatLine("Largest Pcache Allocation:",
     "%lld bytes", SQLITE_STATUS_PAGECACHE_SIZE, bReset);
#ifdef YYTRACKMAXSTACKDEPTH
  displayStatLine("Deepest Parser Stack:",
     "%lld (max %lld)", SQLITE_STATUS_PARSER_STACK, bReset);
#endif

  if( db ){
    if( pArg->shellFlgs & SHFLG_Lookaside ){
      iHiwtr = iCur = -1;
      sqlite3_db_status(db, SQLITE_DBSTATUS_LOOKASIDE_USED,
                        &iCur, &iHiwtr, bReset);
      oputf("Lookaside Slots Used:                %d (max %d)\n", iCur, iHiwtr);
      sqlite3_db_status(db, SQLITE_DBSTATUS_LOOKASIDE_HIT,
                        &iCur, &iHiwtr, bReset);
      oputf("Successful lookaside attempts:       %d\n", iHiwtr);
      sqlite3_db_status(db, SQLITE_DBSTATUS_LOOKASIDE_MISS_SIZE,
                        &iCur, &iHiwtr, bReset);
      oputf("Lookaside failures due to size:      %d\n", iHiwtr);
      sqlite3_db_status(db, SQLITE_DBSTATUS_LOOKASIDE_MISS_FULL,
                        &iCur, &iHiwtr, bReset);
      oputf("Lookaside failures due to OOM:       %d\n", iHiwtr);
    }
    iHiwtr = iCur = -1;
    sqlite3_db_status(db, SQLITE_DBSTATUS_CACHE_USED, &iCur, &iHiwtr, bReset);
    oputf("Pager Heap Usage:                    %d bytes\n", iCur);
    iHiwtr = iCur = -1;
    sqlite3_db_status(db, SQLITE_DBSTATUS_CACHE_HIT, &iCur, &iHiwtr, 1);
    oputf("Page cache hits:                     %d\n", iCur);
    iHiwtr = iCur = -1;
    sqlite3_db_status(db, SQLITE_DBSTATUS_CACHE_MISS, &iCur, &iHiwtr, 1);
    oputf("Page cache misses:                   %d\n", iCur);
    iHiwtr = iCur = -1;
    sqlite3_db_status(db, SQLITE_DBSTATUS_CACHE_WRITE, &iCur, &iHiwtr, 1);
    oputf("Page cache writes:                   %d\n", iCur);
    iHiwtr = iCur = -1;
    sqlite3_db_status(db, SQLITE_DBSTATUS_CACHE_SPILL, &iCur, &iHiwtr, 1);
    oputf("Page cache spills:                   %d\n", iCur);
    iHiwtr = iCur = -1;
    sqlite3_db_status(db, SQLITE_DBSTATUS_SCHEMA_USED, &iCur, &iHiwtr, bReset);
    oputf("Schema Heap Usage:                   %d bytes\n", iCur);
    iHiwtr = iCur = -1;
    sqlite3_db_status(db, SQLITE_DBSTATUS_STMT_USED, &iCur, &iHiwtr, bReset);
    oputf("Statement Heap/Lookaside Usage:      %d bytes\n", iCur);
  }

  if( pArg->pStmt ){
    int iHit, iMiss;
    iCur = sqlite3_stmt_status(pArg->pStmt, SQLITE_STMTSTATUS_FULLSCAN_STEP,
                               bReset);
    oputf("Fullscan Steps:                      %d\n", iCur);
    iCur = sqlite3_stmt_status(pArg->pStmt, SQLITE_STMTSTATUS_SORT, bReset);
    oputf("Sort Operations:                     %d\n", iCur);
    iCur = sqlite3_stmt_status(pArg->pStmt, SQLITE_STMTSTATUS_AUTOINDEX,bReset);
    oputf("Autoindex Inserts:                   %d\n", iCur);
    iHit = sqlite3_stmt_status(pArg->pStmt, SQLITE_STMTSTATUS_FILTER_HIT,
                               bReset);
    iMiss = sqlite3_stmt_status(pArg->pStmt, SQLITE_STMTSTATUS_FILTER_MISS,
                                bReset);
    if( iHit || iMiss ){
      oputf("Bloom filter bypass taken:           %d/%d\n", iHit, iHit+iMiss);
    }
    iCur = sqlite3_stmt_status(pArg->pStmt, SQLITE_STMTSTATUS_VM_STEP, bReset);
    oputf("Virtual Machine Steps:               %d\n", iCur);
    iCur = sqlite3_stmt_status(pArg->pStmt, SQLITE_STMTSTATUS_REPREPARE,bReset);
    oputf("Reprepare operations:                %d\n", iCur);
    iCur = sqlite3_stmt_status(pArg->pStmt, SQLITE_STMTSTATUS_RUN, bReset);
    oputf("Number of times run:                 %d\n", iCur);
    iCur = sqlite3_stmt_status(pArg->pStmt, SQLITE_STMTSTATUS_MEMUSED, bReset);
    oputf("Memory used by prepared stmt:        %d\n", iCur);
  }

#ifdef __linux__
  displayLinuxIoStats();
#endif

  /* Do not remove this machine readable comment: extra-stats-output-here */

  return 0;
}


#ifdef SQLITE_ENABLE_STMT_SCANSTATUS
static int scanStatsHeight(sqlite3_stmt *p, int iEntry){
  int iPid = 0;
  int ret = 1;
  sqlite3_stmt_scanstatus_v2(p, iEntry,
      SQLITE_SCANSTAT_SELECTID, SQLITE_SCANSTAT_COMPLEX, (void*)&iPid
  );
  while( iPid!=0 ){
    int ii;
    for(ii=0; 1; ii++){
      int iId;
      int res;
      res = sqlite3_stmt_scanstatus_v2(p, ii,
          SQLITE_SCANSTAT_SELECTID, SQLITE_SCANSTAT_COMPLEX, (void*)&iId
      );
      if( res ) break;
      if( iId==iPid ){
        sqlite3_stmt_scanstatus_v2(p, ii,
            SQLITE_SCANSTAT_PARENTID, SQLITE_SCANSTAT_COMPLEX, (void*)&iPid
        );
      }
    }
    ret++;
  }
  return ret;
}
#endif

#ifdef SQLITE_ENABLE_STMT_SCANSTATUS
static void display_explain_scanstats(
  sqlite3 *db,                    /* Database to query */
  ShellState *pArg                /* Pointer to ShellState */
){
  static const int f = SQLITE_SCANSTAT_COMPLEX;
  sqlite3_stmt *p = pArg->pStmt;
  int ii = 0;
  i64 nTotal = 0;
  int nWidth = 0;
  eqp_reset(pArg);

  for(ii=0; 1; ii++){
    const char *z = 0;
    int n = 0;
    if( sqlite3_stmt_scanstatus_v2(p,ii,SQLITE_SCANSTAT_EXPLAIN,f,(void*)&z) ){
      break;
    }
    n = (int)strlen(z) + scanStatsHeight(p, ii)*3;
    if( n>nWidth ) nWidth = n;
  }
  nWidth += 4;

  sqlite3_stmt_scanstatus_v2(p, -1, SQLITE_SCANSTAT_NCYCLE, f, (void*)&nTotal);
  for(ii=0; 1; ii++){
    i64 nLoop = 0;
    i64 nRow = 0;
    i64 nCycle = 0;
    int iId = 0;
    int iPid = 0;
    const char *zo = 0;
    const char *zName = 0;
    char *zText = 0;
    double rEst = 0.0;

    if( sqlite3_stmt_scanstatus_v2(p,ii,SQLITE_SCANSTAT_EXPLAIN,f,(void*)&zo) ){
      break;
    }
    sqlite3_stmt_scanstatus_v2(p, ii, SQLITE_SCANSTAT_EST,f,(void*)&rEst);
    sqlite3_stmt_scanstatus_v2(p, ii, SQLITE_SCANSTAT_NLOOP,f,(void*)&nLoop);
    sqlite3_stmt_scanstatus_v2(p, ii, SQLITE_SCANSTAT_NVISIT,f,(void*)&nRow);
    sqlite3_stmt_scanstatus_v2(p, ii, SQLITE_SCANSTAT_NCYCLE,f,(void*)&nCycle);
    sqlite3_stmt_scanstatus_v2(p, ii, SQLITE_SCANSTAT_SELECTID,f,(void*)&iId);
    sqlite3_stmt_scanstatus_v2(p, ii, SQLITE_SCANSTAT_PARENTID,f,(void*)&iPid);
    sqlite3_stmt_scanstatus_v2(p, ii, SQLITE_SCANSTAT_NAME,f,(void*)&zName);

    zText = sqlite3_mprintf("%s", zo);
    if( nCycle>=0 || nLoop>=0 || nRow>=0 ){
      char *z = 0;
      if( nCycle>=0 && nTotal>0 ){
        z = sqlite3_mprintf("%zcycles=%lld [%d%%]", z,
            nCycle, ((nCycle*100)+nTotal/2) / nTotal
        );
      }
      if( nLoop>=0 ){
        z = sqlite3_mprintf("%z%sloops=%lld", z, z ? " " : "", nLoop);
      }
      if( nRow>=0 ){
        z = sqlite3_mprintf("%z%srows=%lld", z, z ? " " : "", nRow);
      }

      if( zName && pArg->scanstatsOn>1 ){
        double rpl = (double)nRow / (double)nLoop;
        z = sqlite3_mprintf("%z rpl=%.1f est=%.1f", z, rpl, rEst);
      }

      zText = sqlite3_mprintf(
          "% *z (%z)", -1*(nWidth-scanStatsHeight(p, ii)*3), zText, z
      );
    }

    eqp_append(pArg, iId, iPid, zText);
    sqlite3_free(zText);
  }

  eqp_render(pArg, nTotal);
}
#endif


/*
** Parameter azArray points to a zero-terminated array of strings. zStr
** points to a single nul-terminated string. Return non-zero if zStr
** is equal, according to strcmp(), to any of the strings in the array.
** Otherwise, return zero.
*/
static int str_in_array(const char *zStr, const char **azArray){
  int i;
  for(i=0; azArray[i]; i++){
    if( 0==cli_strcmp(zStr, azArray[i]) ) return 1;
  }
  return 0;
}

/*
** If compiled statement pSql appears to be an EXPLAIN statement, allocate
** and populate the ShellState.aiIndent[] array with the number of
** spaces each opcode should be indented before it is output.
**
** The indenting rules are:
**
**     * For each "Next", "Prev", "VNext" or "VPrev" instruction, indent
**       all opcodes that occur between the p2 jump destination and the opcode
**       itself by 2 spaces.
**
**     * Do the previous for "Return" instructions for when P2 is positive.
**       See tag-20220407a in wherecode.c and vdbe.c.
**
**     * For each "Goto", if the jump destination is earlier in the program
**       and ends on one of:
**          Yield  SeekGt  SeekLt  RowSetRead  Rewind
**       or if the P1 parameter is one instead of zero,
**       then indent all opcodes between the earlier instruction
**       and "Goto" by 2 spaces.
*/
static void explain_data_prepare(ShellState *p, sqlite3_stmt *pSql){
  int *abYield = 0;               /* True if op is an OP_Yield */
  int nAlloc = 0;                 /* Allocated size of p->aiIndent[], abYield */
  int iOp;                        /* Index of operation in p->aiIndent[] */

  const char *azNext[] = { "Next", "Prev", "VPrev", "VNext", "SorterNext",
                           "Return", 0 };
  const char *azYield[] = { "Yield", "SeekLT", "SeekGT", "RowSetRead",
                            "Rewind", 0 };
  const char *azGoto[] = { "Goto", 0 };

  /* The caller guarantees that the leftmost 4 columns of the statement
  ** passed to this function are equivalent to the leftmost 4 columns
  ** of EXPLAIN statement output. In practice the statement may be
  ** an EXPLAIN, or it may be a query on the bytecode() virtual table.  */
  assert( sqlite3_column_count(pSql)>=4 );
  assert( 0==sqlite3_stricmp( sqlite3_column_name(pSql, 0), "addr" ) );
  assert( 0==sqlite3_stricmp( sqlite3_column_name(pSql, 1), "opcode" ) );
  assert( 0==sqlite3_stricmp( sqlite3_column_name(pSql, 2), "p1" ) );
  assert( 0==sqlite3_stricmp( sqlite3_column_name(pSql, 3), "p2" ) );

  for(iOp=0; SQLITE_ROW==sqlite3_step(pSql); iOp++){
    int i;
    int iAddr = sqlite3_column_int(pSql, 0);
    const char *zOp = (const char*)sqlite3_column_text(pSql, 1);
    int p1 = sqlite3_column_int(pSql, 2);
    int p2 = sqlite3_column_int(pSql, 3);

    /* Assuming that p2 is an instruction address, set variable p2op to the
    ** index of that instruction in the aiIndent[] array. p2 and p2op may be
    ** different if the current instruction is part of a sub-program generated
    ** by an SQL trigger or foreign key.  */
    int p2op = (p2 + (iOp-iAddr));

    /* Grow the p->aiIndent array as required */
    if( iOp>=nAlloc ){
      nAlloc += 100;
      p->aiIndent = (int*)sqlite3_realloc64(p->aiIndent, nAlloc*sizeof(int));
      shell_check_oom(p->aiIndent);
      abYield = (int*)sqlite3_realloc64(abYield, nAlloc*sizeof(int));
      shell_check_oom(abYield);
    }

    abYield[iOp] = str_in_array(zOp, azYield);
    p->aiIndent[iOp] = 0;
    p->nIndent = iOp+1;
    if( str_in_array(zOp, azNext) && p2op>0 ){
      for(i=p2op; i<iOp; i++) p->aiIndent[i] += 2;
    }
    if( str_in_array(zOp, azGoto) && p2op<iOp && (abYield[p2op] || p1) ){
      for(i=p2op; i<iOp; i++) p->aiIndent[i] += 2;
    }
  }

  p->iIndent = 0;
  sqlite3_free(abYield);
  sqlite3_reset(pSql);
}

/*
** Free the array allocated by explain_data_prepare().
*/
static void explain_data_delete(ShellState *p){
  sqlite3_free(p->aiIndent);
  p->aiIndent = 0;
  p->nIndent = 0;
  p->iIndent = 0;
}

static void exec_prepared_stmt(ShellState*, sqlite3_stmt*);

/*
** Display scan stats.
*/
static void display_scanstats(
  sqlite3 *db,                    /* Database to query */
  ShellState *pArg                /* Pointer to ShellState */
){
#ifndef SQLITE_ENABLE_STMT_SCANSTATUS
  UNUSED_PARAMETER(db);
  UNUSED_PARAMETER(pArg);
#else
  if( pArg->scanstatsOn==3 ){
    const char *zSql =
      "  SELECT addr, opcode, p1, p2, p3, p4, p5, comment, nexec,"
      "   round(ncycle*100.0 / (sum(ncycle) OVER ()), 2)||'%' AS cycles"
      "   FROM bytecode(?)";

    int rc = SQLITE_OK;
    sqlite3_stmt *pStmt = 0;
    rc = sqlite3_prepare_v2(db, zSql, -1, &pStmt, 0);
    if( rc==SQLITE_OK ){
      sqlite3_stmt *pSave = pArg->pStmt;
      pArg->pStmt = pStmt;
      sqlite3_bind_pointer(pStmt, 1, pSave, "stmt-pointer", 0);

      pArg->cnt = 0;
      pArg->cMode = MODE_ScanExp;
      explain_data_prepare(pArg, pStmt);
      exec_prepared_stmt(pArg, pStmt);
      explain_data_delete(pArg);

      sqlite3_finalize(pStmt);
      pArg->pStmt = pSave;
    }
  }else{
    display_explain_scanstats(db, pArg);
  }
#endif
}

/*
** Disable and restore .wheretrace and .treetrace/.selecttrace settings.
*/
static unsigned int savedSelectTrace;
static unsigned int savedWhereTrace;
static void disable_debug_trace_modes(void){
  unsigned int zero = 0;
  sqlite3_test_control(SQLITE_TESTCTRL_TRACEFLAGS, 0, &savedSelectTrace);
  sqlite3_test_control(SQLITE_TESTCTRL_TRACEFLAGS, 1, &zero);
  sqlite3_test_control(SQLITE_TESTCTRL_TRACEFLAGS, 2, &savedWhereTrace);
  sqlite3_test_control(SQLITE_TESTCTRL_TRACEFLAGS, 3, &zero);
}
static void restore_debug_trace_modes(void){
  sqlite3_test_control(SQLITE_TESTCTRL_TRACEFLAGS, 1, &savedSelectTrace);
  sqlite3_test_control(SQLITE_TESTCTRL_TRACEFLAGS, 3, &savedWhereTrace);
}

/* Create the TEMP table used to store parameter bindings */
static void bind_table_init(ShellState *p){
  int wrSchema = 0;
  int defensiveMode = 0;
  sqlite3_db_config(p->db, SQLITE_DBCONFIG_DEFENSIVE, -1, &defensiveMode);
  sqlite3_db_config(p->db, SQLITE_DBCONFIG_DEFENSIVE, 0, 0);
  sqlite3_db_config(p->db, SQLITE_DBCONFIG_WRITABLE_SCHEMA, -1, &wrSchema);
  sqlite3_db_config(p->db, SQLITE_DBCONFIG_WRITABLE_SCHEMA, 1, 0);
  sqlite3_exec(p->db,
    "CREATE TABLE IF NOT EXISTS temp.sqlite_parameters(\n"
    "  key TEXT PRIMARY KEY,\n"
    "  value\n"
    ") WITHOUT ROWID;",
    0, 0, 0);
  sqlite3_db_config(p->db, SQLITE_DBCONFIG_WRITABLE_SCHEMA, wrSchema, 0);
  sqlite3_db_config(p->db, SQLITE_DBCONFIG_DEFENSIVE, defensiveMode, 0);
}

/*
** Bind parameters on a prepared statement.
**
** Parameter bindings are taken from a TEMP table of the form:
**
**    CREATE TEMP TABLE sqlite_parameters(key TEXT PRIMARY KEY, value)
**    WITHOUT ROWID;
**
** No bindings occur if this table does not exist.  The name of the table
** begins with "sqlite_" so that it will not collide with ordinary application
** tables.  The table must be in the TEMP schema.
*/
static void bind_prepared_stmt(ShellState *pArg, sqlite3_stmt *pStmt){
  int nVar;
  int i;
  int rc;
  sqlite3_stmt *pQ = 0;

  nVar = sqlite3_bind_parameter_count(pStmt);
  if( nVar==0 ) return;  /* Nothing to do */
  if( sqlite3_table_column_metadata(pArg->db, "TEMP", "sqlite_parameters",
                                    "key", 0, 0, 0, 0, 0)!=SQLITE_OK ){
    rc = SQLITE_NOTFOUND;
    pQ = 0;
  }else{
    rc = sqlite3_prepare_v2(pArg->db,
            "SELECT value FROM temp.sqlite_parameters"
            " WHERE key=?1", -1, &pQ, 0);
  }
  for(i=1; i<=nVar; i++){
    char zNum[30];
    const char *zVar = sqlite3_bind_parameter_name(pStmt, i);
    if( zVar==0 ){
      sqlite3_snprintf(sizeof(zNum),zNum,"?%d",i);
      zVar = zNum;
    }
    sqlite3_bind_text(pQ, 1, zVar, -1, SQLITE_STATIC);
    if( rc==SQLITE_OK && pQ && sqlite3_step(pQ)==SQLITE_ROW ){
      sqlite3_bind_value(pStmt, i, sqlite3_column_value(pQ, 0));
#ifdef NAN
    }else if( sqlite3_strlike("_NAN", zVar, 0)==0 ){
      sqlite3_bind_double(pStmt, i, NAN);
#endif
#ifdef INFINITY
    }else if( sqlite3_strlike("_INF", zVar, 0)==0 ){
      sqlite3_bind_double(pStmt, i, INFINITY);
#endif
    }else{
      sqlite3_bind_null(pStmt, i);
    }
    sqlite3_reset(pQ);
  }
  sqlite3_finalize(pQ);
}

/*
** UTF8 box-drawing characters.  Imagine box lines like this:
**
**           1
**           |
**       4 --+-- 2
**           |
**           3
**
** Each box characters has between 2 and 4 of the lines leading from
** the center.  The characters are here identified by the numbers of
** their corresponding lines.
*/
#define BOX_24   "\342\224\200"  /* U+2500 --- */
#define BOX_13   "\342\224\202"  /* U+2502  |  */
#define BOX_23   "\342\224\214"  /* U+250c  ,- */
#define BOX_34   "\342\224\220"  /* U+2510 -,  */
#define BOX_12   "\342\224\224"  /* U+2514  '- */
#define BOX_14   "\342\224\230"  /* U+2518 -'  */
#define BOX_123  "\342\224\234"  /* U+251c  |- */
#define BOX_134  "\342\224\244"  /* U+2524 -|  */
#define BOX_234  "\342\224\254"  /* U+252c -,- */
#define BOX_124  "\342\224\264"  /* U+2534 -'- */
#define BOX_1234 "\342\224\274"  /* U+253c -|- */

/* Draw horizontal line N characters long using unicode box
** characters
*/
static void print_box_line(int N){
  const char zDash[] =
      BOX_24 BOX_24 BOX_24 BOX_24 BOX_24 BOX_24 BOX_24 BOX_24 BOX_24 BOX_24
      BOX_24 BOX_24 BOX_24 BOX_24 BOX_24 BOX_24 BOX_24 BOX_24 BOX_24 BOX_24;
  const int nDash = sizeof(zDash) - 1;
  N *= 3;
  while( N>nDash ){
    oputz(zDash);
    N -= nDash;
  }
  oputf("%.*s", N, zDash);
}

/*
** Draw a horizontal separator for a MODE_Box table.
*/
static void print_box_row_separator(
  ShellState *p,
  int nArg,
  const char *zSep1,
  const char *zSep2,
  const char *zSep3
){
  int i;
  if( nArg>0 ){
    oputz(zSep1);
    print_box_line(p->actualWidth[0]+2);
    for(i=1; i<nArg; i++){
      oputz(zSep2);
      print_box_line(p->actualWidth[i]+2);
    }
    oputz(zSep3);
  }
  oputz("\n");
}

/*
** z[] is a line of text that is to be displayed the .mode box or table or
** similar tabular formats.  z[] might contain control characters such
** as \n, \t, \f, or \r.
**
** Compute characters to display on the first line of z[].  Stop at the
** first \r, \n, or \f.  Expand \t into spaces.  Return a copy (obtained
** from malloc()) of that first line, which caller should free sometime.
** Write anything to display on the next line into *pzTail.  If this is
** the last line, write a NULL into *pzTail. (*pzTail is not allocated.)
*/
static char *translateForDisplayAndDup(
  const unsigned char *z,            /* Input text to be transformed */
  const unsigned char **pzTail,      /* OUT: Tail of the input for next line */
  int mxWidth,                       /* Max width.  0 means no limit */
  u8 bWordWrap                       /* If true, avoid breaking mid-word */
){
  int i;                 /* Input bytes consumed */
  int j;                 /* Output bytes generated */
  int k;                 /* Input bytes to be displayed */
  int n;                 /* Output column number */
  unsigned char *zOut;   /* Output text */

  if( z==0 ){
    *pzTail = 0;
    return 0;
  }
  if( mxWidth<0 ) mxWidth = -mxWidth;
  if( mxWidth==0 ) mxWidth = 1000000;
  i = j = n = 0;
  while( n<mxWidth ){
    if( z[i]>=' ' ){
      n++;
      do{ i++; j++; }while( (z[i]&0xc0)==0x80 );
      continue;
    }
    if( z[i]=='\t' ){
      do{
        n++;
        j++;
      }while( (n&7)!=0 && n<mxWidth );
      i++;
      continue;
    }
    break;
  }
  if( n>=mxWidth && bWordWrap  ){
    /* Perhaps try to back up to a better place to break the line */
    for(k=i; k>i/2; k--){
      if( isspace(z[k-1]) ) break;
    }
    if( k<=i/2 ){
      for(k=i; k>i/2; k--){
        if( isalnum(z[k-1])!=isalnum(z[k]) && (z[k]&0xc0)!=0x80 ) break;
      }
    }
    if( k<=i/2 ){
      k = i;
    }else{
      i = k;
      while( z[i]==' ' ) i++;
    }
  }else{
    k = i;
  }
  if( n>=mxWidth && z[i]>=' ' ){
   *pzTail = &z[i];
  }else if( z[i]=='\r' && z[i+1]=='\n' ){
    *pzTail = z[i+2] ? &z[i+2] : 0;
  }else if( z[i]==0 || z[i+1]==0 ){
    *pzTail = 0;
  }else{
    *pzTail = &z[i+1];
  }
  zOut = malloc( j+1 );
  shell_check_oom(zOut);
  i = j = n = 0;
  while( i<k ){
    if( z[i]>=' ' ){
      n++;
      do{ zOut[j++] = z[i++]; }while( (z[i]&0xc0)==0x80 );
      continue;
    }
    if( z[i]=='\t' ){
      do{
        n++;
        zOut[j++] = ' ';
      }while( (n&7)!=0 && n<mxWidth );
      i++;
      continue;
    }
    break;
  }
  zOut[j] = 0;
  return (char*)zOut;
}

/* Extract the value of the i-th current column for pStmt as an SQL literal
** value.  Memory is obtained from sqlite3_malloc64() and must be freed by
** the caller.
*/
static char *quoted_column(sqlite3_stmt *pStmt, int i){
  switch( sqlite3_column_type(pStmt, i) ){
    case SQLITE_NULL: {
      return sqlite3_mprintf("NULL");
    }
    case SQLITE_INTEGER:
    case SQLITE_FLOAT: {
      return sqlite3_mprintf("%s",sqlite3_column_text(pStmt,i));
    }
    case SQLITE_TEXT: {
      return sqlite3_mprintf("%Q",sqlite3_column_text(pStmt,i));
    }
    case SQLITE_BLOB: {
      int j;
      sqlite3_str *pStr = sqlite3_str_new(0);
      const unsigned char *a = sqlite3_column_blob(pStmt,i);
      int n = sqlite3_column_bytes(pStmt,i);
      sqlite3_str_append(pStr, "x'", 2);
      for(j=0; j<n; j++){
        sqlite3_str_appendf(pStr, "%02x", a[j]);
      }
      sqlite3_str_append(pStr, "'", 1);
      return sqlite3_str_finish(pStr);
    }
  }
  return 0; /* Not reached */
}

/*
** Run a prepared statement and output the result in one of the
** table-oriented formats: MODE_Column, MODE_Markdown, MODE_Table,
** or MODE_Box.
**
** This is different from ordinary exec_prepared_stmt() in that
** it has to run the entire query and gather the results into memory
** first, in order to determine column widths, before providing
** any output.
*/
static void exec_prepared_stmt_columnar(
  ShellState *p,                        /* Pointer to ShellState */
  sqlite3_stmt *pStmt                   /* Statement to run */
){
  sqlite3_int64 nRow = 0;
  int nColumn = 0;
  char **azData = 0;
  sqlite3_int64 nAlloc = 0;
  char *abRowDiv = 0;
  const unsigned char *uz;
  const char *z;
  char **azQuoted = 0;
  int rc;
  sqlite3_int64 i, nData;
  int j, nTotal, w, n;
  const char *colSep = 0;
  const char *rowSep = 0;
  const unsigned char **azNextLine = 0;
  int bNextLine = 0;
  int bMultiLineRowExists = 0;
  int bw = p->cmOpts.bWordWrap;
  const char *zEmpty = "";
  const char *zShowNull = p->nullValue;

  rc = sqlite3_step(pStmt);
  if( rc!=SQLITE_ROW ) return;
  nColumn = sqlite3_column_count(pStmt);
  nAlloc = nColumn*4;
  if( nAlloc<=0 ) nAlloc = 1;
  azData = sqlite3_malloc64( nAlloc*sizeof(char*) );
  shell_check_oom(azData);
  azNextLine = sqlite3_malloc64( nColumn*sizeof(char*) );
  shell_check_oom(azNextLine);
  memset((void*)azNextLine, 0, nColumn*sizeof(char*) );
  if( p->cmOpts.bQuote ){
    azQuoted = sqlite3_malloc64( nColumn*sizeof(char*) );
    shell_check_oom(azQuoted);
    memset(azQuoted, 0, nColumn*sizeof(char*) );
  }
  abRowDiv = sqlite3_malloc64( nAlloc/nColumn );
  shell_check_oom(abRowDiv);
  if( nColumn>p->nWidth ){
    p->colWidth = realloc(p->colWidth, (nColumn+1)*2*sizeof(int));
    shell_check_oom(p->colWidth);
    for(i=p->nWidth; i<nColumn; i++) p->colWidth[i] = 0;
    p->nWidth = nColumn;
    p->actualWidth = &p->colWidth[nColumn];
  }
  memset(p->actualWidth, 0, nColumn*sizeof(int));
  for(i=0; i<nColumn; i++){
    w = p->colWidth[i];
    if( w<0 ) w = -w;
    p->actualWidth[i] = w;
  }
  for(i=0; i<nColumn; i++){
    const unsigned char *zNotUsed;
    int wx = p->colWidth[i];
    if( wx==0 ){
      wx = p->cmOpts.iWrap;
    }
    if( wx<0 ) wx = -wx;
    uz = (const unsigned char*)sqlite3_column_name(pStmt,i);
    if( uz==0 ) uz = (u8*)"";
    azData[i] = translateForDisplayAndDup(uz, &zNotUsed, wx, bw);
  }
  do{
    int useNextLine = bNextLine;
    bNextLine = 0;
    if( (nRow+2)*nColumn >= nAlloc ){
      nAlloc *= 2;
      azData = sqlite3_realloc64(azData, nAlloc*sizeof(char*));
      shell_check_oom(azData);
      abRowDiv = sqlite3_realloc64(abRowDiv, nAlloc/nColumn);
      shell_check_oom(abRowDiv);
    }
    abRowDiv[nRow] = 1;
    nRow++;
    for(i=0; i<nColumn; i++){
      int wx = p->colWidth[i];
      if( wx==0 ){
        wx = p->cmOpts.iWrap;
      }
      if( wx<0 ) wx = -wx;
      if( useNextLine ){
        uz = azNextLine[i];
        if( uz==0 ) uz = (u8*)zEmpty;
      }else if( p->cmOpts.bQuote ){
        sqlite3_free(azQuoted[i]);
        azQuoted[i] = quoted_column(pStmt,i);
        uz = (const unsigned char*)azQuoted[i];
      }else{
        uz = (const unsigned char*)sqlite3_column_text(pStmt,i);
        if( uz==0 ) uz = (u8*)zShowNull;
      }
      azData[nRow*nColumn + i]
        = translateForDisplayAndDup(uz, &azNextLine[i], wx, bw);
      if( azNextLine[i] ){
        bNextLine = 1;
        abRowDiv[nRow-1] = 0;
        bMultiLineRowExists = 1;
      }
    }
  }while( bNextLine || sqlite3_step(pStmt)==SQLITE_ROW );
  nTotal = nColumn*(nRow+1);
  for(i=0; i<nTotal; i++){
    z = azData[i];
    if( z==0 ) z = (char*)zEmpty;
    n = strlenChar(z);
    j = i%nColumn;
    if( n>p->actualWidth[j] ) p->actualWidth[j] = n;
  }
  if( seenInterrupt ) goto columnar_end;
  if( nColumn==0 ) goto columnar_end;
  switch( p->cMode ){
    case MODE_Column: {
      colSep = "  ";
      rowSep = "\n";
      if( p->showHeader ){
        for(i=0; i<nColumn; i++){
          w = p->actualWidth[i];
          if( p->colWidth[i]<0 ) w = -w;
          utf8_width_print(w, azData[i]);
          fputs(i==nColumn-1?"\n":"  ", p->out);
        }
        for(i=0; i<nColumn; i++){
          print_dashes(p->actualWidth[i]);
          fputs(i==nColumn-1?"\n":"  ", p->out);
        }
      }
      break;
    }
    case MODE_Table: {
      colSep = " | ";
      rowSep = " |\n";
      print_row_separator(p, nColumn, "+");
      fputs("| ", p->out);
      for(i=0; i<nColumn; i++){
        w = p->actualWidth[i];
        n = strlenChar(azData[i]);
        oputf("%*s%s%*s", (w-n)/2, "", azData[i], (w-n+1)/2, "");
        oputz(i==nColumn-1?" |\n":" | ");
      }
      print_row_separator(p, nColumn, "+");
      break;
    }
    case MODE_Markdown: {
      colSep = " | ";
      rowSep = " |\n";
      fputs("| ", p->out);
      for(i=0; i<nColumn; i++){
        w = p->actualWidth[i];
        n = strlenChar(azData[i]);
        oputf("%*s%s%*s", (w-n)/2, "", azData[i], (w-n+1)/2, "");
        oputz(i==nColumn-1?" |\n":" | ");
      }
      print_row_separator(p, nColumn, "|");
      break;
    }
    case MODE_Box: {
      colSep = " " BOX_13 " ";
      rowSep = " " BOX_13 "\n";
      print_box_row_separator(p, nColumn, BOX_23, BOX_234, BOX_34);
      oputz(BOX_13 " ");
      for(i=0; i<nColumn; i++){
        w = p->actualWidth[i];
        n = strlenChar(azData[i]);
        oputf("%*s%s%*s%s",
              (w-n)/2, "", azData[i], (w-n+1)/2, "",
              i==nColumn-1?" "BOX_13"\n":" "BOX_13" ");
      }
      print_box_row_separator(p, nColumn, BOX_123, BOX_1234, BOX_134);
      break;
    }
  }
  for(i=nColumn, j=0; i<nTotal; i++, j++){
    if( j==0 && p->cMode!=MODE_Column ){
      oputz(p->cMode==MODE_Box?BOX_13" ":"| ");
    }
    z = azData[i];
    if( z==0 ) z = p->nullValue;
    w = p->actualWidth[j];
    if( p->colWidth[j]<0 ) w = -w;
    utf8_width_print(w, z);
    if( j==nColumn-1 ){
      oputz(rowSep);
      if( bMultiLineRowExists && abRowDiv[i/nColumn-1] && i+1<nTotal ){
        if( p->cMode==MODE_Table ){
          print_row_separator(p, nColumn, "+");
        }else if( p->cMode==MODE_Box ){
          print_box_row_separator(p, nColumn, BOX_123, BOX_1234, BOX_134);
        }else if( p->cMode==MODE_Column ){
          oputz("\n");
        }
      }
      j = -1;
      if( seenInterrupt ) goto columnar_end;
    }else{
      oputz(colSep);
    }
  }
  if( p->cMode==MODE_Table ){
    print_row_separator(p, nColumn, "+");
  }else if( p->cMode==MODE_Box ){
    print_box_row_separator(p, nColumn, BOX_12, BOX_124, BOX_14);
  }
columnar_end:
  if( seenInterrupt ){
    oputz("Interrupt\n");
  }
  nData = (nRow+1)*nColumn;
  for(i=0; i<nData; i++){
    z = azData[i];
    if( z!=zEmpty && z!=zShowNull ) free(azData[i]);
  }
  sqlite3_free(azData);
  sqlite3_free((void*)azNextLine);
  sqlite3_free(abRowDiv);
  if( azQuoted ){
    for(i=0; i<nColumn; i++) sqlite3_free(azQuoted[i]);
    sqlite3_free(azQuoted);
  }
}

/*
** Run a prepared statement
*/
static void exec_prepared_stmt(
  ShellState *pArg,                                /* Pointer to ShellState */
  sqlite3_stmt *pStmt                              /* Statement to run */
){
  int rc;
  sqlite3_uint64 nRow = 0;

  if( pArg->cMode==MODE_Column
   || pArg->cMode==MODE_Table
   || pArg->cMode==MODE_Box
   || pArg->cMode==MODE_Markdown
  ){
    exec_prepared_stmt_columnar(pArg, pStmt);
    return;
  }

  /* perform the first step.  this will tell us if we
  ** have a result set or not and how wide it is.
  */
  rc = sqlite3_step(pStmt);
  /* if we have a result set... */
  if( SQLITE_ROW == rc ){
    /* allocate space for col name ptr, value ptr, and type */
    int nCol = sqlite3_column_count(pStmt);
    void *pData = sqlite3_malloc64(3*nCol*sizeof(const char*) + 1);
    if( !pData ){
      shell_out_of_memory();
    }else{
      char **azCols = (char **)pData;      /* Names of result columns */
      char **azVals = &azCols[nCol];       /* Results */
      int *aiTypes = (int *)&azVals[nCol]; /* Result types */
      int i, x;
      assert(sizeof(int) <= sizeof(char *));
      /* save off ptrs to column names */
      for(i=0; i<nCol; i++){
        azCols[i] = (char *)sqlite3_column_name(pStmt, i);
      }
      do{
        nRow++;
        /* extract the data and data types */
        for(i=0; i<nCol; i++){
          aiTypes[i] = x = sqlite3_column_type(pStmt, i);
          if( x==SQLITE_BLOB
           && pArg
           && (pArg->cMode==MODE_Insert || pArg->cMode==MODE_Quote)
          ){
            azVals[i] = "";
          }else{
            azVals[i] = (char*)sqlite3_column_text(pStmt, i);
          }
          if( !azVals[i] && (aiTypes[i]!=SQLITE_NULL) ){
            rc = SQLITE_NOMEM;
            break; /* from for */
          }
        } /* end for */

        /* if data and types extracted successfully... */
        if( SQLITE_ROW == rc ){
          /* call the supplied callback with the result row data */
          if( shell_callback(pArg, nCol, azVals, azCols, aiTypes) ){
            rc = SQLITE_ABORT;
          }else{
            rc = sqlite3_step(pStmt);
          }
        }
      } while( SQLITE_ROW == rc );
      sqlite3_free(pData);
      if( pArg->cMode==MODE_Json ){
        fputs("]\n", pArg->out);
      }else if( pArg->cMode==MODE_Count ){
        char zBuf[200];
        sqlite3_snprintf(sizeof(zBuf), zBuf, "%llu row%s\n",
                         nRow, nRow!=1 ? "s" : "");
        printf("%s", zBuf);
      }
    }
  }
}

#ifndef SQLITE_OMIT_VIRTUALTABLE
/*
** This function is called to process SQL if the previous shell command
** was ".expert". It passes the SQL in the second argument directly to
** the sqlite3expert object.
**
** If successful, SQLITE_OK is returned. Otherwise, an SQLite error
** code. In this case, (*pzErr) may be set to point to a buffer containing
** an English language error message. It is the responsibility of the
** caller to eventually free this buffer using sqlite3_free().
*/
static int expertHandleSQL(
  ShellState *pState,
  const char *zSql,
  char **pzErr
){
  assert( pState->expert.pExpert );
  assert( pzErr==0 || *pzErr==0 );
  return sqlite3_expert_sql(pState->expert.pExpert, zSql, pzErr);
}

/*
** This function is called either to silently clean up the object
** created by the ".expert" command (if bCancel==1), or to generate a
** report from it and then clean it up (if bCancel==0).
**
** If successful, SQLITE_OK is returned. Otherwise, an SQLite error
** code. In this case, (*pzErr) may be set to point to a buffer containing
** an English language error message. It is the responsibility of the
** caller to eventually free this buffer using sqlite3_free().
*/
static int expertFinish(
  ShellState *pState,
  int bCancel,
  char **pzErr
){
  int rc = SQLITE_OK;
  sqlite3expert *p = pState->expert.pExpert;
  assert( p );
  assert( bCancel || pzErr==0 || *pzErr==0 );
  if( bCancel==0 ){
    int bVerbose = pState->expert.bVerbose;

    rc = sqlite3_expert_analyze(p, pzErr);
    if( rc==SQLITE_OK ){
      int nQuery = sqlite3_expert_count(p);
      int i;

      if( bVerbose ){
        const char *zCand = sqlite3_expert_report(p,0,EXPERT_REPORT_CANDIDATES);
        oputz("-- Candidates -----------------------------\n");
        oputf("%s\n", zCand);
      }
      for(i=0; i<nQuery; i++){
        const char *zSql = sqlite3_expert_report(p, i, EXPERT_REPORT_SQL);
        const char *zIdx = sqlite3_expert_report(p, i, EXPERT_REPORT_INDEXES);
        const char *zEQP = sqlite3_expert_report(p, i, EXPERT_REPORT_PLAN);
        if( zIdx==0 ) zIdx = "(no new indexes)\n";
        if( bVerbose ){
          oputf("-- Query %d --------------------------------\n",i+1);
          oputf("%s\n\n", zSql);
        }
        oputf("%s\n", zIdx);
        oputf("%s\n", zEQP);
      }
    }
  }
  sqlite3_expert_destroy(p);
  pState->expert.pExpert = 0;
  return rc;
}

/*
** Implementation of ".expert" dot command.
*/
static int expertDotCommand(
  ShellState *pState,             /* Current shell tool state */
  char **azArg,                   /* Array of arguments passed to dot command */
  int nArg                        /* Number of entries in azArg[] */
){
  int rc = SQLITE_OK;
  char *zErr = 0;
  int i;
  int iSample = 0;

  assert( pState->expert.pExpert==0 );
  memset(&pState->expert, 0, sizeof(ExpertInfo));

  for(i=1; rc==SQLITE_OK && i<nArg; i++){
    char *z = azArg[i];
    int n;
    if( z[0]=='-' && z[1]=='-' ) z++;
    n = strlen30(z);
    if( n>=2 && 0==cli_strncmp(z, "-verbose", n) ){
      pState->expert.bVerbose = 1;
    }
    else if( n>=2 && 0==cli_strncmp(z, "-sample", n) ){
      if( i==(nArg-1) ){
        eputf("option requires an argument: %s\n", z);
        rc = SQLITE_ERROR;
      }else{
        iSample = (int)integerValue(azArg[++i]);
        if( iSample<0 || iSample>100 ){
          eputf("value out of range: %s\n", azArg[i]);
          rc = SQLITE_ERROR;
        }
      }
    }
    else{
      eputf("unknown option: %s\n", z);
      rc = SQLITE_ERROR;
    }
  }

  if( rc==SQLITE_OK ){
    pState->expert.pExpert = sqlite3_expert_new(pState->db, &zErr);
    if( pState->expert.pExpert==0 ){
      eputf("sqlite3_expert_new: %s\n", zErr ? zErr : "out of memory");
      rc = SQLITE_ERROR;
    }else{
      sqlite3_expert_config(
          pState->expert.pExpert, EXPERT_CONFIG_SAMPLE, iSample
      );
    }
  }
  sqlite3_free(zErr);

  return rc;
}
#endif /* ifndef SQLITE_OMIT_VIRTUALTABLE */

/*
** Execute a statement or set of statements.  Print
** any result rows/columns depending on the current mode
** set via the supplied callback.
**
** This is very similar to SQLite's built-in sqlite3_exec()
** function except it takes a slightly different callback
** and callback data argument.
*/
static int shell_exec(
  ShellState *pArg,                         /* Pointer to ShellState */
  const char *zSql,                         /* SQL to be evaluated */
  char **pzErrMsg                           /* Error msg written here */
){
  sqlite3_stmt *pStmt = NULL;     /* Statement to execute. */
  int rc = SQLITE_OK;             /* Return Code */
  int rc2;
  const char *zLeftover;          /* Tail of unprocessed SQL */
  sqlite3 *db = pArg->db;

  if( pzErrMsg ){
    *pzErrMsg = NULL;
  }

#ifndef SQLITE_OMIT_VIRTUALTABLE
  if( pArg->expert.pExpert ){
    rc = expertHandleSQL(pArg, zSql, pzErrMsg);
    return expertFinish(pArg, (rc!=SQLITE_OK), pzErrMsg);
  }
#endif

  while( zSql[0] && (SQLITE_OK == rc) ){
    static const char *zStmtSql;
    rc = sqlite3_prepare_v2(db, zSql, -1, &pStmt, &zLeftover);
    if( SQLITE_OK != rc ){
      if( pzErrMsg ){
        *pzErrMsg = save_err_msg(db, "in prepare", rc, zSql);
      }
    }else{
      if( !pStmt ){
        /* this happens for a comment or white-space */
        zSql = zLeftover;
        while( IsSpace(zSql[0]) ) zSql++;
        continue;
      }
      zStmtSql = sqlite3_sql(pStmt);
      if( zStmtSql==0 ) zStmtSql = "";
      while( IsSpace(zStmtSql[0]) ) zStmtSql++;

      /* save off the prepared statement handle and reset row count */
      if( pArg ){
        pArg->pStmt = pStmt;
        pArg->cnt = 0;
      }

      /* Show the EXPLAIN QUERY PLAN if .eqp is on */
      if( pArg && pArg->autoEQP && sqlite3_stmt_isexplain(pStmt)==0 ){
        sqlite3_stmt *pExplain;
        int triggerEQP = 0;
        disable_debug_trace_modes();
        sqlite3_db_config(db, SQLITE_DBCONFIG_TRIGGER_EQP, -1, &triggerEQP);
        if( pArg->autoEQP>=AUTOEQP_trigger ){
          sqlite3_db_config(db, SQLITE_DBCONFIG_TRIGGER_EQP, 1, 0);
        }
        pExplain = pStmt;
        sqlite3_reset(pExplain);
        rc = sqlite3_stmt_explain(pExplain, 2);
        if( rc==SQLITE_OK ){
          while( sqlite3_step(pExplain)==SQLITE_ROW ){
            const char *zEQPLine = (const char*)sqlite3_column_text(pExplain,3);
            int iEqpId = sqlite3_column_int(pExplain, 0);
            int iParentId = sqlite3_column_int(pExplain, 1);
            if( zEQPLine==0 ) zEQPLine = "";
            if( zEQPLine[0]=='-' ) eqp_render(pArg, 0);
            eqp_append(pArg, iEqpId, iParentId, zEQPLine);
          }
          eqp_render(pArg, 0);
        }
        if( pArg->autoEQP>=AUTOEQP_full ){
          /* Also do an EXPLAIN for ".eqp full" mode */
          sqlite3_reset(pExplain);
          rc = sqlite3_stmt_explain(pExplain, 1);
          if( rc==SQLITE_OK ){
            pArg->cMode = MODE_Explain;
            assert( sqlite3_stmt_isexplain(pExplain)==1 );
            explain_data_prepare(pArg, pExplain);
            exec_prepared_stmt(pArg, pExplain);
            explain_data_delete(pArg);
          }
        }
        if( pArg->autoEQP>=AUTOEQP_trigger && triggerEQP==0 ){
          sqlite3_db_config(db, SQLITE_DBCONFIG_TRIGGER_EQP, 0, 0);
        }
        sqlite3_reset(pStmt);
        sqlite3_stmt_explain(pStmt, 0);
        restore_debug_trace_modes();
      }

      if( pArg ){
        int bIsExplain = (sqlite3_stmt_isexplain(pStmt)==1);
        pArg->cMode = pArg->mode;
        if( pArg->autoExplain ){
          if( bIsExplain ){
            pArg->cMode = MODE_Explain;
          }
          if( sqlite3_stmt_isexplain(pStmt)==2 ){
            pArg->cMode = MODE_EQP;
          }
        }

        /* If the shell is currently in ".explain" mode, gather the extra
        ** data required to add indents to the output.*/
        if( pArg->cMode==MODE_Explain && bIsExplain ){
          explain_data_prepare(pArg, pStmt);
        }
      }

      bind_prepared_stmt(pArg, pStmt);
      exec_prepared_stmt(pArg, pStmt);
      explain_data_delete(pArg);
      eqp_render(pArg, 0);

      /* print usage stats if stats on */
      if( pArg && pArg->statsOn ){
        display_stats(db, pArg, 0);
      }

      /* print loop-counters if required */
      if( pArg && pArg->scanstatsOn ){
        display_scanstats(db, pArg);
      }

      /* Finalize the statement just executed. If this fails, save a
      ** copy of the error message. Otherwise, set zSql to point to the
      ** next statement to execute. */
      rc2 = sqlite3_finalize(pStmt);
      if( rc!=SQLITE_NOMEM ) rc = rc2;
      if( rc==SQLITE_OK ){
        zSql = zLeftover;
        while( IsSpace(zSql[0]) ) zSql++;
      }else if( pzErrMsg ){
        *pzErrMsg = save_err_msg(db, "stepping", rc, 0);
      }

      /* clear saved stmt handle */
      if( pArg ){
        pArg->pStmt = NULL;
      }
    }
  } /* end while */

  return rc;
}

/*
** Release memory previously allocated by tableColumnList().
*/
static void freeColumnList(char **azCol){
  int i;
  for(i=1; azCol[i]; i++){
    sqlite3_free(azCol[i]);
  }
  /* azCol[0] is a static string */
  sqlite3_free(azCol);
}

/*
** Return a list of pointers to strings which are the names of all
** columns in table zTab.   The memory to hold the names is dynamically
** allocated and must be released by the caller using a subsequent call
** to freeColumnList().
**
** The azCol[0] entry is usually NULL.  However, if zTab contains a rowid
** value that needs to be preserved, then azCol[0] is filled in with the
** name of the rowid column.
**
** The first regular column in the table is azCol[1].  The list is terminated
** by an entry with azCol[i]==0.
*/
static char **tableColumnList(ShellState *p, const char *zTab){
  char **azCol = 0;
  sqlite3_stmt *pStmt;
  char *zSql;
  int nCol = 0;
  int nAlloc = 0;
  int nPK = 0;       /* Number of PRIMARY KEY columns seen */
  int isIPK = 0;     /* True if one PRIMARY KEY column of type INTEGER */
  int preserveRowid = ShellHasFlag(p, SHFLG_PreserveRowid);
  int rc;

  zSql = sqlite3_mprintf("PRAGMA table_info=%Q", zTab);
  shell_check_oom(zSql);
  rc = sqlite3_prepare_v2(p->db, zSql, -1, &pStmt, 0);
  sqlite3_free(zSql);
  if( rc ) return 0;
  while( sqlite3_step(pStmt)==SQLITE_ROW ){
    if( nCol>=nAlloc-2 ){
      nAlloc = nAlloc*2 + nCol + 10;
      azCol = sqlite3_realloc(azCol, nAlloc*sizeof(azCol[0]));
      shell_check_oom(azCol);
    }
    azCol[++nCol] = sqlite3_mprintf("%s", sqlite3_column_text(pStmt, 1));
    shell_check_oom(azCol[nCol]);
    if( sqlite3_column_int(pStmt, 5) ){
      nPK++;
      if( nPK==1
       && sqlite3_stricmp((const char*)sqlite3_column_text(pStmt,2),
                          "INTEGER")==0
      ){
        isIPK = 1;
      }else{
        isIPK = 0;
      }
    }
  }
  sqlite3_finalize(pStmt);
  if( azCol==0 ) return 0;
  azCol[0] = 0;
  azCol[nCol+1] = 0;

  /* The decision of whether or not a rowid really needs to be preserved
  ** is tricky.  We never need to preserve a rowid for a WITHOUT ROWID table
  ** or a table with an INTEGER PRIMARY KEY.  We are unable to preserve
  ** rowids on tables where the rowid is inaccessible because there are other
  ** columns in the table named "rowid", "_rowid_", and "oid".
  */
  if( preserveRowid && isIPK ){
    /* If a single PRIMARY KEY column with type INTEGER was seen, then it
    ** might be an alias for the ROWID.  But it might also be a WITHOUT ROWID
    ** table or a INTEGER PRIMARY KEY DESC column, neither of which are
    ** ROWID aliases.  To distinguish these cases, check to see if
    ** there is a "pk" entry in "PRAGMA index_list".  There will be
    ** no "pk" index if the PRIMARY KEY really is an alias for the ROWID.
    */
    zSql = sqlite3_mprintf("SELECT 1 FROM pragma_index_list(%Q)"
                           " WHERE origin='pk'", zTab);
    shell_check_oom(zSql);
    rc = sqlite3_prepare_v2(p->db, zSql, -1, &pStmt, 0);
    sqlite3_free(zSql);
    if( rc ){
      freeColumnList(azCol);
      return 0;
    }
    rc = sqlite3_step(pStmt);
    sqlite3_finalize(pStmt);
    preserveRowid = rc==SQLITE_ROW;
  }
  if( preserveRowid ){
    /* Only preserve the rowid if we can find a name to use for the
    ** rowid */
    static char *azRowid[] = { "rowid", "_rowid_", "oid" };
    int i, j;
    for(j=0; j<3; j++){
      for(i=1; i<=nCol; i++){
        if( sqlite3_stricmp(azRowid[j],azCol[i])==0 ) break;
      }
      if( i>nCol ){
        /* At this point, we know that azRowid[j] is not the name of any
        ** ordinary column in the table.  Verify that azRowid[j] is a valid
        ** name for the rowid before adding it to azCol[0].  WITHOUT ROWID
        ** tables will fail this last check */
        rc = sqlite3_table_column_metadata(p->db,0,zTab,azRowid[j],0,0,0,0,0);
        if( rc==SQLITE_OK ) azCol[0] = azRowid[j];
        break;
      }
    }
  }
  return azCol;
}

/*
** Toggle the reverse_unordered_selects setting.
*/
static void toggleSelectOrder(sqlite3 *db){
  sqlite3_stmt *pStmt = 0;
  int iSetting = 0;
  char zStmt[100];
  sqlite3_prepare_v2(db, "PRAGMA reverse_unordered_selects", -1, &pStmt, 0);
  if( sqlite3_step(pStmt)==SQLITE_ROW ){
    iSetting = sqlite3_column_int(pStmt, 0);
  }
  sqlite3_finalize(pStmt);
  sqlite3_snprintf(sizeof(zStmt), zStmt,
       "PRAGMA reverse_unordered_selects(%d)", !iSetting);
  sqlite3_exec(db, zStmt, 0, 0, 0);
}

/*
** This is a different callback routine used for dumping the database.
** Each row received by this callback consists of a table name,
** the table type ("index" or "table") and SQL to create the table.
** This routine should print text sufficient to recreate the table.
*/
static int dump_callback(void *pArg, int nArg, char **azArg, char **azNotUsed){
  int rc;
  const char *zTable;
  const char *zType;
  const char *zSql;
  ShellState *p = (ShellState *)pArg;
  int dataOnly;
  int noSys;

  UNUSED_PARAMETER(azNotUsed);
  if( nArg!=3 || azArg==0 ) return 0;
  zTable = azArg[0];
  zType = azArg[1];
  zSql = azArg[2];
  if( zTable==0 ) return 0;
  if( zType==0 ) return 0;
  dataOnly = (p->shellFlgs & SHFLG_DumpDataOnly)!=0;
  noSys    = (p->shellFlgs & SHFLG_DumpNoSys)!=0;

  if( cli_strcmp(zTable, "sqlite_sequence")==0 && !noSys ){
    if( !dataOnly ) oputz("DELETE FROM sqlite_sequence;\n");
  }else if( sqlite3_strglob("sqlite_stat?", zTable)==0 && !noSys ){
    if( !dataOnly ) oputz("ANALYZE sqlite_schema;\n");
  }else if( cli_strncmp(zTable, "sqlite_", 7)==0 ){
    return 0;
  }else if( dataOnly ){
    /* no-op */
  }else if( cli_strncmp(zSql, "CREATE VIRTUAL TABLE", 20)==0 ){
    char *zIns;
    if( !p->writableSchema ){
      oputz("PRAGMA writable_schema=ON;\n");
      p->writableSchema = 1;
    }
    zIns = sqlite3_mprintf(
       "INSERT INTO sqlite_schema(type,name,tbl_name,rootpage,sql)"
       "VALUES('table','%q','%q',0,'%q');",
       zTable, zTable, zSql);
    shell_check_oom(zIns);
    oputf("%s\n", zIns);
    sqlite3_free(zIns);
    return 0;
  }else{
    printSchemaLine(zSql, ";\n");
  }

  if( cli_strcmp(zType, "table")==0 ){
    ShellText sSelect;
    ShellText sTable;
    char **azCol;
    int i;
    char *savedDestTable;
    int savedMode;

    azCol = tableColumnList(p, zTable);
    if( azCol==0 ){
      p->nErr++;
      return 0;
    }

    /* Always quote the table name, even if it appears to be pure ascii,
    ** in case it is a keyword. Ex:  INSERT INTO "table" ... */
    initText(&sTable);
    appendText(&sTable, zTable, quoteChar(zTable));
    /* If preserving the rowid, add a column list after the table name.
    ** In other words:  "INSERT INTO tab(rowid,a,b,c,...) VALUES(...)"
    ** instead of the usual "INSERT INTO tab VALUES(...)".
    */
    if( azCol[0] ){
      appendText(&sTable, "(", 0);
      appendText(&sTable, azCol[0], 0);
      for(i=1; azCol[i]; i++){
        appendText(&sTable, ",", 0);
        appendText(&sTable, azCol[i], quoteChar(azCol[i]));
      }
      appendText(&sTable, ")", 0);
    }

    /* Build an appropriate SELECT statement */
    initText(&sSelect);
    appendText(&sSelect, "SELECT ", 0);
    if( azCol[0] ){
      appendText(&sSelect, azCol[0], 0);
      appendText(&sSelect, ",", 0);
    }
    for(i=1; azCol[i]; i++){
      appendText(&sSelect, azCol[i], quoteChar(azCol[i]));
      if( azCol[i+1] ){
        appendText(&sSelect, ",", 0);
      }
    }
    freeColumnList(azCol);
    appendText(&sSelect, " FROM ", 0);
    appendText(&sSelect, zTable, quoteChar(zTable));

    savedDestTable = p->zDestTable;
    savedMode = p->mode;
    p->zDestTable = sTable.z;
    p->mode = p->cMode = MODE_Insert;
    rc = shell_exec(p, sSelect.z, 0);
    if( (rc&0xff)==SQLITE_CORRUPT ){
      oputz("/****** CORRUPTION ERROR *******/\n");
      toggleSelectOrder(p->db);
      shell_exec(p, sSelect.z, 0);
      toggleSelectOrder(p->db);
    }
    p->zDestTable = savedDestTable;
    p->mode = savedMode;
    freeText(&sTable);
    freeText(&sSelect);
    if( rc ) p->nErr++;
  }
  return 0;
}

/*
** Run zQuery.  Use dump_callback() as the callback routine so that
** the contents of the query are output as SQL statements.
**
** If we get a SQLITE_CORRUPT error, rerun the query after appending
** "ORDER BY rowid DESC" to the end.
*/
static int run_schema_dump_query(
  ShellState *p,
  const char *zQuery
){
  int rc;
  char *zErr = 0;
  rc = sqlite3_exec(p->db, zQuery, dump_callback, p, &zErr);
  if( rc==SQLITE_CORRUPT ){
    char *zQ2;
    int len = strlen30(zQuery);
    oputz("/****** CORRUPTION ERROR *******/\n");
    if( zErr ){
      oputf("/****** %s ******/\n", zErr);
      sqlite3_free(zErr);
      zErr = 0;
    }
    zQ2 = malloc( len+100 );
    if( zQ2==0 ) return rc;
    sqlite3_snprintf(len+100, zQ2, "%s ORDER BY rowid DESC", zQuery);
    rc = sqlite3_exec(p->db, zQ2, dump_callback, p, &zErr);
    if( rc ){
      oputf("/****** ERROR: %s ******/\n", zErr);
    }else{
      rc = SQLITE_CORRUPT;
    }
    sqlite3_free(zErr);
    free(zQ2);
  }
  return rc;
}

/*
** Text of help messages.
**
** The help text for each individual command begins with a line that starts
** with ".".  Subsequent lines are supplemental information.
**
** There must be two or more spaces between the end of the command and the
** start of the description of what that command does.
*/
static const char *(azHelp[]) = {
#if defined(SQLITE_HAVE_ZLIB) && !defined(SQLITE_OMIT_VIRTUALTABLE) \
  && !defined(SQLITE_SHELL_FIDDLE)
  ".archive ...             Manage SQL archives",
  "   Each command must have exactly one of the following options:",
  "     -c, --create               Create a new archive",
  "     -u, --update               Add or update files with changed mtime",
  "     -i, --insert               Like -u but always add even if unchanged",
  "     -r, --remove               Remove files from archive",
  "     -t, --list                 List contents of archive",
  "     -x, --extract              Extract files from archive",
  "   Optional arguments:",
  "     -v, --verbose              Print each filename as it is processed",
  "     -f FILE, --file FILE       Use archive FILE (default is current db)",
  "     -a FILE, --append FILE     Open FILE using the apndvfs VFS",
  "     -C DIR, --directory DIR    Read/extract files from directory DIR",
  "     -g, --glob                 Use glob matching for names in archive",
  "     -n, --dryrun               Show the SQL that would have occurred",
  "   Examples:",
  "     .ar -cf ARCHIVE foo bar  # Create ARCHIVE from files foo and bar",
  "     .ar -tf ARCHIVE          # List members of ARCHIVE",
  "     .ar -xvf ARCHIVE         # Verbosely extract files from ARCHIVE",
  "   See also:",
  "      http://sqlite.org/cli.html#sqlite_archive_support",
#endif
#ifndef SQLITE_OMIT_AUTHORIZATION
  ".auth ON|OFF             Show authorizer callbacks",
#endif
#ifndef SQLITE_SHELL_FIDDLE
  ".backup ?DB? FILE        Backup DB (default \"main\") to FILE",
  "   Options:",
  "       --append            Use the appendvfs",
  "       --async             Write to FILE without journal and fsync()",
#endif
  ".bail on|off             Stop after hitting an error.  Default OFF",
#ifndef SQLITE_SHELL_FIDDLE
  ".cd DIRECTORY            Change the working directory to DIRECTORY",
#endif
  ".changes on|off          Show number of rows changed by SQL",
#ifndef SQLITE_SHELL_FIDDLE
  ".check GLOB              Fail if output since .testcase does not match",
  ".clone NEWDB             Clone data into NEWDB from the existing database",
#endif
  ".connection [close] [#]  Open or close an auxiliary database connection",
#if defined(_WIN32) || defined(WIN32)
  ".crnl on|off             Translate \\n to \\r\\n.  Default ON",
#endif
  ".databases               List names and files of attached databases",
  ".dbconfig ?op? ?val?     List or change sqlite3_db_config() options",
#if SQLITE_SHELL_HAVE_RECOVER
  ".dbinfo ?DB?             Show status information about the database",
#endif
  ".dump ?OBJECTS?          Render database content as SQL",
  "   Options:",
  "     --data-only            Output only INSERT statements",
  "     --newlines             Allow unescaped newline characters in output",
  "     --nosys                Omit system tables (ex: \"sqlite_stat1\")",
  "     --preserve-rowids      Include ROWID values in the output",
  "   OBJECTS is a LIKE pattern for tables, indexes, triggers or views to dump",
  "   Additional LIKE patterns can be given in subsequent arguments",
  ".echo on|off             Turn command echo on or off",
  ".eqp on|off|full|...     Enable or disable automatic EXPLAIN QUERY PLAN",
  "   Other Modes:",
#ifdef SQLITE_DEBUG
  "      test                  Show raw EXPLAIN QUERY PLAN output",
  "      trace                 Like \"full\" but enable \"PRAGMA vdbe_trace\"",
#endif
  "      trigger               Like \"full\" but also show trigger bytecode",
#ifndef SQLITE_SHELL_FIDDLE
  ".excel                   Display the output of next command in spreadsheet",
  "   --bom                   Put a UTF8 byte-order mark on intermediate file",
#endif
#ifndef SQLITE_SHELL_FIDDLE
  ".exit ?CODE?             Exit this program with return-code CODE",
#endif
  ".expert                  EXPERIMENTAL. Suggest indexes for queries",
  ".explain ?on|off|auto?   Change the EXPLAIN formatting mode.  Default: auto",
  ".filectrl CMD ...        Run various sqlite3_file_control() operations",
  "   --schema SCHEMA         Use SCHEMA instead of \"main\"",
  "   --help                  Show CMD details",
  ".fullschema ?--indent?   Show schema and the content of sqlite_stat tables",
  ".headers on|off          Turn display of headers on or off",
  ".help ?-all? ?PATTERN?   Show help text for PATTERN",
#ifndef SQLITE_SHELL_FIDDLE
  ".import FILE TABLE       Import data from FILE into TABLE",
  "   Options:",
  "     --ascii               Use \\037 and \\036 as column and row separators",
  "     --csv                 Use , and \\n as column and row separators",
  "     --skip N              Skip the first N rows of input",
  "     --schema S            Target table to be S.TABLE",
  "     -v                    \"Verbose\" - increase auxiliary output",
  "   Notes:",
  "     *  If TABLE does not exist, it is created.  The first row of input",
  "        determines the column names.",
  "     *  If neither --csv or --ascii are used, the input mode is derived",
  "        from the \".mode\" output mode",
  "     *  If FILE begins with \"|\" then it is a command that generates the",
  "        input text.",
#endif
#ifndef SQLITE_OMIT_TEST_CONTROL
  ",imposter INDEX TABLE    Create imposter table TABLE on index INDEX",
#endif
  ".indexes ?TABLE?         Show names of indexes",
  "                           If TABLE is specified, only show indexes for",
  "                           tables matching TABLE using the LIKE operator.",
#ifdef SQLITE_ENABLE_IOTRACE
  ",iotrace FILE            Enable I/O diagnostic logging to FILE",
#endif
  ".limit ?LIMIT? ?VAL?     Display or change the value of an SQLITE_LIMIT",
  ".lint OPTIONS            Report potential schema issues.",
  "     Options:",
  "        fkey-indexes     Find missing foreign key indexes",
#if !defined(SQLITE_OMIT_LOAD_EXTENSION) && !defined(SQLITE_SHELL_FIDDLE)
  ".load FILE ?ENTRY?       Load an extension library",
#endif
#if !defined(SQLITE_SHELL_FIDDLE)
  ".log FILE|on|off         Turn logging on or off.  FILE can be stderr/stdout",
#else
  ".log on|off              Turn logging on or off.",
#endif
  ".mode MODE ?OPTIONS?     Set output mode",
  "   MODE is one of:",
  "     ascii       Columns/rows delimited by 0x1F and 0x1E",
  "     box         Tables using unicode box-drawing characters",
  "     csv         Comma-separated values",
  "     column      Output in columns.  (See .width)",
  "     html        HTML <table> code",
  "     insert      SQL insert statements for TABLE",
  "     json        Results in a JSON array",
  "     line        One value per line",
  "     list        Values delimited by \"|\"",
  "     markdown    Markdown table format",
  "     qbox        Shorthand for \"box --wrap 60 --quote\"",
  "     quote       Escape answers as for SQL",
  "     table       ASCII-art table",
  "     tabs        Tab-separated values",
  "     tcl         TCL list elements",
  "   OPTIONS: (for columnar modes or insert mode):",
  "     --wrap N       Wrap output lines to no longer than N characters",
  "     --wordwrap B   Wrap or not at word boundaries per B (on/off)",
  "     --ww           Shorthand for \"--wordwrap 1\"",
  "     --quote        Quote output text as SQL literals",
  "     --noquote      Do not quote output text",
  "     TABLE          The name of SQL table used for \"insert\" mode",
#ifndef SQLITE_SHELL_FIDDLE
  ".nonce STRING            Suspend safe mode for one command if nonce matches",
#endif
  ".nullvalue STRING        Use STRING in place of NULL values",
#ifndef SQLITE_SHELL_FIDDLE
  ".once ?OPTIONS? ?FILE?   Output for the next SQL command only to FILE",
  "     If FILE begins with '|' then open as a pipe",
  "       --bom  Put a UTF8 byte-order mark at the beginning",
  "       -e     Send output to the system text editor",
  "       -x     Send output as CSV to a spreadsheet (same as \".excel\")",
  /* Note that .open is (partially) available in WASM builds but is
  ** currently only intended to be used by the fiddle tool, not
  ** end users, so is "undocumented." */
  ".open ?OPTIONS? ?FILE?   Close existing database and reopen FILE",
  "     Options:",
  "        --append        Use appendvfs to append database to the end of FILE",
#endif
#ifndef SQLITE_OMIT_DESERIALIZE
  "        --deserialize   Load into memory using sqlite3_deserialize()",
  "        --hexdb         Load the output of \"dbtotxt\" as an in-memory db",
  "        --maxsize N     Maximum size for --hexdb or --deserialized database",
#endif
  "        --new           Initialize FILE to an empty database",
  "        --nofollow      Do not follow symbolic links",
  "        --readonly      Open FILE readonly",
  "        --zip           FILE is a ZIP archive",
#ifndef SQLITE_SHELL_FIDDLE
  ".output ?FILE?           Send output to FILE or stdout if FILE is omitted",
  "   If FILE begins with '|' then open it as a pipe.",
  "   Options:",
  "     --bom                 Prefix output with a UTF8 byte-order mark",
  "     -e                    Send output to the system text editor",
  "     -x                    Send output as CSV to a spreadsheet",
#endif
  ".parameter CMD ...       Manage SQL parameter bindings",
  "   clear                   Erase all bindings",
  "   init                    Initialize the TEMP table that holds bindings",
  "   list                    List the current parameter bindings",
  "   set PARAMETER VALUE     Given SQL parameter PARAMETER a value of VALUE",
  "                           PARAMETER should start with one of: $ : @ ?",
  "   unset PARAMETER         Remove PARAMETER from the binding table",
  ".print STRING...         Print literal STRING",
#ifndef SQLITE_OMIT_PROGRESS_CALLBACK
  ".progress N              Invoke progress handler after every N opcodes",
  "   --limit N                 Interrupt after N progress callbacks",
  "   --once                    Do no more than one progress interrupt",
  "   --quiet|-q                No output except at interrupts",
  "   --reset                   Reset the count for each input and interrupt",
#endif
  ".prompt MAIN CONTINUE    Replace the standard prompts",
#ifndef SQLITE_SHELL_FIDDLE
  ".quit                    Stop interpreting input stream, exit if primary.",
  ".read FILE               Read input from FILE or command output",
  "    If FILE begins with \"|\", it is a command that generates the input.",
#endif
#if SQLITE_SHELL_HAVE_RECOVER
  ".recover                 Recover as much data as possible from corrupt db.",
  "   --ignore-freelist        Ignore pages that appear to be on db freelist",
  "   --lost-and-found TABLE   Alternative name for the lost-and-found table",
  "   --no-rowids              Do not attempt to recover rowid values",
  "                            that are not also INTEGER PRIMARY KEYs",
#endif
#ifndef SQLITE_SHELL_FIDDLE
  ".restore ?DB? FILE       Restore content of DB (default \"main\") from FILE",
  ".save ?OPTIONS? FILE     Write database to FILE (an alias for .backup ...)",
#endif
  ".scanstats on|off|est    Turn sqlite3_stmt_scanstatus() metrics on or off",
  ".schema ?PATTERN?        Show the CREATE statements matching PATTERN",
  "   Options:",
  "      --indent             Try to pretty-print the schema",
  "      --nosys              Omit objects whose names start with \"sqlite_\"",
  ",selftest ?OPTIONS?      Run tests defined in the SELFTEST table",
  "    Options:",
  "       --init               Create a new SELFTEST table",
  "       -v                   Verbose output",
  ".separator COL ?ROW?     Change the column and row separators",
#if defined(SQLITE_ENABLE_SESSION)
  ".session ?NAME? CMD ...  Create or control sessions",
  "   Subcommands:",
  "     attach TABLE             Attach TABLE",
  "     changeset FILE           Write a changeset into FILE",
  "     close                    Close one session",
  "     enable ?BOOLEAN?         Set or query the enable bit",
  "     filter GLOB...           Reject tables matching GLOBs",
  "     indirect ?BOOLEAN?       Mark or query the indirect status",
  "     isempty                  Query whether the session is empty",
  "     list                     List currently open session names",
  "     open DB NAME             Open a new session on DB",
  "     patchset FILE            Write a patchset into FILE",
  "   If ?NAME? is omitted, the first defined session is used.",
#endif
  ".sha3sum ...             Compute a SHA3 hash of database content",
  "    Options:",
  "      --schema              Also hash the sqlite_schema table",
  "      --sha3-224            Use the sha3-224 algorithm",
  "      --sha3-256            Use the sha3-256 algorithm (default)",
  "      --sha3-384            Use the sha3-384 algorithm",
  "      --sha3-512            Use the sha3-512 algorithm",
  "    Any other argument is a LIKE pattern for tables to hash",
#if !defined(SQLITE_NOHAVE_SYSTEM) && !defined(SQLITE_SHELL_FIDDLE)
  ".shell CMD ARGS...       Run CMD ARGS... in a system shell",
#endif
  ".show                    Show the current values for various settings",
  ".stats ?ARG?             Show stats or turn stats on or off",
  "   off                      Turn off automatic stat display",
  "   on                       Turn on automatic stat display",
  "   stmt                     Show statement stats",
  "   vmstep                   Show the virtual machine step count only",
#if !defined(SQLITE_NOHAVE_SYSTEM) && !defined(SQLITE_SHELL_FIDDLE)
  ".system CMD ARGS...      Run CMD ARGS... in a system shell",
#endif
  ".tables ?TABLE?          List names of tables matching LIKE pattern TABLE",
#ifndef SQLITE_SHELL_FIDDLE
  ",testcase NAME           Begin redirecting output to 'testcase-out.txt'",
#endif
  ",testctrl CMD ...        Run various sqlite3_test_control() operations",
  "                           Run \".testctrl\" with no arguments for details",
  ".timeout MS              Try opening locked tables for MS milliseconds",
  ".timer on|off            Turn SQL timer on or off",
#ifndef SQLITE_OMIT_TRACE
  ".trace ?OPTIONS?         Output each SQL statement as it is run",
  "    FILE                    Send output to FILE",
  "    stdout                  Send output to stdout",
  "    stderr                  Send output to stderr",
  "    off                     Disable tracing",
  "    --expanded              Expand query parameters",
#ifdef SQLITE_ENABLE_NORMALIZE
  "    --normalized            Normal the SQL statements",
#endif
  "    --plain                 Show SQL as it is input",
  "    --stmt                  Trace statement execution (SQLITE_TRACE_STMT)",
  "    --profile               Profile statements (SQLITE_TRACE_PROFILE)",
  "    --row                   Trace each row (SQLITE_TRACE_ROW)",
  "    --close                 Trace connection close (SQLITE_TRACE_CLOSE)",
#endif /* SQLITE_OMIT_TRACE */
#ifdef SQLITE_DEBUG
  ".unmodule NAME ...       Unregister virtual table modules",
  "    --allexcept             Unregister everything except those named",
#endif
  ".version                 Show source, library and compiler versions",
  ".vfsinfo ?AUX?           Information about the top-level VFS",
  ".vfslist                 List all available VFSes",
  ".vfsname ?AUX?           Print the name of the VFS stack",
  ".width NUM1 NUM2 ...     Set minimum column widths for columnar output",
  "     Negative values right-justify",
};

/*
** Output help text.
**
** zPattern describes the set of commands for which help text is provided.
** If zPattern is NULL, then show all commands, but only give a one-line
** description of each.
**
** Return the number of matches.
*/
static int showHelp(FILE *out, const char *zPattern){
  int i = 0;
  int j = 0;
  int n = 0;
  char *zPat;
  if( zPattern==0
   || zPattern[0]=='0'
   || cli_strcmp(zPattern,"-a")==0
   || cli_strcmp(zPattern,"-all")==0
   || cli_strcmp(zPattern,"--all")==0
  ){
    enum HelpWanted { HW_NoCull = 0, HW_SummaryOnly = 1, HW_Undoc = 2 };
    enum HelpHave { HH_Undoc = 2, HH_Summary = 1, HH_More = 0 };
    /* Show all or most commands
    ** *zPattern==0   => summary of documented commands only
    ** *zPattern=='0' => whole help for undocumented commands
    ** Otherwise      => whole help for documented commands
    */
    enum HelpWanted hw = HW_SummaryOnly;
    enum HelpHave hh = HH_More;
    if( zPattern!=0 ){
      hw = (*zPattern=='0')? HW_NoCull|HW_Undoc : HW_NoCull;
    }
    for(i=0; i<ArraySize(azHelp); i++){
      switch( azHelp[i][0] ){
      case ',':
        hh = HH_Summary|HH_Undoc;
        break;
      case '.':
        hh = HH_Summary;
        break;
      default:
        hh &= ~HH_Summary;
        break;
      }
      if( ((hw^hh)&HH_Undoc)==0 ){
        if( (hh&HH_Summary)!=0 ){
          sputf(out, ".%s\n", azHelp[i]+1);
          ++n;
        }else if( (hw&HW_SummaryOnly)==0 ){
          sputf(out, "%s\n", azHelp[i]);
        }
      }
    }
  }else{
    /* Seek documented commands for which zPattern is an exact prefix */
    zPat = sqlite3_mprintf(".%s*", zPattern);
    shell_check_oom(zPat);
    for(i=0; i<ArraySize(azHelp); i++){
      if( sqlite3_strglob(zPat, azHelp[i])==0 ){
        sputf(out, "%s\n", azHelp[i]);
        j = i+1;
        n++;
      }
    }
    sqlite3_free(zPat);
    if( n ){
      if( n==1 ){
        /* when zPattern is a prefix of exactly one command, then include
        ** the details of that command, which should begin at offset j */
        while( j<ArraySize(azHelp)-1 && azHelp[j][0]==' ' ){
          sputf(out, "%s\n", azHelp[j]);
          j++;
        }
      }
      return n;
    }
    /* Look for documented commands that contain zPattern anywhere.
    ** Show complete text of all documented commands that match. */
    zPat = sqlite3_mprintf("%%%s%%", zPattern);
    shell_check_oom(zPat);
    for(i=0; i<ArraySize(azHelp); i++){
      if( azHelp[i][0]==',' ){
        while( i<ArraySize(azHelp)-1 && azHelp[i+1][0]==' ' ) ++i;
        continue;
      }
      if( azHelp[i][0]=='.' ) j = i;
      if( sqlite3_strlike(zPat, azHelp[i], 0)==0 ){
        sputf(out, "%s\n", azHelp[j]);
        while( j<ArraySize(azHelp)-1 && azHelp[j+1][0]==' ' ){
          j++;
          sputf(out, "%s\n", azHelp[j]);
        }
        i = j;
        n++;
      }
    }
    sqlite3_free(zPat);
  }
  return n;
}

/* Forward reference */
static int process_input(ShellState *p);

/*
** Read the content of file zName into memory obtained from sqlite3_malloc64()
** and return a pointer to the buffer. The caller is responsible for freeing
** the memory.
**
** If parameter pnByte is not NULL, (*pnByte) is set to the number of bytes
** read.
**
** For convenience, a nul-terminator byte is always appended to the data read
** from the file before the buffer is returned. This byte is not included in
** the final value of (*pnByte), if applicable.
**
** NULL is returned if any error is encountered. The final value of *pnByte
** is undefined in this case.
*/
static char *readFile(const char *zName, int *pnByte){
  FILE *in = fopen(zName, "rb");
  long nIn;
  size_t nRead;
  char *pBuf;
  int rc;
  if( in==0 ) return 0;
  rc = fseek(in, 0, SEEK_END);
  if( rc!=0 ){
    eputf("Error: '%s' not seekable\n", zName);
    fclose(in);
    return 0;
  }
  nIn = ftell(in);
  rewind(in);
  pBuf = sqlite3_malloc64( nIn+1 );
  if( pBuf==0 ){
    eputz("Error: out of memory\n");
    fclose(in);
    return 0;
  }
  nRead = fread(pBuf, nIn, 1, in);
  fclose(in);
  if( nRead!=1 ){
    sqlite3_free(pBuf);
    eputf("Error: cannot read '%s'\n", zName);
    return 0;
  }
  pBuf[nIn] = 0;
  if( pnByte ) *pnByte = nIn;
  return pBuf;
}

#if defined(SQLITE_ENABLE_SESSION)
/*
** Close a single OpenSession object and release all of its associated
** resources.
*/
static void session_close(OpenSession *pSession){
  int i;
  sqlite3session_delete(pSession->p);
  sqlite3_free(pSession->zName);
  for(i=0; i<pSession->nFilter; i++){
    sqlite3_free(pSession->azFilter[i]);
  }
  sqlite3_free(pSession->azFilter);
  memset(pSession, 0, sizeof(OpenSession));
}
#endif

/*
** Close all OpenSession objects and release all associated resources.
*/
#if defined(SQLITE_ENABLE_SESSION)
static void session_close_all(ShellState *p, int i){
  int j;
  struct AuxDb *pAuxDb = i<0 ? p->pAuxDb : &p->aAuxDb[i];
  for(j=0; j<pAuxDb->nSession; j++){
    session_close(&pAuxDb->aSession[j]);
  }
  pAuxDb->nSession = 0;
}
#else
# define session_close_all(X,Y)
#endif

/*
** Implementation of the xFilter function for an open session.  Omit
** any tables named by ".session filter" but let all other table through.
*/
#if defined(SQLITE_ENABLE_SESSION)
static int session_filter(void *pCtx, const char *zTab){
  OpenSession *pSession = (OpenSession*)pCtx;
  int i;
  for(i=0; i<pSession->nFilter; i++){
    if( sqlite3_strglob(pSession->azFilter[i], zTab)==0 ) return 0;
  }
  return 1;
}
#endif

/*
** Try to deduce the type of file for zName based on its content.  Return
** one of the SHELL_OPEN_* constants.
**
** If the file does not exist or is empty but its name looks like a ZIP
** archive and the dfltZip flag is true, then assume it is a ZIP archive.
** Otherwise, assume an ordinary database regardless of the filename if
** the type cannot be determined from content.
*/
int deduceDatabaseType(const char *zName, int dfltZip){
  FILE *f = fopen(zName, "rb");
  size_t n;
  int rc = SHELL_OPEN_UNSPEC;
  char zBuf[100];
  if( f==0 ){
    if( dfltZip && sqlite3_strlike("%.zip",zName,0)==0 ){
       return SHELL_OPEN_ZIPFILE;
    }else{
       return SHELL_OPEN_NORMAL;
    }
  }
  n = fread(zBuf, 16, 1, f);
  if( n==1 && memcmp(zBuf, "SQLite format 3", 16)==0 ){
    fclose(f);
    return SHELL_OPEN_NORMAL;
  }
  fseek(f, -25, SEEK_END);
  n = fread(zBuf, 25, 1, f);
  if( n==1 && memcmp(zBuf, "Start-Of-SQLite3-", 17)==0 ){
    rc = SHELL_OPEN_APPENDVFS;
  }else{
    fseek(f, -22, SEEK_END);
    n = fread(zBuf, 22, 1, f);
    if( n==1 && zBuf[0]==0x50 && zBuf[1]==0x4b && zBuf[2]==0x05
       && zBuf[3]==0x06 ){
      rc = SHELL_OPEN_ZIPFILE;
    }else if( n==0 && dfltZip && sqlite3_strlike("%.zip",zName,0)==0 ){
      rc = SHELL_OPEN_ZIPFILE;
    }
  }
  fclose(f);
  return rc;
}

#ifndef SQLITE_OMIT_DESERIALIZE
/*
** Reconstruct an in-memory database using the output from the "dbtotxt"
** program.  Read content from the file in p->aAuxDb[].zDbFilename.
** If p->aAuxDb[].zDbFilename is 0, then read from standard input.
*/
static unsigned char *readHexDb(ShellState *p, int *pnData){
  unsigned char *a = 0;
  int nLine;
  int n = 0;
  int pgsz = 0;
  int iOffset = 0;
  int j, k;
  int rc;
  FILE *in;
  const char *zDbFilename = p->pAuxDb->zDbFilename;
  unsigned int x[16];
  char zLine[1000];
  if( zDbFilename ){
    in = fopen(zDbFilename, "r");
    if( in==0 ){
      eputf("cannot open \"%s\" for reading\n", zDbFilename);
      return 0;
    }
    nLine = 0;
  }else{
    in = p->in;
    nLine = p->lineno;
    if( in==0 ) in = stdin;
  }
  *pnData = 0;
  nLine++;
  if( fgets(zLine, sizeof(zLine), in)==0 ) goto readHexDb_error;
  rc = sscanf(zLine, "| size %d pagesize %d", &n, &pgsz);
  if( rc!=2 ) goto readHexDb_error;
  if( n<0 ) goto readHexDb_error;
  if( pgsz<512 || pgsz>65536 || (pgsz&(pgsz-1))!=0 ) goto readHexDb_error;
  n = (n+pgsz-1)&~(pgsz-1);  /* Round n up to the next multiple of pgsz */
  a = sqlite3_malloc( n ? n : 1 );
  shell_check_oom(a);
  memset(a, 0, n);
  if( pgsz<512 || pgsz>65536 || (pgsz & (pgsz-1))!=0 ){
    eputz("invalid pagesize\n");
    goto readHexDb_error;
  }
  for(nLine++; fgets(zLine, sizeof(zLine), in)!=0; nLine++){
    rc = sscanf(zLine, "| page %d offset %d", &j, &k);
    if( rc==2 ){
      iOffset = k;
      continue;
    }
    if( cli_strncmp(zLine, "| end ", 6)==0 ){
      break;
    }
    rc = sscanf(zLine,"| %d: %x %x %x %x %x %x %x %x %x %x %x %x %x %x %x %x",
                &j, &x[0], &x[1], &x[2], &x[3], &x[4], &x[5], &x[6], &x[7],
                &x[8], &x[9], &x[10], &x[11], &x[12], &x[13], &x[14], &x[15]);
    if( rc==17 ){
      k = iOffset+j;
      if( k+16<=n && k>=0 ){
        int ii;
        for(ii=0; ii<16; ii++) a[k+ii] = x[ii]&0xff;
      }
    }
  }
  *pnData = n;
  if( in!=p->in ){
    fclose(in);
  }else{
    p->lineno = nLine;
  }
  return a;

readHexDb_error:
  if( in!=p->in ){
    fclose(in);
  }else{
    while( fgets(zLine, sizeof(zLine), p->in)!=0 ){
      nLine++;
      if(cli_strncmp(zLine, "| end ", 6)==0 ) break;
    }
    p->lineno = nLine;
  }
  sqlite3_free(a);
  eputf("Error on line %d of --hexdb input\n", nLine);
  return 0;
}
#endif /* SQLITE_OMIT_DESERIALIZE */

/*
** Scalar function "usleep(X)" invokes sqlite3_sleep(X) and returns X.
*/
static void shellUSleepFunc(
  sqlite3_context *context,
  int argcUnused,
  sqlite3_value **argv
){
  int sleep = sqlite3_value_int(argv[0]);
  (void)argcUnused;
  sqlite3_sleep(sleep/1000);
  sqlite3_result_int(context, sleep);
}

/* Flags for open_db().
**
** The default behavior of open_db() is to exit(1) if the database fails to
** open.  The OPEN_DB_KEEPALIVE flag changes that so that it prints an error
** but still returns without calling exit.
**
** The OPEN_DB_ZIPFILE flag causes open_db() to prefer to open files as a
** ZIP archive if the file does not exist or is empty and its name matches
** the *.zip pattern.
*/
#define OPEN_DB_KEEPALIVE   0x001   /* Return after error if true */
#define OPEN_DB_ZIPFILE     0x002   /* Open as ZIP if name matches *.zip */

/*
** Make sure the database is open.  If it is not, then open it.  If
** the database fails to open, print an error message and exit.
*/
static void open_db(ShellState *p, int openFlags){
  if( p->db==0 ){
    const char *zDbFilename = p->pAuxDb->zDbFilename;
    if( p->openMode==SHELL_OPEN_UNSPEC ){
      if( zDbFilename==0 || zDbFilename[0]==0 ){
        p->openMode = SHELL_OPEN_NORMAL;
      }else{
        p->openMode = (u8)deduceDatabaseType(zDbFilename,
                             (openFlags & OPEN_DB_ZIPFILE)!=0);
      }
    }
    switch( p->openMode ){
      case SHELL_OPEN_APPENDVFS: {
        sqlite3_open_v2(zDbFilename, &p->db,
           SQLITE_OPEN_READWRITE|SQLITE_OPEN_CREATE|p->openFlags, "apndvfs");
        break;
      }
      case SHELL_OPEN_HEXDB:
      case SHELL_OPEN_DESERIALIZE: {
        sqlite3_open(0, &p->db);
        break;
      }
      case SHELL_OPEN_ZIPFILE: {
        sqlite3_open(":memory:", &p->db);
        break;
      }
      case SHELL_OPEN_READONLY: {
        sqlite3_open_v2(zDbFilename, &p->db,
            SQLITE_OPEN_READONLY|p->openFlags, 0);
        break;
      }
      case SHELL_OPEN_UNSPEC:
      case SHELL_OPEN_NORMAL: {
        sqlite3_open_v2(zDbFilename, &p->db,
           SQLITE_OPEN_READWRITE|SQLITE_OPEN_CREATE|p->openFlags, 0);
        break;
      }
    }
    globalDb = p->db;
    if( p->db==0 || SQLITE_OK!=sqlite3_errcode(p->db) ){
      eputf("Error: unable to open database \"%s\": %s\n",
            zDbFilename, sqlite3_errmsg(p->db));
      if( (openFlags & OPEN_DB_KEEPALIVE)==0 ){
        exit(1);
      }
      sqlite3_close(p->db);
      sqlite3_open(":memory:", &p->db);
      if( p->db==0 || SQLITE_OK!=sqlite3_errcode(p->db) ){
        eputz("Also: unable to open substitute in-memory database.\n");
        exit(1);
      }else{
        eputf("Notice: using substitute in-memory database instead of \"%s\"\n",
              zDbFilename);
      }
    }
    sqlite3_db_config(p->db, SQLITE_DBCONFIG_STMT_SCANSTATUS, (int)0, (int*)0);

    /* Reflect the use or absence of --unsafe-testing invocation. */
    {
      int testmode_on = ShellHasFlag(p,SHFLG_TestingMode);
      sqlite3_db_config(p->db, SQLITE_DBCONFIG_TRUSTED_SCHEMA, testmode_on,0);
      sqlite3_db_config(p->db, SQLITE_DBCONFIG_DEFENSIVE, !testmode_on,0);
    }

#ifndef SQLITE_OMIT_LOAD_EXTENSION
    sqlite3_enable_load_extension(p->db, 1);
#endif
    sqlite3_shathree_init(p->db, 0, 0);
    sqlite3_uint_init(p->db, 0, 0);
    sqlite3_decimal_init(p->db, 0, 0);
    sqlite3_base64_init(p->db, 0, 0);
    sqlite3_base85_init(p->db, 0, 0);
    sqlite3_regexp_init(p->db, 0, 0);
    sqlite3_ieee_init(p->db, 0, 0);
    sqlite3_series_init(p->db, 0, 0);
#ifndef SQLITE_SHELL_FIDDLE
    sqlite3_fileio_init(p->db, 0, 0);
    sqlite3_completion_init(p->db, 0, 0);
#endif
#ifdef SQLITE_HAVE_ZLIB
    if( !p->bSafeModePersist ){
      sqlite3_zipfile_init(p->db, 0, 0);
      sqlite3_sqlar_init(p->db, 0, 0);
    }
#endif
#ifdef SQLITE_SHELL_EXTFUNCS
    /* Create a preprocessing mechanism for extensions to make
     * their own provisions for being built into the shell.
     * This is a short-span macro. See further below for usage.
     */
#define SHELL_SUB_MACRO(base, variant) base ## _ ## variant
#define SHELL_SUBMACRO(base, variant) SHELL_SUB_MACRO(base, variant)
    /* Let custom-included extensions get their ..._init() called.
     * The WHATEVER_INIT( db, pzErrorMsg, pApi ) macro should cause
     * the extension's sqlite3_*_init( db, pzErrorMsg, pApi )
     * initialization routine to be called.
     */
    {
      int irc = SHELL_SUBMACRO(SQLITE_SHELL_EXTFUNCS, INIT)(p->db);
    /* Let custom-included extensions expose their functionality.
     * The WHATEVER_EXPOSE( db, pzErrorMsg ) macro should cause
     * the SQL functions, virtual tables, collating sequences or
     * VFS's implemented by the extension to be registered.
     */
      if( irc==SQLITE_OK
          || irc==SQLITE_OK_LOAD_PERMANENTLY ){
        SHELL_SUBMACRO(SQLITE_SHELL_EXTFUNCS, EXPOSE)(p->db, 0);
      }
#undef SHELL_SUB_MACRO
#undef SHELL_SUBMACRO
    }
#endif

    sqlite3_create_function(p->db, "strtod", 1, SQLITE_UTF8, 0,
                            shellStrtod, 0, 0);
    sqlite3_create_function(p->db, "dtostr", 1, SQLITE_UTF8, 0,
                            shellDtostr, 0, 0);
    sqlite3_create_function(p->db, "dtostr", 2, SQLITE_UTF8, 0,
                            shellDtostr, 0, 0);
    sqlite3_create_function(p->db, "shell_add_schema", 3, SQLITE_UTF8, 0,
                            shellAddSchemaName, 0, 0);
    sqlite3_create_function(p->db, "shell_module_schema", 1, SQLITE_UTF8, 0,
                            shellModuleSchema, 0, 0);
    sqlite3_create_function(p->db, "shell_putsnl", 1, SQLITE_UTF8, p,
                            shellPutsFunc, 0, 0);
    sqlite3_create_function(p->db, "usleep",1,SQLITE_UTF8,0,
                            shellUSleepFunc, 0, 0);
#ifndef SQLITE_NOHAVE_SYSTEM
    sqlite3_create_function(p->db, "edit", 1, SQLITE_UTF8, 0,
                            editFunc, 0, 0);
    sqlite3_create_function(p->db, "edit", 2, SQLITE_UTF8, 0,
                            editFunc, 0, 0);
#endif

    if( p->openMode==SHELL_OPEN_ZIPFILE ){
      char *zSql = sqlite3_mprintf(
         "CREATE VIRTUAL TABLE zip USING zipfile(%Q);", zDbFilename);
      shell_check_oom(zSql);
      sqlite3_exec(p->db, zSql, 0, 0, 0);
      sqlite3_free(zSql);
    }
#ifndef SQLITE_OMIT_DESERIALIZE
    else
    if( p->openMode==SHELL_OPEN_DESERIALIZE || p->openMode==SHELL_OPEN_HEXDB ){
      int rc;
      int nData = 0;
      unsigned char *aData;
      if( p->openMode==SHELL_OPEN_DESERIALIZE ){
        aData = (unsigned char*)readFile(zDbFilename, &nData);
      }else{
        aData = readHexDb(p, &nData);
      }
      if( aData==0 ){
        return;
      }
      rc = sqlite3_deserialize(p->db, "main", aData, nData, nData,
                   SQLITE_DESERIALIZE_RESIZEABLE |
                   SQLITE_DESERIALIZE_FREEONCLOSE);
      if( rc ){
        eputf("Error: sqlite3_deserialize() returns %d\n", rc);
      }
      if( p->szMax>0 ){
        sqlite3_file_control(p->db, "main", SQLITE_FCNTL_SIZE_LIMIT, &p->szMax);
      }
    }
#endif
  }
  if( p->db!=0 ){
    if( p->bSafeModePersist ){
      sqlite3_set_authorizer(p->db, safeModeAuth, p);
    }
    sqlite3_db_config(
        p->db, SQLITE_DBCONFIG_STMT_SCANSTATUS, p->scanstatsOn, (int*)0
    );
  }
}

/*
** Attempt to close the database connection.  Report errors.
*/
void close_db(sqlite3 *db){
  int rc = sqlite3_close(db);
  if( rc ){
    eputf("Error: sqlite3_close() returns %d: %s\n", rc, sqlite3_errmsg(db));
  }
}

#if HAVE_READLINE || HAVE_EDITLINE
/*
** Readline completion callbacks
*/
static char *readline_completion_generator(const char *text, int state){
  static sqlite3_stmt *pStmt = 0;
  char *zRet;
  if( state==0 ){
    char *zSql;
    sqlite3_finalize(pStmt);
    zSql = sqlite3_mprintf("SELECT DISTINCT candidate COLLATE nocase"
                           "  FROM completion(%Q) ORDER BY 1", text);
    shell_check_oom(zSql);
    sqlite3_prepare_v2(globalDb, zSql, -1, &pStmt, 0);
    sqlite3_free(zSql);
  }
  if( sqlite3_step(pStmt)==SQLITE_ROW ){
    const char *z = (const char*)sqlite3_column_text(pStmt,0);
    zRet = z ? strdup(z) : 0;
  }else{
    sqlite3_finalize(pStmt);
    pStmt = 0;
    zRet = 0;
  }
  return zRet;
}
static char **readline_completion(const char *zText, int iStart, int iEnd){
  (void)iStart;
  (void)iEnd;
  rl_attempted_completion_over = 1;
  return rl_completion_matches(zText, readline_completion_generator);
}

#elif HAVE_LINENOISE
/*
** Linenoise completion callback
*/
static void linenoise_completion(const char *zLine, linenoiseCompletions *lc){
  i64 nLine = strlen(zLine);
  i64 i, iStart;
  sqlite3_stmt *pStmt = 0;
  char *zSql;
  char zBuf[1000];

  if( nLine>(i64)sizeof(zBuf)-30 ) return;
  if( zLine[0]=='.' || zLine[0]=='#') return;
  for(i=nLine-1; i>=0 && (isalnum(zLine[i]) || zLine[i]=='_'); i--){}
  if( i==nLine-1 ) return;
  iStart = i+1;
  memcpy(zBuf, zLine, iStart);
  zSql = sqlite3_mprintf("SELECT DISTINCT candidate COLLATE nocase"
                         "  FROM completion(%Q,%Q) ORDER BY 1",
                         &zLine[iStart], zLine);
  shell_check_oom(zSql);
  sqlite3_prepare_v2(globalDb, zSql, -1, &pStmt, 0);
  sqlite3_free(zSql);
  sqlite3_exec(globalDb, "PRAGMA page_count", 0, 0, 0); /* Load the schema */
  while( sqlite3_step(pStmt)==SQLITE_ROW ){
    const char *zCompletion = (const char*)sqlite3_column_text(pStmt, 0);
    int nCompletion = sqlite3_column_bytes(pStmt, 0);
    if( iStart+nCompletion < (i64)sizeof(zBuf)-1 && zCompletion ){
      memcpy(zBuf+iStart, zCompletion, nCompletion+1);
      linenoiseAddCompletion(lc, zBuf);
    }
  }
  sqlite3_finalize(pStmt);
}
#endif

/*
** Do C-language style dequoting.
**
**    \a    -> alarm
**    \b    -> backspace
**    \t    -> tab
**    \n    -> newline
**    \v    -> vertical tab
**    \f    -> form feed
**    \r    -> carriage return
**    \s    -> space
**    \"    -> "
**    \'    -> '
**    \\    -> backslash
**    \NNN  -> ascii character NNN in octal
**    \xHH  -> ascii character HH in hexadecimal
*/
static void resolve_backslashes(char *z){
  int i, j;
  char c;
  while( *z && *z!='\\' ) z++;
  for(i=j=0; (c = z[i])!=0; i++, j++){
    if( c=='\\' && z[i+1]!=0 ){
      c = z[++i];
      if( c=='a' ){
        c = '\a';
      }else if( c=='b' ){
        c = '\b';
      }else if( c=='t' ){
        c = '\t';
      }else if( c=='n' ){
        c = '\n';
      }else if( c=='v' ){
        c = '\v';
      }else if( c=='f' ){
        c = '\f';
      }else if( c=='r' ){
        c = '\r';
      }else if( c=='"' ){
        c = '"';
      }else if( c=='\'' ){
        c = '\'';
      }else if( c=='\\' ){
        c = '\\';
      }else if( c=='x' ){
        int nhd = 0, hdv;
        u8 hv = 0;
        while( nhd<2 && (c=z[i+1+nhd])!=0 && (hdv=hexDigitValue(c))>=0 ){
          hv = (u8)((hv<<4)|hdv);
          ++nhd;
        }
        i += nhd;
        c = (u8)hv;
      }else if( c>='0' && c<='7' ){
        c -= '0';
        if( z[i+1]>='0' && z[i+1]<='7' ){
          i++;
          c = (c<<3) + z[i] - '0';
          if( z[i+1]>='0' && z[i+1]<='7' ){
            i++;
            c = (c<<3) + z[i] - '0';
          }
        }
      }
    }
    z[j] = c;
  }
  if( j<i ) z[j] = 0;
}

/*
** Interpret zArg as either an integer or a boolean value.  Return 1 or 0
** for TRUE and FALSE.  Return the integer value if appropriate.
*/
static int booleanValue(const char *zArg){
  int i;
  if( zArg[0]=='0' && zArg[1]=='x' ){
    for(i=2; hexDigitValue(zArg[i])>=0; i++){}
  }else{
    for(i=0; zArg[i]>='0' && zArg[i]<='9'; i++){}
  }
  if( i>0 && zArg[i]==0 ) return (int)(integerValue(zArg) & 0xffffffff);
  if( sqlite3_stricmp(zArg, "on")==0 || sqlite3_stricmp(zArg,"yes")==0 ){
    return 1;
  }
  if( sqlite3_stricmp(zArg, "off")==0 || sqlite3_stricmp(zArg,"no")==0 ){
    return 0;
  }
  eputf("ERROR: Not a boolean value: \"%s\". Assuming \"no\".\n", zArg);
  return 0;
}

/*
** Set or clear a shell flag according to a boolean value.
*/
static void setOrClearFlag(ShellState *p, unsigned mFlag, const char *zArg){
  if( booleanValue(zArg) ){
    ShellSetFlag(p, mFlag);
  }else{
    ShellClearFlag(p, mFlag);
  }
}

/*
** Close an output file, assuming it is not stderr or stdout
*/
static void output_file_close(FILE *f){
  if( f && f!=stdout && f!=stderr ) fclose(f);
}

/*
** Try to open an output file.   The names "stdout" and "stderr" are
** recognized and do the right thing.  NULL is returned if the output
** filename is "off".
*/
static FILE *output_file_open(const char *zFile, int bTextMode){
  FILE *f;
  if( cli_strcmp(zFile,"stdout")==0 ){
    f = stdout;
  }else if( cli_strcmp(zFile, "stderr")==0 ){
    f = stderr;
  }else if( cli_strcmp(zFile, "off")==0 ){
    f = 0;
  }else{
    f = fopen(zFile, bTextMode ? "w" : "wb");
    if( f==0 ){
      eputf("Error: cannot open \"%s\"\n", zFile);
    }
  }
  return f;
}

#ifndef SQLITE_OMIT_TRACE
/*
** A routine for handling output from sqlite3_trace().
*/
static int sql_trace_callback(
  unsigned mType,         /* The trace type */
  void *pArg,             /* The ShellState pointer */
  void *pP,               /* Usually a pointer to sqlite_stmt */
  void *pX                /* Auxiliary output */
){
  ShellState *p = (ShellState*)pArg;
  sqlite3_stmt *pStmt;
  const char *zSql;
  i64 nSql;
  if( p->traceOut==0 ) return 0;
  if( mType==SQLITE_TRACE_CLOSE ){
    sputz(p->traceOut, "-- closing database connection\n");
    return 0;
  }
  if( mType!=SQLITE_TRACE_ROW && pX!=0 && ((const char*)pX)[0]=='-' ){
    zSql = (const char*)pX;
  }else{
    pStmt = (sqlite3_stmt*)pP;
    switch( p->eTraceType ){
      case SHELL_TRACE_EXPANDED: {
        zSql = sqlite3_expanded_sql(pStmt);
        break;
      }
#ifdef SQLITE_ENABLE_NORMALIZE
      case SHELL_TRACE_NORMALIZED: {
        zSql = sqlite3_normalized_sql(pStmt);
        break;
      }
#endif
      default: {
        zSql = sqlite3_sql(pStmt);
        break;
      }
    }
  }
  if( zSql==0 ) return 0;
  nSql = strlen(zSql);
  if( nSql>1000000000 ) nSql = 1000000000;
  while( nSql>0 && zSql[nSql-1]==';' ){ nSql--; }
  switch( mType ){
    case SQLITE_TRACE_ROW:
    case SQLITE_TRACE_STMT: {
      sputf(p->traceOut, "%.*s;\n", (int)nSql, zSql);
      break;
    }
    case SQLITE_TRACE_PROFILE: {
      sqlite3_int64 nNanosec = pX ? *(sqlite3_int64*)pX : 0;
      sputf(p->traceOut, "%.*s; -- %lld ns\n", (int)nSql, zSql, nNanosec);
      break;
    }
  }
  return 0;
}
#endif

/*
** A no-op routine that runs with the ".breakpoint" doc-command.  This is
** a useful spot to set a debugger breakpoint.
**
** This routine does not do anything practical.  The code are there simply
** to prevent the compiler from optimizing this routine out.
*/
static void test_breakpoint(void){
  static unsigned int nCall = 0;
  if( (nCall++)==0xffffffff ) printf("Many .breakpoints have run\n");
}

/*
** An object used to read a CSV and other files for import.
*/
typedef struct ImportCtx ImportCtx;
struct ImportCtx {
  const char *zFile;  /* Name of the input file */
  FILE *in;           /* Read the CSV text from this input stream */
  int (SQLITE_CDECL *xCloser)(FILE*);      /* Func to close in */
  char *z;            /* Accumulated text for a field */
  int n;              /* Number of bytes in z */
  int nAlloc;         /* Space allocated for z[] */
  int nLine;          /* Current line number */
  int nRow;           /* Number of rows imported */
  int nErr;           /* Number of errors encountered */
  int bNotFirst;      /* True if one or more bytes already read */
  int cTerm;          /* Character that terminated the most recent field */
  int cColSep;        /* The column separator character.  (Usually ",") */
  int cRowSep;        /* The row separator character.  (Usually "\n") */
};

/* Clean up resourced used by an ImportCtx */
static void import_cleanup(ImportCtx *p){
  if( p->in!=0 && p->xCloser!=0 ){
    p->xCloser(p->in);
    p->in = 0;
  }
  sqlite3_free(p->z);
  p->z = 0;
}

/* Append a single byte to z[] */
static void import_append_char(ImportCtx *p, int c){
  if( p->n+1>=p->nAlloc ){
    p->nAlloc += p->nAlloc + 100;
    p->z = sqlite3_realloc64(p->z, p->nAlloc);
    shell_check_oom(p->z);
  }
  p->z[p->n++] = (char)c;
}

/* Read a single field of CSV text.  Compatible with rfc4180 and extended
** with the option of having a separator other than ",".
**
**   +  Input comes from p->in.
**   +  Store results in p->z of length p->n.  Space to hold p->z comes
**      from sqlite3_malloc64().
**   +  Use p->cSep as the column separator.  The default is ",".
**   +  Use p->rSep as the row separator.  The default is "\n".
**   +  Keep track of the line number in p->nLine.
**   +  Store the character that terminates the field in p->cTerm.  Store
**      EOF on end-of-file.
**   +  Report syntax errors on stderr
*/
static char *SQLITE_CDECL csv_read_one_field(ImportCtx *p){
  int c;
  int cSep = (u8)p->cColSep;
  int rSep = (u8)p->cRowSep;
  p->n = 0;
  c = fgetc(p->in);
  if( c==EOF || seenInterrupt ){
    p->cTerm = EOF;
    return 0;
  }
  if( c=='"' ){
    int pc, ppc;
    int startLine = p->nLine;
    int cQuote = c;
    pc = ppc = 0;
    while( 1 ){
      c = fgetc(p->in);
      if( c==rSep ) p->nLine++;
      if( c==cQuote ){
        if( pc==cQuote ){
          pc = 0;
          continue;
        }
      }
      if( (c==cSep && pc==cQuote)
       || (c==rSep && pc==cQuote)
       || (c==rSep && pc=='\r' && ppc==cQuote)
       || (c==EOF && pc==cQuote)
      ){
        do{ p->n--; }while( p->z[p->n]!=cQuote );
        p->cTerm = c;
        break;
      }
      if( pc==cQuote && c!='\r' ){
        eputf("%s:%d: unescaped %c character\n", p->zFile, p->nLine, cQuote);
      }
      if( c==EOF ){
        eputf("%s:%d: unterminated %c-quoted field\n",
              p->zFile, startLine, cQuote);
        p->cTerm = c;
        break;
      }
      import_append_char(p, c);
      ppc = pc;
      pc = c;
    }
  }else{
    /* If this is the first field being parsed and it begins with the
    ** UTF-8 BOM  (0xEF BB BF) then skip the BOM */
    if( (c&0xff)==0xef && p->bNotFirst==0 ){
      import_append_char(p, c);
      c = fgetc(p->in);
      if( (c&0xff)==0xbb ){
        import_append_char(p, c);
        c = fgetc(p->in);
        if( (c&0xff)==0xbf ){
          p->bNotFirst = 1;
          p->n = 0;
          return csv_read_one_field(p);
        }
      }
    }
    while( c!=EOF && c!=cSep && c!=rSep ){
      import_append_char(p, c);
      c = fgetc(p->in);
    }
    if( c==rSep ){
      p->nLine++;
      if( p->n>0 && p->z[p->n-1]=='\r' ) p->n--;
    }
    p->cTerm = c;
  }
  if( p->z ) p->z[p->n] = 0;
  p->bNotFirst = 1;
  return p->z;
}

/* Read a single field of ASCII delimited text.
**
**   +  Input comes from p->in.
**   +  Store results in p->z of length p->n.  Space to hold p->z comes
**      from sqlite3_malloc64().
**   +  Use p->cSep as the column separator.  The default is "\x1F".
**   +  Use p->rSep as the row separator.  The default is "\x1E".
**   +  Keep track of the row number in p->nLine.
**   +  Store the character that terminates the field in p->cTerm.  Store
**      EOF on end-of-file.
**   +  Report syntax errors on stderr
*/
static char *SQLITE_CDECL ascii_read_one_field(ImportCtx *p){
  int c;
  int cSep = (u8)p->cColSep;
  int rSep = (u8)p->cRowSep;
  p->n = 0;
  c = fgetc(p->in);
  if( c==EOF || seenInterrupt ){
    p->cTerm = EOF;
    return 0;
  }
  while( c!=EOF && c!=cSep && c!=rSep ){
    import_append_char(p, c);
    c = fgetc(p->in);
  }
  if( c==rSep ){
    p->nLine++;
  }
  p->cTerm = c;
  if( p->z ) p->z[p->n] = 0;
  return p->z;
}

/*
** Try to transfer data for table zTable.  If an error is seen while
** moving forward, try to go backwards.  The backwards movement won't
** work for WITHOUT ROWID tables.
*/
static void tryToCloneData(
  ShellState *p,
  sqlite3 *newDb,
  const char *zTable
){
  sqlite3_stmt *pQuery = 0;
  sqlite3_stmt *pInsert = 0;
  char *zQuery = 0;
  char *zInsert = 0;
  int rc;
  int i, j, n;
  int nTable = strlen30(zTable);
  int k = 0;
  int cnt = 0;
  const int spinRate = 10000;

  zQuery = sqlite3_mprintf("SELECT * FROM \"%w\"", zTable);
  shell_check_oom(zQuery);
  rc = sqlite3_prepare_v2(p->db, zQuery, -1, &pQuery, 0);
  if( rc ){
    eputf("Error %d: %s on [%s]\n",
          sqlite3_extended_errcode(p->db), sqlite3_errmsg(p->db), zQuery);
    goto end_data_xfer;
  }
  n = sqlite3_column_count(pQuery);
  zInsert = sqlite3_malloc64(200 + nTable + n*3);
  shell_check_oom(zInsert);
  sqlite3_snprintf(200+nTable,zInsert,
                   "INSERT OR IGNORE INTO \"%s\" VALUES(?", zTable);
  i = strlen30(zInsert);
  for(j=1; j<n; j++){
    memcpy(zInsert+i, ",?", 2);
    i += 2;
  }
  memcpy(zInsert+i, ");", 3);
  rc = sqlite3_prepare_v2(newDb, zInsert, -1, &pInsert, 0);
  if( rc ){
    eputf("Error %d: %s on [%s]\n",
          sqlite3_extended_errcode(newDb), sqlite3_errmsg(newDb), zInsert);
    goto end_data_xfer;
  }
  for(k=0; k<2; k++){
    while( (rc = sqlite3_step(pQuery))==SQLITE_ROW ){
      for(i=0; i<n; i++){
        switch( sqlite3_column_type(pQuery, i) ){
          case SQLITE_NULL: {
            sqlite3_bind_null(pInsert, i+1);
            break;
          }
          case SQLITE_INTEGER: {
            sqlite3_bind_int64(pInsert, i+1, sqlite3_column_int64(pQuery,i));
            break;
          }
          case SQLITE_FLOAT: {
            sqlite3_bind_double(pInsert, i+1, sqlite3_column_double(pQuery,i));
            break;
          }
          case SQLITE_TEXT: {
            sqlite3_bind_text(pInsert, i+1,
                             (const char*)sqlite3_column_text(pQuery,i),
                             -1, SQLITE_STATIC);
            break;
          }
          case SQLITE_BLOB: {
            sqlite3_bind_blob(pInsert, i+1, sqlite3_column_blob(pQuery,i),
                                            sqlite3_column_bytes(pQuery,i),
                                            SQLITE_STATIC);
            break;
          }
        }
      } /* End for */
      rc = sqlite3_step(pInsert);
      if( rc!=SQLITE_OK && rc!=SQLITE_ROW && rc!=SQLITE_DONE ){
        eputf("Error %d: %s\n",
              sqlite3_extended_errcode(newDb), sqlite3_errmsg(newDb));
      }
      sqlite3_reset(pInsert);
      cnt++;
      if( (cnt%spinRate)==0 ){
        printf("%c\b", "|/-\\"[(cnt/spinRate)%4]);
        fflush(stdout);
      }
    } /* End while */
    if( rc==SQLITE_DONE ) break;
    sqlite3_finalize(pQuery);
    sqlite3_free(zQuery);
    zQuery = sqlite3_mprintf("SELECT * FROM \"%w\" ORDER BY rowid DESC;",
                             zTable);
    shell_check_oom(zQuery);
    rc = sqlite3_prepare_v2(p->db, zQuery, -1, &pQuery, 0);
    if( rc ){
      eputf("Warning: cannot step \"%s\" backwards", zTable);
      break;
    }
  } /* End for(k=0...) */

end_data_xfer:
  sqlite3_finalize(pQuery);
  sqlite3_finalize(pInsert);
  sqlite3_free(zQuery);
  sqlite3_free(zInsert);
}


/*
** Try to transfer all rows of the schema that match zWhere.  For
** each row, invoke xForEach() on the object defined by that row.
** If an error is encountered while moving forward through the
** sqlite_schema table, try again moving backwards.
*/
static void tryToCloneSchema(
  ShellState *p,
  sqlite3 *newDb,
  const char *zWhere,
  void (*xForEach)(ShellState*,sqlite3*,const char*)
){
  sqlite3_stmt *pQuery = 0;
  char *zQuery = 0;
  int rc;
  const unsigned char *zName;
  const unsigned char *zSql;
  char *zErrMsg = 0;

  zQuery = sqlite3_mprintf("SELECT name, sql FROM sqlite_schema"
                           " WHERE %s ORDER BY rowid ASC", zWhere);
  shell_check_oom(zQuery);
  rc = sqlite3_prepare_v2(p->db, zQuery, -1, &pQuery, 0);
  if( rc ){
    eputf("Error: (%d) %s on [%s]\n", sqlite3_extended_errcode(p->db),
          sqlite3_errmsg(p->db), zQuery);
    goto end_schema_xfer;
  }
  while( (rc = sqlite3_step(pQuery))==SQLITE_ROW ){
    zName = sqlite3_column_text(pQuery, 0);
    zSql = sqlite3_column_text(pQuery, 1);
    if( zName==0 || zSql==0 ) continue;
    if( sqlite3_stricmp((char*)zName, "sqlite_sequence")!=0 ){
      sputf(stdout, "%s... ", zName); fflush(stdout);
      sqlite3_exec(newDb, (const char*)zSql, 0, 0, &zErrMsg);
      if( zErrMsg ){
        eputf("Error: %s\nSQL: [%s]\n", zErrMsg, zSql);
        sqlite3_free(zErrMsg);
        zErrMsg = 0;
      }
    }
    if( xForEach ){
      xForEach(p, newDb, (const char*)zName);
    }
    sputz(stdout, "done\n");
  }
  if( rc!=SQLITE_DONE ){
    sqlite3_finalize(pQuery);
    sqlite3_free(zQuery);
    zQuery = sqlite3_mprintf("SELECT name, sql FROM sqlite_schema"
                             " WHERE %s ORDER BY rowid DESC", zWhere);
    shell_check_oom(zQuery);
    rc = sqlite3_prepare_v2(p->db, zQuery, -1, &pQuery, 0);
    if( rc ){
      eputf("Error: (%d) %s on [%s]\n",
            sqlite3_extended_errcode(p->db), sqlite3_errmsg(p->db), zQuery);
      goto end_schema_xfer;
    }
    while( sqlite3_step(pQuery)==SQLITE_ROW ){
      zName = sqlite3_column_text(pQuery, 0);
      zSql = sqlite3_column_text(pQuery, 1);
      if( zName==0 || zSql==0 ) continue;
      if( sqlite3_stricmp((char*)zName, "sqlite_sequence")==0 ) continue;
      sputf(stdout, "%s... ", zName); fflush(stdout);
      sqlite3_exec(newDb, (const char*)zSql, 0, 0, &zErrMsg);
      if( zErrMsg ){
        eputf("Error: %s\nSQL: [%s]\n", zErrMsg, zSql);
        sqlite3_free(zErrMsg);
        zErrMsg = 0;
      }
      if( xForEach ){
        xForEach(p, newDb, (const char*)zName);
      }
      sputz(stdout, "done\n");
    }
  }
end_schema_xfer:
  sqlite3_finalize(pQuery);
  sqlite3_free(zQuery);
}

/*
** Open a new database file named "zNewDb".  Try to recover as much information
** as possible out of the main database (which might be corrupt) and write it
** into zNewDb.
*/
static void tryToClone(ShellState *p, const char *zNewDb){
  int rc;
  sqlite3 *newDb = 0;
  if( access(zNewDb,0)==0 ){
    eputf("File \"%s\" already exists.\n", zNewDb);
    return;
  }
  rc = sqlite3_open(zNewDb, &newDb);
  if( rc ){
    eputf("Cannot create output database: %s\n", sqlite3_errmsg(newDb));
  }else{
    sqlite3_exec(p->db, "PRAGMA writable_schema=ON;", 0, 0, 0);
    sqlite3_exec(newDb, "BEGIN EXCLUSIVE;", 0, 0, 0);
    tryToCloneSchema(p, newDb, "type='table'", tryToCloneData);
    tryToCloneSchema(p, newDb, "type!='table'", 0);
    sqlite3_exec(newDb, "COMMIT;", 0, 0, 0);
    sqlite3_exec(p->db, "PRAGMA writable_schema=OFF;", 0, 0, 0);
  }
  close_db(newDb);
}

#ifndef SQLITE_SHELL_FIDDLE
/*
** Change the output stream (file or pipe or console) to something else.
*/
static void output_redir(ShellState *p, FILE *pfNew){
  if( p->out != stdout ) eputz("Output already redirected.\n");
  else{
    p->out = pfNew;
    setOutputStream(pfNew);
  }
}

/*
** Change the output file back to stdout.
**
** If the p->doXdgOpen flag is set, that means the output was being
** redirected to a temporary file named by p->zTempFile.  In that case,
** launch start/open/xdg-open on that temporary file.
*/
static void output_reset(ShellState *p){
  if( p->outfile[0]=='|' ){
#ifndef SQLITE_OMIT_POPEN
    pclose(p->out);
#endif
  }else{
    output_file_close(p->out);
#ifndef SQLITE_NOHAVE_SYSTEM
    if( p->doXdgOpen ){
      const char *zXdgOpenCmd =
#if defined(_WIN32)
      "start";
#elif defined(__APPLE__)
      "open";
#else
      "xdg-open";
#endif
      char *zCmd;
      zCmd = sqlite3_mprintf("%s %s", zXdgOpenCmd, p->zTempFile);
      if( system(zCmd) ){
        eputf("Failed: [%s]\n", zCmd);
      }else{
        /* Give the start/open/xdg-open command some time to get
        ** going before we continue, and potential delete the
        ** p->zTempFile data file out from under it */
        sqlite3_sleep(2000);
      }
      sqlite3_free(zCmd);
      outputModePop(p);
      p->doXdgOpen = 0;
    }
#endif /* !defined(SQLITE_NOHAVE_SYSTEM) */
  }
  p->outfile[0] = 0;
  p->out = stdout;
  setOutputStream(stdout);
}
#else
# define output_redir(SS,pfO)
# define output_reset(SS)
#endif

/*
** Run an SQL command and return the single integer result.
*/
static int db_int(sqlite3 *db, const char *zSql){
  sqlite3_stmt *pStmt;
  int res = 0;
  sqlite3_prepare_v2(db, zSql, -1, &pStmt, 0);
  if( pStmt && sqlite3_step(pStmt)==SQLITE_ROW ){
    res = sqlite3_column_int(pStmt,0);
  }
  sqlite3_finalize(pStmt);
  return res;
}

#if SQLITE_SHELL_HAVE_RECOVER
/*
** Convert a 2-byte or 4-byte big-endian integer into a native integer
*/
static unsigned int get2byteInt(unsigned char *a){
  return (a[0]<<8) + a[1];
}
static unsigned int get4byteInt(unsigned char *a){
  return (a[0]<<24) + (a[1]<<16) + (a[2]<<8) + a[3];
}

/*
** Implementation of the ".dbinfo" command.
**
** Return 1 on error, 2 to exit, and 0 otherwise.
*/
static int shell_dbinfo_command(ShellState *p, int nArg, char **azArg){
  static const struct { const char *zName; int ofst; } aField[] = {
     { "file change counter:",  24  },
     { "database page count:",  28  },
     { "freelist page count:",  36  },
     { "schema cookie:",        40  },
     { "schema format:",        44  },
     { "default cache size:",   48  },
     { "autovacuum top root:",  52  },
     { "incremental vacuum:",   64  },
     { "text encoding:",        56  },
     { "user version:",         60  },
     { "application id:",       68  },
     { "software version:",     96  },
  };
  static const struct { const char *zName; const char *zSql; } aQuery[] = {
     { "number of tables:",
       "SELECT count(*) FROM %s WHERE type='table'" },
     { "number of indexes:",
       "SELECT count(*) FROM %s WHERE type='index'" },
     { "number of triggers:",
       "SELECT count(*) FROM %s WHERE type='trigger'" },
     { "number of views:",
       "SELECT count(*) FROM %s WHERE type='view'" },
     { "schema size:",
       "SELECT total(length(sql)) FROM %s" },
  };
  int i, rc;
  unsigned iDataVersion;
  char *zSchemaTab;
  char *zDb = nArg>=2 ? azArg[1] : "main";
  sqlite3_stmt *pStmt = 0;
  unsigned char aHdr[100];
  open_db(p, 0);
  if( p->db==0 ) return 1;
  rc = sqlite3_prepare_v2(p->db,
             "SELECT data FROM sqlite_dbpage(?1) WHERE pgno=1",
             -1, &pStmt, 0);
  if( rc ){
    eputf("error: %s\n", sqlite3_errmsg(p->db));
    sqlite3_finalize(pStmt);
    return 1;
  }
  sqlite3_bind_text(pStmt, 1, zDb, -1, SQLITE_STATIC);
  if( sqlite3_step(pStmt)==SQLITE_ROW
   && sqlite3_column_bytes(pStmt,0)>100
  ){
    const u8 *pb = sqlite3_column_blob(pStmt,0);
    shell_check_oom(pb);
    memcpy(aHdr, pb, 100);
    sqlite3_finalize(pStmt);
  }else{
    eputz("unable to read database header\n");
    sqlite3_finalize(pStmt);
    return 1;
  }
  i = get2byteInt(aHdr+16);
  if( i==1 ) i = 65536;
  oputf("%-20s %d\n", "database page size:", i);
  oputf("%-20s %d\n", "write format:", aHdr[18]);
  oputf("%-20s %d\n", "read format:", aHdr[19]);
  oputf("%-20s %d\n", "reserved bytes:", aHdr[20]);
  for(i=0; i<ArraySize(aField); i++){
    int ofst = aField[i].ofst;
    unsigned int val = get4byteInt(aHdr + ofst);
    oputf("%-20s %u", aField[i].zName, val);
    switch( ofst ){
      case 56: {
        if( val==1 ) oputz(" (utf8)");
        if( val==2 ) oputz(" (utf16le)");
        if( val==3 ) oputz(" (utf16be)");
      }
    }
    oputz("\n");
  }
  if( zDb==0 ){
    zSchemaTab = sqlite3_mprintf("main.sqlite_schema");
  }else if( cli_strcmp(zDb,"temp")==0 ){
    zSchemaTab = sqlite3_mprintf("%s", "sqlite_temp_schema");
  }else{
    zSchemaTab = sqlite3_mprintf("\"%w\".sqlite_schema", zDb);
  }
  for(i=0; i<ArraySize(aQuery); i++){
    char *zSql = sqlite3_mprintf(aQuery[i].zSql, zSchemaTab);
    int val = db_int(p->db, zSql);
    sqlite3_free(zSql);
    oputf("%-20s %d\n", aQuery[i].zName, val);
  }
  sqlite3_free(zSchemaTab);
  sqlite3_file_control(p->db, zDb, SQLITE_FCNTL_DATA_VERSION, &iDataVersion);
  oputf("%-20s %u\n", "data version", iDataVersion);
  return 0;
}
#endif /* SQLITE_SHELL_HAVE_RECOVER */

/*
** Print the current sqlite3_errmsg() value to stderr and return 1.
*/
static int shellDatabaseError(sqlite3 *db){
  const char *zErr = sqlite3_errmsg(db);
  eputf("Error: %s\n", zErr);
  return 1;
}

/*
** Compare the pattern in zGlob[] against the text in z[].  Return TRUE
** if they match and FALSE (0) if they do not match.
**
** Globbing rules:
**
**      '*'       Matches any sequence of zero or more characters.
**
**      '?'       Matches exactly one character.
**
**     [...]      Matches one character from the enclosed list of
**                characters.
**
**     [^...]     Matches one character not in the enclosed list.
**
**      '#'       Matches any sequence of one or more digits with an
**                optional + or - sign in front
**
**      ' '       Any span of whitespace matches any other span of
**                whitespace.
**
** Extra whitespace at the end of z[] is ignored.
*/
static int testcase_glob(const char *zGlob, const char *z){
  int c, c2;
  int invert;
  int seen;

  while( (c = (*(zGlob++)))!=0 ){
    if( IsSpace(c) ){
      if( !IsSpace(*z) ) return 0;
      while( IsSpace(*zGlob) ) zGlob++;
      while( IsSpace(*z) ) z++;
    }else if( c=='*' ){
      while( (c=(*(zGlob++))) == '*' || c=='?' ){
        if( c=='?' && (*(z++))==0 ) return 0;
      }
      if( c==0 ){
        return 1;
      }else if( c=='[' ){
        while( *z && testcase_glob(zGlob-1,z)==0 ){
          z++;
        }
        return (*z)!=0;
      }
      while( (c2 = (*(z++)))!=0 ){
        while( c2!=c ){
          c2 = *(z++);
          if( c2==0 ) return 0;
        }
        if( testcase_glob(zGlob,z) ) return 1;
      }
      return 0;
    }else if( c=='?' ){
      if( (*(z++))==0 ) return 0;
    }else if( c=='[' ){
      int prior_c = 0;
      seen = 0;
      invert = 0;
      c = *(z++);
      if( c==0 ) return 0;
      c2 = *(zGlob++);
      if( c2=='^' ){
        invert = 1;
        c2 = *(zGlob++);
      }
      if( c2==']' ){
        if( c==']' ) seen = 1;
        c2 = *(zGlob++);
      }
      while( c2 && c2!=']' ){
        if( c2=='-' && zGlob[0]!=']' && zGlob[0]!=0 && prior_c>0 ){
          c2 = *(zGlob++);
          if( c>=prior_c && c<=c2 ) seen = 1;
          prior_c = 0;
        }else{
          if( c==c2 ){
            seen = 1;
          }
          prior_c = c2;
        }
        c2 = *(zGlob++);
      }
      if( c2==0 || (seen ^ invert)==0 ) return 0;
    }else if( c=='#' ){
      if( (z[0]=='-' || z[0]=='+') && IsDigit(z[1]) ) z++;
      if( !IsDigit(z[0]) ) return 0;
      z++;
      while( IsDigit(z[0]) ){ z++; }
    }else{
      if( c!=(*(z++)) ) return 0;
    }
  }
  while( IsSpace(*z) ){ z++; }
  return *z==0;
}


/*
** Compare the string as a command-line option with either one or two
** initial "-" characters.
*/
static int optionMatch(const char *zStr, const char *zOpt){
  if( zStr[0]!='-' ) return 0;
  zStr++;
  if( zStr[0]=='-' ) zStr++;
  return cli_strcmp(zStr, zOpt)==0;
}

/*
** Delete a file.
*/
int shellDeleteFile(const char *zFilename){
  int rc;
#ifdef _WIN32
  wchar_t *z = sqlite3_win32_utf8_to_unicode(zFilename);
  rc = _wunlink(z);
  sqlite3_free(z);
#else
  rc = unlink(zFilename);
#endif
  return rc;
}

/*
** Try to delete the temporary file (if there is one) and free the
** memory used to hold the name of the temp file.
*/
static void clearTempFile(ShellState *p){
  if( p->zTempFile==0 ) return;
  if( p->doXdgOpen ) return;
  if( shellDeleteFile(p->zTempFile) ) return;
  sqlite3_free(p->zTempFile);
  p->zTempFile = 0;
}

/*
** Create a new temp file name with the given suffix.
*/
static void newTempFile(ShellState *p, const char *zSuffix){
  clearTempFile(p);
  sqlite3_free(p->zTempFile);
  p->zTempFile = 0;
  if( p->db ){
    sqlite3_file_control(p->db, 0, SQLITE_FCNTL_TEMPFILENAME, &p->zTempFile);
  }
  if( p->zTempFile==0 ){
    /* If p->db is an in-memory database then the TEMPFILENAME file-control
    ** will not work and we will need to fallback to guessing */
    char *zTemp;
    sqlite3_uint64 r;
    sqlite3_randomness(sizeof(r), &r);
    zTemp = getenv("TEMP");
    if( zTemp==0 ) zTemp = getenv("TMP");
    if( zTemp==0 ){
#ifdef _WIN32
      zTemp = "\\tmp";
#else
      zTemp = "/tmp";
#endif
    }
    p->zTempFile = sqlite3_mprintf("%s/temp%llx.%s", zTemp, r, zSuffix);
  }else{
    p->zTempFile = sqlite3_mprintf("%z.%s", p->zTempFile, zSuffix);
  }
  shell_check_oom(p->zTempFile);
}


/*
** The implementation of SQL scalar function fkey_collate_clause(), used
** by the ".lint fkey-indexes" command. This scalar function is always
** called with four arguments - the parent table name, the parent column name,
** the child table name and the child column name.
**
**   fkey_collate_clause('parent-tab', 'parent-col', 'child-tab', 'child-col')
**
** If either of the named tables or columns do not exist, this function
** returns an empty string. An empty string is also returned if both tables
** and columns exist but have the same default collation sequence. Or,
** if both exist but the default collation sequences are different, this
** function returns the string " COLLATE <parent-collation>", where
** <parent-collation> is the default collation sequence of the parent column.
*/
static void shellFkeyCollateClause(
  sqlite3_context *pCtx,
  int nVal,
  sqlite3_value **apVal
){
  sqlite3 *db = sqlite3_context_db_handle(pCtx);
  const char *zParent;
  const char *zParentCol;
  const char *zParentSeq;
  const char *zChild;
  const char *zChildCol;
  const char *zChildSeq = 0;  /* Initialize to avoid false-positive warning */
  int rc;

  assert( nVal==4 );
  zParent = (const char*)sqlite3_value_text(apVal[0]);
  zParentCol = (const char*)sqlite3_value_text(apVal[1]);
  zChild = (const char*)sqlite3_value_text(apVal[2]);
  zChildCol = (const char*)sqlite3_value_text(apVal[3]);

  sqlite3_result_text(pCtx, "", -1, SQLITE_STATIC);
  rc = sqlite3_table_column_metadata(
      db, "main", zParent, zParentCol, 0, &zParentSeq, 0, 0, 0
  );
  if( rc==SQLITE_OK ){
    rc = sqlite3_table_column_metadata(
        db, "main", zChild, zChildCol, 0, &zChildSeq, 0, 0, 0
    );
  }

  if( rc==SQLITE_OK && sqlite3_stricmp(zParentSeq, zChildSeq) ){
    char *z = sqlite3_mprintf(" COLLATE %s", zParentSeq);
    sqlite3_result_text(pCtx, z, -1, SQLITE_TRANSIENT);
    sqlite3_free(z);
  }
}


/*
** The implementation of dot-command ".lint fkey-indexes".
*/
static int lintFkeyIndexes(
  ShellState *pState,             /* Current shell tool state */
  char **azArg,                   /* Array of arguments passed to dot command */
  int nArg                        /* Number of entries in azArg[] */
){
  sqlite3 *db = pState->db;       /* Database handle to query "main" db of */
  int bVerbose = 0;               /* If -verbose is present */
  int bGroupByParent = 0;         /* If -groupbyparent is present */
  int i;                          /* To iterate through azArg[] */
  const char *zIndent = "";       /* How much to indent CREATE INDEX by */
  int rc;                         /* Return code */
  sqlite3_stmt *pSql = 0;         /* Compiled version of SQL statement below */

  /*
  ** This SELECT statement returns one row for each foreign key constraint
  ** in the schema of the main database. The column values are:
  **
  ** 0. The text of an SQL statement similar to:
  **
  **      "EXPLAIN QUERY PLAN SELECT 1 FROM child_table WHERE child_key=?"
  **
  **    This SELECT is similar to the one that the foreign keys implementation
  **    needs to run internally on child tables. If there is an index that can
  **    be used to optimize this query, then it can also be used by the FK
  **    implementation to optimize DELETE or UPDATE statements on the parent
  **    table.
  **
  ** 1. A GLOB pattern suitable for sqlite3_strglob(). If the plan output by
  **    the EXPLAIN QUERY PLAN command matches this pattern, then the schema
  **    contains an index that can be used to optimize the query.
  **
  ** 2. Human readable text that describes the child table and columns. e.g.
  **
  **       "child_table(child_key1, child_key2)"
  **
  ** 3. Human readable text that describes the parent table and columns. e.g.
  **
  **       "parent_table(parent_key1, parent_key2)"
  **
  ** 4. A full CREATE INDEX statement for an index that could be used to
  **    optimize DELETE or UPDATE statements on the parent table. e.g.
  **
  **       "CREATE INDEX child_table_child_key ON child_table(child_key)"
  **
  ** 5. The name of the parent table.
  **
  ** These six values are used by the C logic below to generate the report.
  */
  const char *zSql =
  "SELECT "
    "     'EXPLAIN QUERY PLAN SELECT 1 FROM ' || quote(s.name) || ' WHERE '"
    "  || group_concat(quote(s.name) || '.' || quote(f.[from]) || '=?' "
    "  || fkey_collate_clause("
    "       f.[table], COALESCE(f.[to], p.[name]), s.name, f.[from]),' AND ')"
    ", "
    "     'SEARCH ' || s.name || ' USING COVERING INDEX*('"
    "  || group_concat('*=?', ' AND ') || ')'"
    ", "
    "     s.name  || '(' || group_concat(f.[from],  ', ') || ')'"
    ", "
    "     f.[table] || '(' || group_concat(COALESCE(f.[to], p.[name])) || ')'"
    ", "
    "     'CREATE INDEX ' || quote(s.name ||'_'|| group_concat(f.[from], '_'))"
    "  || ' ON ' || quote(s.name) || '('"
    "  || group_concat(quote(f.[from]) ||"
    "        fkey_collate_clause("
    "          f.[table], COALESCE(f.[to], p.[name]), s.name, f.[from]), ', ')"
    "  || ');'"
    ", "
    "     f.[table] "
    "FROM sqlite_schema AS s, pragma_foreign_key_list(s.name) AS f "
    "LEFT JOIN pragma_table_info AS p ON (pk-1=seq AND p.arg=f.[table]) "
    "GROUP BY s.name, f.id "
    "ORDER BY (CASE WHEN ? THEN f.[table] ELSE s.name END)"
  ;
  const char *zGlobIPK = "SEARCH * USING INTEGER PRIMARY KEY (rowid=?)";

  for(i=2; i<nArg; i++){
    int n = strlen30(azArg[i]);
    if( n>1 && sqlite3_strnicmp("-verbose", azArg[i], n)==0 ){
      bVerbose = 1;
    }
    else if( n>1 && sqlite3_strnicmp("-groupbyparent", azArg[i], n)==0 ){
      bGroupByParent = 1;
      zIndent = "    ";
    }
    else{
      eputf("Usage: %s %s ?-verbose? ?-groupbyparent?\n", azArg[0], azArg[1]);
      return SQLITE_ERROR;
    }
  }

  /* Register the fkey_collate_clause() SQL function */
  rc = sqlite3_create_function(db, "fkey_collate_clause", 4, SQLITE_UTF8,
      0, shellFkeyCollateClause, 0, 0
  );


  if( rc==SQLITE_OK ){
    rc = sqlite3_prepare_v2(db, zSql, -1, &pSql, 0);
  }
  if( rc==SQLITE_OK ){
    sqlite3_bind_int(pSql, 1, bGroupByParent);
  }

  if( rc==SQLITE_OK ){
    int rc2;
    char *zPrev = 0;
    while( SQLITE_ROW==sqlite3_step(pSql) ){
      int res = -1;
      sqlite3_stmt *pExplain = 0;
      const char *zEQP = (const char*)sqlite3_column_text(pSql, 0);
      const char *zGlob = (const char*)sqlite3_column_text(pSql, 1);
      const char *zFrom = (const char*)sqlite3_column_text(pSql, 2);
      const char *zTarget = (const char*)sqlite3_column_text(pSql, 3);
      const char *zCI = (const char*)sqlite3_column_text(pSql, 4);
      const char *zParent = (const char*)sqlite3_column_text(pSql, 5);

      if( zEQP==0 ) continue;
      if( zGlob==0 ) continue;
      rc = sqlite3_prepare_v2(db, zEQP, -1, &pExplain, 0);
      if( rc!=SQLITE_OK ) break;
      if( SQLITE_ROW==sqlite3_step(pExplain) ){
        const char *zPlan = (const char*)sqlite3_column_text(pExplain, 3);
        res = zPlan!=0 && (  0==sqlite3_strglob(zGlob, zPlan)
                          || 0==sqlite3_strglob(zGlobIPK, zPlan));
      }
      rc = sqlite3_finalize(pExplain);
      if( rc!=SQLITE_OK ) break;

      if( res<0 ){
        eputz("Error: internal error");
        break;
      }else{
        if( bGroupByParent
        && (bVerbose || res==0)
        && (zPrev==0 || sqlite3_stricmp(zParent, zPrev))
        ){
          oputf("-- Parent table %s\n", zParent);
          sqlite3_free(zPrev);
          zPrev = sqlite3_mprintf("%s", zParent);
        }

        if( res==0 ){
          oputf("%s%s --> %s\n", zIndent, zCI, zTarget);
        }else if( bVerbose ){
          oputf("%s/* no extra indexes required for %s -> %s */\n",
                zIndent, zFrom, zTarget
          );
        }
      }
    }
    sqlite3_free(zPrev);

    if( rc!=SQLITE_OK ){
      eputf("%s\n", sqlite3_errmsg(db));
    }

    rc2 = sqlite3_finalize(pSql);
    if( rc==SQLITE_OK && rc2!=SQLITE_OK ){
      rc = rc2;
      eputf("%s\n", sqlite3_errmsg(db));
    }
  }else{
    eputf("%s\n", sqlite3_errmsg(db));
  }

  return rc;
}

/*
** Implementation of ".lint" dot command.
*/
static int lintDotCommand(
  ShellState *pState,             /* Current shell tool state */
  char **azArg,                   /* Array of arguments passed to dot command */
  int nArg                        /* Number of entries in azArg[] */
){
  int n;
  n = (nArg>=2 ? strlen30(azArg[1]) : 0);
  if( n<1 || sqlite3_strnicmp(azArg[1], "fkey-indexes", n) ) goto usage;
  return lintFkeyIndexes(pState, azArg, nArg);

 usage:
  eputf("Usage %s sub-command ?switches...?\n", azArg[0]);
  eputz("Where sub-commands are:\n");
  eputz("    fkey-indexes\n");
  return SQLITE_ERROR;
}

#if !defined SQLITE_OMIT_VIRTUALTABLE
static void shellPrepare(
  sqlite3 *db,
  int *pRc,
  const char *zSql,
  sqlite3_stmt **ppStmt
){
  *ppStmt = 0;
  if( *pRc==SQLITE_OK ){
    int rc = sqlite3_prepare_v2(db, zSql, -1, ppStmt, 0);
    if( rc!=SQLITE_OK ){
      eputf("sql error: %s (%d)\n", sqlite3_errmsg(db), sqlite3_errcode(db));
      *pRc = rc;
    }
  }
}

/*
** Create a prepared statement using printf-style arguments for the SQL.
**
** This routine is could be marked "static".  But it is not always used,
** depending on compile-time options.  By omitting the "static", we avoid
** nuisance compiler warnings about "defined but not used".
*/
void shellPreparePrintf(
  sqlite3 *db,
  int *pRc,
  sqlite3_stmt **ppStmt,
  const char *zFmt,
  ...
){
  *ppStmt = 0;
  if( *pRc==SQLITE_OK ){
    va_list ap;
    char *z;
    va_start(ap, zFmt);
    z = sqlite3_vmprintf(zFmt, ap);
    va_end(ap);
    if( z==0 ){
      *pRc = SQLITE_NOMEM;
    }else{
      shellPrepare(db, pRc, z, ppStmt);
      sqlite3_free(z);
    }
  }
}

/* Finalize the prepared statement created using shellPreparePrintf().
**
** This routine is could be marked "static".  But it is not always used,
** depending on compile-time options.  By omitting the "static", we avoid
** nuisance compiler warnings about "defined but not used".
*/
void shellFinalize(
  int *pRc,
  sqlite3_stmt *pStmt
){
  if( pStmt ){
    sqlite3 *db = sqlite3_db_handle(pStmt);
    int rc = sqlite3_finalize(pStmt);
    if( *pRc==SQLITE_OK ){
      if( rc!=SQLITE_OK ){
        eputf("SQL error: %s\n", sqlite3_errmsg(db));
      }
      *pRc = rc;
    }
  }
}

/* Reset the prepared statement created using shellPreparePrintf().
**
** This routine is could be marked "static".  But it is not always used,
** depending on compile-time options.  By omitting the "static", we avoid
** nuisance compiler warnings about "defined but not used".
*/
void shellReset(
  int *pRc,
  sqlite3_stmt *pStmt
){
  int rc = sqlite3_reset(pStmt);
  if( *pRc==SQLITE_OK ){
    if( rc!=SQLITE_OK ){
      sqlite3 *db = sqlite3_db_handle(pStmt);
      eputf("SQL error: %s\n", sqlite3_errmsg(db));
    }
    *pRc = rc;
  }
}
#endif /* !defined SQLITE_OMIT_VIRTUALTABLE */

#if !defined(SQLITE_OMIT_VIRTUALTABLE) && defined(SQLITE_HAVE_ZLIB)
/******************************************************************************
** The ".archive" or ".ar" command.
*/
/*
** Structure representing a single ".ar" command.
*/
typedef struct ArCommand ArCommand;
struct ArCommand {
  u8 eCmd;                        /* An AR_CMD_* value */
  u8 bVerbose;                    /* True if --verbose */
  u8 bZip;                        /* True if the archive is a ZIP */
  u8 bDryRun;                     /* True if --dry-run */
  u8 bAppend;                     /* True if --append */
  u8 bGlob;                       /* True if --glob */
  u8 fromCmdLine;                 /* Run from -A instead of .archive */
  int nArg;                       /* Number of command arguments */
  char *zSrcTable;                /* "sqlar", "zipfile($file)" or "zip" */
  const char *zFile;              /* --file argument, or NULL */
  const char *zDir;               /* --directory argument, or NULL */
  char **azArg;                   /* Array of command arguments */
  ShellState *p;                  /* Shell state */
  sqlite3 *db;                    /* Database containing the archive */
};

/*
** Print a usage message for the .ar command to stderr and return SQLITE_ERROR.
*/
static int arUsage(FILE *f){
  showHelp(f,"archive");
  return SQLITE_ERROR;
}

/*
** Print an error message for the .ar command to stderr and return
** SQLITE_ERROR.
*/
static int arErrorMsg(ArCommand *pAr, const char *zFmt, ...){
  va_list ap;
  char *z;
  va_start(ap, zFmt);
  z = sqlite3_vmprintf(zFmt, ap);
  va_end(ap);
  eputf("Error: %s\n", z);
  if( pAr->fromCmdLine ){
    eputz("Use \"-A\" for more help\n");
  }else{
    eputz("Use \".archive --help\" for more help\n");
  }
  sqlite3_free(z);
  return SQLITE_ERROR;
}

/*
** Values for ArCommand.eCmd.
*/
#define AR_CMD_CREATE       1
#define AR_CMD_UPDATE       2
#define AR_CMD_INSERT       3
#define AR_CMD_EXTRACT      4
#define AR_CMD_LIST         5
#define AR_CMD_HELP         6
#define AR_CMD_REMOVE       7

/*
** Other (non-command) switches.
*/
#define AR_SWITCH_VERBOSE     8
#define AR_SWITCH_FILE        9
#define AR_SWITCH_DIRECTORY  10
#define AR_SWITCH_APPEND     11
#define AR_SWITCH_DRYRUN     12
#define AR_SWITCH_GLOB       13

static int arProcessSwitch(ArCommand *pAr, int eSwitch, const char *zArg){
  switch( eSwitch ){
    case AR_CMD_CREATE:
    case AR_CMD_EXTRACT:
    case AR_CMD_LIST:
    case AR_CMD_REMOVE:
    case AR_CMD_UPDATE:
    case AR_CMD_INSERT:
    case AR_CMD_HELP:
      if( pAr->eCmd ){
        return arErrorMsg(pAr, "multiple command options");
      }
      pAr->eCmd = eSwitch;
      break;

    case AR_SWITCH_DRYRUN:
      pAr->bDryRun = 1;
      break;
    case AR_SWITCH_GLOB:
      pAr->bGlob = 1;
      break;
    case AR_SWITCH_VERBOSE:
      pAr->bVerbose = 1;
      break;
    case AR_SWITCH_APPEND:
      pAr->bAppend = 1;
      deliberate_fall_through;
    case AR_SWITCH_FILE:
      pAr->zFile = zArg;
      break;
    case AR_SWITCH_DIRECTORY:
      pAr->zDir = zArg;
      break;
  }

  return SQLITE_OK;
}

/*
** Parse the command line for an ".ar" command. The results are written into
** structure (*pAr). SQLITE_OK is returned if the command line is parsed
** successfully, otherwise an error message is written to stderr and
** SQLITE_ERROR returned.
*/
static int arParseCommand(
  char **azArg,                   /* Array of arguments passed to dot command */
  int nArg,                       /* Number of entries in azArg[] */
  ArCommand *pAr                  /* Populate this object */
){
  struct ArSwitch {
    const char *zLong;
    char cShort;
    u8 eSwitch;
    u8 bArg;
  } aSwitch[] = {
    { "create",    'c', AR_CMD_CREATE,       0 },
    { "extract",   'x', AR_CMD_EXTRACT,      0 },
    { "insert",    'i', AR_CMD_INSERT,       0 },
    { "list",      't', AR_CMD_LIST,         0 },
    { "remove",    'r', AR_CMD_REMOVE,       0 },
    { "update",    'u', AR_CMD_UPDATE,       0 },
    { "help",      'h', AR_CMD_HELP,         0 },
    { "verbose",   'v', AR_SWITCH_VERBOSE,   0 },
    { "file",      'f', AR_SWITCH_FILE,      1 },
    { "append",    'a', AR_SWITCH_APPEND,    1 },
    { "directory", 'C', AR_SWITCH_DIRECTORY, 1 },
    { "dryrun",    'n', AR_SWITCH_DRYRUN,    0 },
    { "glob",      'g', AR_SWITCH_GLOB,      0 },
  };
  int nSwitch = sizeof(aSwitch) / sizeof(struct ArSwitch);
  struct ArSwitch *pEnd = &aSwitch[nSwitch];

  if( nArg<=1 ){
    eputz("Wrong number of arguments.  Usage:\n");
    return arUsage(stderr);
  }else{
    char *z = azArg[1];
    if( z[0]!='-' ){
      /* Traditional style [tar] invocation */
      int i;
      int iArg = 2;
      for(i=0; z[i]; i++){
        const char *zArg = 0;
        struct ArSwitch *pOpt;
        for(pOpt=&aSwitch[0]; pOpt<pEnd; pOpt++){
          if( z[i]==pOpt->cShort ) break;
        }
        if( pOpt==pEnd ){
          return arErrorMsg(pAr, "unrecognized option: %c", z[i]);
        }
        if( pOpt->bArg ){
          if( iArg>=nArg ){
            return arErrorMsg(pAr, "option requires an argument: %c",z[i]);
          }
          zArg = azArg[iArg++];
        }
        if( arProcessSwitch(pAr, pOpt->eSwitch, zArg) ) return SQLITE_ERROR;
      }
      pAr->nArg = nArg-iArg;
      if( pAr->nArg>0 ){
        pAr->azArg = &azArg[iArg];
      }
    }else{
      /* Non-traditional invocation */
      int iArg;
      for(iArg=1; iArg<nArg; iArg++){
        int n;
        z = azArg[iArg];
        if( z[0]!='-' ){
          /* All remaining command line words are command arguments. */
          pAr->azArg = &azArg[iArg];
          pAr->nArg = nArg-iArg;
          break;
        }
        n = strlen30(z);

        if( z[1]!='-' ){
          int i;
          /* One or more short options */
          for(i=1; i<n; i++){
            const char *zArg = 0;
            struct ArSwitch *pOpt;
            for(pOpt=&aSwitch[0]; pOpt<pEnd; pOpt++){
              if( z[i]==pOpt->cShort ) break;
            }
            if( pOpt==pEnd ){
              return arErrorMsg(pAr, "unrecognized option: %c", z[i]);
            }
            if( pOpt->bArg ){
              if( i<(n-1) ){
                zArg = &z[i+1];
                i = n;
              }else{
                if( iArg>=(nArg-1) ){
                  return arErrorMsg(pAr, "option requires an argument: %c",
                                    z[i]);
                }
                zArg = azArg[++iArg];
              }
            }
            if( arProcessSwitch(pAr, pOpt->eSwitch, zArg) ) return SQLITE_ERROR;
          }
        }else if( z[2]=='\0' ){
          /* A -- option, indicating that all remaining command line words
          ** are command arguments.  */
          pAr->azArg = &azArg[iArg+1];
          pAr->nArg = nArg-iArg-1;
          break;
        }else{
          /* A long option */
          const char *zArg = 0;             /* Argument for option, if any */
          struct ArSwitch *pMatch = 0;      /* Matching option */
          struct ArSwitch *pOpt;            /* Iterator */
          for(pOpt=&aSwitch[0]; pOpt<pEnd; pOpt++){
            const char *zLong = pOpt->zLong;
            if( (n-2)<=strlen30(zLong) && 0==memcmp(&z[2], zLong, n-2) ){
              if( pMatch ){
                return arErrorMsg(pAr, "ambiguous option: %s",z);
              }else{
                pMatch = pOpt;
              }
            }
          }

          if( pMatch==0 ){
            return arErrorMsg(pAr, "unrecognized option: %s", z);
          }
          if( pMatch->bArg ){
            if( iArg>=(nArg-1) ){
              return arErrorMsg(pAr, "option requires an argument: %s", z);
            }
            zArg = azArg[++iArg];
          }
          if( arProcessSwitch(pAr, pMatch->eSwitch, zArg) ) return SQLITE_ERROR;
        }
      }
    }
  }
  if( pAr->eCmd==0 ){
    eputz("Required argument missing.  Usage:\n");
    return arUsage(stderr);
  }
  return SQLITE_OK;
}

/*
** This function assumes that all arguments within the ArCommand.azArg[]
** array refer to archive members, as for the --extract, --list or --remove
** commands. It checks that each of them are "present". If any specified
** file is not present in the archive, an error is printed to stderr and an
** error code returned. Otherwise, if all specified arguments are present
** in the archive, SQLITE_OK is returned. Here, "present" means either an
** exact equality when pAr->bGlob is false or a "name GLOB pattern" match
** when pAr->bGlob is true.
**
** This function strips any trailing '/' characters from each argument.
** This is consistent with the way the [tar] command seems to work on
** Linux.
*/
static int arCheckEntries(ArCommand *pAr){
  int rc = SQLITE_OK;
  if( pAr->nArg ){
    int i, j;
    sqlite3_stmt *pTest = 0;
    const char *zSel = (pAr->bGlob)
      ? "SELECT name FROM %s WHERE glob($name,name)"
      : "SELECT name FROM %s WHERE name=$name";

    shellPreparePrintf(pAr->db, &rc, &pTest, zSel, pAr->zSrcTable);
    j = sqlite3_bind_parameter_index(pTest, "$name");
    for(i=0; i<pAr->nArg && rc==SQLITE_OK; i++){
      char *z = pAr->azArg[i];
      int n = strlen30(z);
      int bOk = 0;
      while( n>0 && z[n-1]=='/' ) n--;
      z[n] = '\0';
      sqlite3_bind_text(pTest, j, z, -1, SQLITE_STATIC);
      if( SQLITE_ROW==sqlite3_step(pTest) ){
        bOk = 1;
      }
      shellReset(&rc, pTest);
      if( rc==SQLITE_OK && bOk==0 ){
        eputf("not found in archive: %s\n", z);
        rc = SQLITE_ERROR;
      }
    }
    shellFinalize(&rc, pTest);
  }
  return rc;
}

/*
** Format a WHERE clause that can be used against the "sqlar" table to
** identify all archive members that match the command arguments held
** in (*pAr). Leave this WHERE clause in (*pzWhere) before returning.
** The caller is responsible for eventually calling sqlite3_free() on
** any non-NULL (*pzWhere) value. Here, "match" means strict equality
** when pAr->bGlob is false and GLOB match when pAr->bGlob is true.
*/
static void arWhereClause(
  int *pRc,
  ArCommand *pAr,
  char **pzWhere                  /* OUT: New WHERE clause */
){
  char *zWhere = 0;
  const char *zSameOp = (pAr->bGlob)? "GLOB" : "=";
  if( *pRc==SQLITE_OK ){
    if( pAr->nArg==0 ){
      zWhere = sqlite3_mprintf("1");
    }else{
      int i;
      const char *zSep = "";
      for(i=0; i<pAr->nArg; i++){
        const char *z = pAr->azArg[i];
        zWhere = sqlite3_mprintf(
          "%z%s name %s '%q' OR substr(name,1,%d) %s '%q/'",
          zWhere, zSep, zSameOp, z, strlen30(z)+1, zSameOp, z
        );
        if( zWhere==0 ){
          *pRc = SQLITE_NOMEM;
          break;
        }
        zSep = " OR ";
      }
    }
  }
  *pzWhere = zWhere;
}

/*
** Implementation of .ar "lisT" command.
*/
static int arListCommand(ArCommand *pAr){
  const char *zSql = "SELECT %s FROM %s WHERE %s";
  const char *azCols[] = {
    "name",
    "lsmode(mode), sz, datetime(mtime, 'unixepoch'), name"
  };

  char *zWhere = 0;
  sqlite3_stmt *pSql = 0;
  int rc;

  rc = arCheckEntries(pAr);
  arWhereClause(&rc, pAr, &zWhere);

  shellPreparePrintf(pAr->db, &rc, &pSql, zSql, azCols[pAr->bVerbose],
                     pAr->zSrcTable, zWhere);
  if( pAr->bDryRun ){
    oputf("%s\n", sqlite3_sql(pSql));
  }else{
    while( rc==SQLITE_OK && SQLITE_ROW==sqlite3_step(pSql) ){
      if( pAr->bVerbose ){
        oputf("%s % 10d  %s  %s\n",
              sqlite3_column_text(pSql, 0), sqlite3_column_int(pSql, 1),
              sqlite3_column_text(pSql, 2),sqlite3_column_text(pSql, 3));
      }else{
        oputf("%s\n", sqlite3_column_text(pSql, 0));
      }
    }
  }
  shellFinalize(&rc, pSql);
  sqlite3_free(zWhere);
  return rc;
}

/*
** Implementation of .ar "Remove" command.
*/
static int arRemoveCommand(ArCommand *pAr){
  int rc = 0;
  char *zSql = 0;
  char *zWhere = 0;

  if( pAr->nArg ){
    /* Verify that args actually exist within the archive before proceeding.
    ** And formulate a WHERE clause to match them.  */
    rc = arCheckEntries(pAr);
    arWhereClause(&rc, pAr, &zWhere);
  }
  if( rc==SQLITE_OK ){
    zSql = sqlite3_mprintf("DELETE FROM %s WHERE %s;",
                           pAr->zSrcTable, zWhere);
    if( pAr->bDryRun ){
      oputf("%s\n", zSql);
    }else{
      char *zErr = 0;
      rc = sqlite3_exec(pAr->db, "SAVEPOINT ar;", 0, 0, 0);
      if( rc==SQLITE_OK ){
        rc = sqlite3_exec(pAr->db, zSql, 0, 0, &zErr);
        if( rc!=SQLITE_OK ){
          sqlite3_exec(pAr->db, "ROLLBACK TO ar; RELEASE ar;", 0, 0, 0);
        }else{
          rc = sqlite3_exec(pAr->db, "RELEASE ar;", 0, 0, 0);
        }
      }
      if( zErr ){
        sputf(stdout, "ERROR: %s\n", zErr); /* stdout? */
        sqlite3_free(zErr);
      }
    }
  }
  sqlite3_free(zWhere);
  sqlite3_free(zSql);
  return rc;
}

/*
** Implementation of .ar "eXtract" command.
*/
static int arExtractCommand(ArCommand *pAr){
  const char *zSql1 =
    "SELECT "
    " ($dir || name),"
    " writefile(($dir || name), %s, mode, mtime) "
    "FROM %s WHERE (%s) AND (data IS NULL OR $dirOnly = 0)"
    " AND name NOT GLOB '*..[/\\]*'";

  const char *azExtraArg[] = {
    "sqlar_uncompress(data, sz)",
    "data"
  };

  sqlite3_stmt *pSql = 0;
  int rc = SQLITE_OK;
  char *zDir = 0;
  char *zWhere = 0;
  int i, j;

  /* If arguments are specified, check that they actually exist within
  ** the archive before proceeding. And formulate a WHERE clause to
  ** match them.  */
  rc = arCheckEntries(pAr);
  arWhereClause(&rc, pAr, &zWhere);

  if( rc==SQLITE_OK ){
    if( pAr->zDir ){
      zDir = sqlite3_mprintf("%s/", pAr->zDir);
    }else{
      zDir = sqlite3_mprintf("");
    }
    if( zDir==0 ) rc = SQLITE_NOMEM;
  }

  shellPreparePrintf(pAr->db, &rc, &pSql, zSql1,
      azExtraArg[pAr->bZip], pAr->zSrcTable, zWhere
  );

  if( rc==SQLITE_OK ){
    j = sqlite3_bind_parameter_index(pSql, "$dir");
    sqlite3_bind_text(pSql, j, zDir, -1, SQLITE_STATIC);

    /* Run the SELECT statement twice. The first time, writefile() is called
    ** for all archive members that should be extracted. The second time,
    ** only for the directories. This is because the timestamps for
    ** extracted directories must be reset after they are populated (as
    ** populating them changes the timestamp).  */
    for(i=0; i<2; i++){
      j = sqlite3_bind_parameter_index(pSql, "$dirOnly");
      sqlite3_bind_int(pSql, j, i);
      if( pAr->bDryRun ){
        oputf("%s\n", sqlite3_sql(pSql));
      }else{
        while( rc==SQLITE_OK && SQLITE_ROW==sqlite3_step(pSql) ){
          if( i==0 && pAr->bVerbose ){
            oputf("%s\n", sqlite3_column_text(pSql, 0));
          }
        }
      }
      shellReset(&rc, pSql);
    }
    shellFinalize(&rc, pSql);
  }

  sqlite3_free(zDir);
  sqlite3_free(zWhere);
  return rc;
}

/*
** Run the SQL statement in zSql.  Or if doing a --dryrun, merely print it out.
*/
static int arExecSql(ArCommand *pAr, const char *zSql){
  int rc;
  if( pAr->bDryRun ){
    oputf("%s\n", zSql);
    rc = SQLITE_OK;
  }else{
    char *zErr = 0;
    rc = sqlite3_exec(pAr->db, zSql, 0, 0, &zErr);
    if( zErr ){
      sputf(stdout, "ERROR: %s\n", zErr);
      sqlite3_free(zErr);
    }
  }
  return rc;
}


/*
** Implementation of .ar "create", "insert", and "update" commands.
**
**     create    ->     Create a new SQL archive
**     insert    ->     Insert or reinsert all files listed
**     update    ->     Insert files that have changed or that were not
**                      previously in the archive
**
** Create the "sqlar" table in the database if it does not already exist.
** Then add each file in the azFile[] array to the archive. Directories
** are added recursively. If argument bVerbose is non-zero, a message is
** printed on stdout for each file archived.
**
** The create command is the same as update, except that it drops
** any existing "sqlar" table before beginning.  The "insert" command
** always overwrites every file named on the command-line, where as
** "update" only overwrites if the size or mtime or mode has changed.
*/
static int arCreateOrUpdateCommand(
  ArCommand *pAr,                 /* Command arguments and options */
  int bUpdate,                    /* true for a --create. */
  int bOnlyIfChanged              /* Only update if file has changed */
){
  const char *zCreate =
      "CREATE TABLE IF NOT EXISTS sqlar(\n"
      "  name TEXT PRIMARY KEY,  -- name of the file\n"
      "  mode INT,               -- access permissions\n"
      "  mtime INT,              -- last modification time\n"
      "  sz INT,                 -- original file size\n"
      "  data BLOB               -- compressed content\n"
      ")";
  const char *zDrop = "DROP TABLE IF EXISTS sqlar";
  const char *zInsertFmt[2] = {
     "REPLACE INTO %s(name,mode,mtime,sz,data)\n"
     "  SELECT\n"
     "    %s,\n"
     "    mode,\n"
     "    mtime,\n"
     "    CASE substr(lsmode(mode),1,1)\n"
     "      WHEN '-' THEN length(data)\n"
     "      WHEN 'd' THEN 0\n"
     "      ELSE -1 END,\n"
     "    sqlar_compress(data)\n"
     "  FROM fsdir(%Q,%Q) AS disk\n"
     "  WHERE lsmode(mode) NOT LIKE '?%%'%s;"
     ,
     "REPLACE INTO %s(name,mode,mtime,data)\n"
     "  SELECT\n"
     "    %s,\n"
     "    mode,\n"
     "    mtime,\n"
     "    data\n"
     "  FROM fsdir(%Q,%Q) AS disk\n"
     "  WHERE lsmode(mode) NOT LIKE '?%%'%s;"
  };
  int i;                          /* For iterating through azFile[] */
  int rc;                         /* Return code */
  const char *zTab = 0;           /* SQL table into which to insert */
  char *zSql;
  char zTemp[50];
  char *zExists = 0;

  arExecSql(pAr, "PRAGMA page_size=512");
  rc = arExecSql(pAr, "SAVEPOINT ar;");
  if( rc!=SQLITE_OK ) return rc;
  zTemp[0] = 0;
  if( pAr->bZip ){
    /* Initialize the zipfile virtual table, if necessary */
    if( pAr->zFile ){
      sqlite3_uint64 r;
      sqlite3_randomness(sizeof(r),&r);
      sqlite3_snprintf(sizeof(zTemp),zTemp,"zip%016llx",r);
      zTab = zTemp;
      zSql = sqlite3_mprintf(
         "CREATE VIRTUAL TABLE temp.%s USING zipfile(%Q)",
         zTab, pAr->zFile
      );
      rc = arExecSql(pAr, zSql);
      sqlite3_free(zSql);
    }else{
      zTab = "zip";
    }
  }else{
    /* Initialize the table for an SQLAR */
    zTab = "sqlar";
    if( bUpdate==0 ){
      rc = arExecSql(pAr, zDrop);
      if( rc!=SQLITE_OK ) goto end_ar_transaction;
    }
    rc = arExecSql(pAr, zCreate);
  }
  if( bOnlyIfChanged ){
    zExists = sqlite3_mprintf(
      " AND NOT EXISTS("
          "SELECT 1 FROM %s AS mem"
          " WHERE mem.name=disk.name"
          " AND mem.mtime=disk.mtime"
          " AND mem.mode=disk.mode)", zTab);
  }else{
    zExists = sqlite3_mprintf("");
  }
  if( zExists==0 ) rc = SQLITE_NOMEM;
  for(i=0; i<pAr->nArg && rc==SQLITE_OK; i++){
    char *zSql2 = sqlite3_mprintf(zInsertFmt[pAr->bZip], zTab,
        pAr->bVerbose ? "shell_putsnl(name)" : "name",
        pAr->azArg[i], pAr->zDir, zExists);
    rc = arExecSql(pAr, zSql2);
    sqlite3_free(zSql2);
  }
end_ar_transaction:
  if( rc!=SQLITE_OK ){
    sqlite3_exec(pAr->db, "ROLLBACK TO ar; RELEASE ar;", 0, 0, 0);
  }else{
    rc = arExecSql(pAr, "RELEASE ar;");
    if( pAr->bZip && pAr->zFile ){
      zSql = sqlite3_mprintf("DROP TABLE %s", zTemp);
      arExecSql(pAr, zSql);
      sqlite3_free(zSql);
    }
  }
  sqlite3_free(zExists);
  return rc;
}

/*
** Implementation of ".ar" dot command.
*/
static int arDotCommand(
  ShellState *pState,          /* Current shell tool state */
  int fromCmdLine,             /* True if -A command-line option, not .ar cmd */
  char **azArg,                /* Array of arguments passed to dot command */
  int nArg                     /* Number of entries in azArg[] */
){
  ArCommand cmd;
  int rc;
  memset(&cmd, 0, sizeof(cmd));
  cmd.fromCmdLine = fromCmdLine;
  rc = arParseCommand(azArg, nArg, &cmd);
  if( rc==SQLITE_OK ){
    int eDbType = SHELL_OPEN_UNSPEC;
    cmd.p = pState;
    cmd.db = pState->db;
    if( cmd.zFile ){
      eDbType = deduceDatabaseType(cmd.zFile, 1);
    }else{
      eDbType = pState->openMode;
    }
    if( eDbType==SHELL_OPEN_ZIPFILE ){
      if( cmd.eCmd==AR_CMD_EXTRACT || cmd.eCmd==AR_CMD_LIST ){
        if( cmd.zFile==0 ){
          cmd.zSrcTable = sqlite3_mprintf("zip");
        }else{
          cmd.zSrcTable = sqlite3_mprintf("zipfile(%Q)", cmd.zFile);
        }
      }
      cmd.bZip = 1;
    }else if( cmd.zFile ){
      int flags;
      if( cmd.bAppend ) eDbType = SHELL_OPEN_APPENDVFS;
      if( cmd.eCmd==AR_CMD_CREATE || cmd.eCmd==AR_CMD_INSERT
           || cmd.eCmd==AR_CMD_REMOVE || cmd.eCmd==AR_CMD_UPDATE ){
        flags = SQLITE_OPEN_READWRITE|SQLITE_OPEN_CREATE;
      }else{
        flags = SQLITE_OPEN_READONLY;
      }
      cmd.db = 0;
      if( cmd.bDryRun ){
        oputf("-- open database '%s'%s\n", cmd.zFile,
              eDbType==SHELL_OPEN_APPENDVFS ? " using 'apndvfs'" : "");
      }
      rc = sqlite3_open_v2(cmd.zFile, &cmd.db, flags,
             eDbType==SHELL_OPEN_APPENDVFS ? "apndvfs" : 0);
      if( rc!=SQLITE_OK ){
        eputf("cannot open file: %s (%s)\n", cmd.zFile, sqlite3_errmsg(cmd.db));
        goto end_ar_command;
      }
      sqlite3_fileio_init(cmd.db, 0, 0);
      sqlite3_sqlar_init(cmd.db, 0, 0);
      sqlite3_create_function(cmd.db, "shell_putsnl", 1, SQLITE_UTF8, cmd.p,
                              shellPutsFunc, 0, 0);

    }
    if( cmd.zSrcTable==0 && cmd.bZip==0 && cmd.eCmd!=AR_CMD_HELP ){
      if( cmd.eCmd!=AR_CMD_CREATE
       && sqlite3_table_column_metadata(cmd.db,0,"sqlar","name",0,0,0,0,0)
      ){
        eputz("database does not contain an 'sqlar' table\n");
        rc = SQLITE_ERROR;
        goto end_ar_command;
      }
      cmd.zSrcTable = sqlite3_mprintf("sqlar");
    }

    switch( cmd.eCmd ){
      case AR_CMD_CREATE:
        rc = arCreateOrUpdateCommand(&cmd, 0, 0);
        break;

      case AR_CMD_EXTRACT:
        rc = arExtractCommand(&cmd);
        break;

      case AR_CMD_LIST:
        rc = arListCommand(&cmd);
        break;

      case AR_CMD_HELP:
        arUsage(pState->out);
        break;

      case AR_CMD_INSERT:
        rc = arCreateOrUpdateCommand(&cmd, 1, 0);
        break;

      case AR_CMD_REMOVE:
        rc = arRemoveCommand(&cmd);
        break;

      default:
        assert( cmd.eCmd==AR_CMD_UPDATE );
        rc = arCreateOrUpdateCommand(&cmd, 1, 1);
        break;
    }
  }
end_ar_command:
  if( cmd.db!=pState->db ){
    close_db(cmd.db);
  }
  sqlite3_free(cmd.zSrcTable);

  return rc;
}
/* End of the ".archive" or ".ar" command logic
*******************************************************************************/
#endif /* !defined(SQLITE_OMIT_VIRTUALTABLE) && defined(SQLITE_HAVE_ZLIB) */

#if SQLITE_SHELL_HAVE_RECOVER

/*
** This function is used as a callback by the recover extension. Simply
** print the supplied SQL statement to stdout.
*/
static int recoverSqlCb(void *pCtx, const char *zSql){
  ShellState *pState = (ShellState*)pCtx;
  sputf(pState->out, "%s;\n", zSql);
  return SQLITE_OK;
}

/*
** This function is called to recover data from the database. A script
** to construct a new database containing all recovered data is output
** on stream pState->out.
*/
static int recoverDatabaseCmd(ShellState *pState, int nArg, char **azArg){
  int rc = SQLITE_OK;
  const char *zRecoveryDb = "";   /* Name of "recovery" database.  Debug only */
  const char *zLAF = "lost_and_found";
  int bFreelist = 1;              /* 0 if --ignore-freelist is specified */
  int bRowids = 1;                /* 0 if --no-rowids */
  sqlite3_recover *p = 0;
  int i = 0;

  for(i=1; i<nArg; i++){
    char *z = azArg[i];
    int n;
    if( z[0]=='-' && z[1]=='-' ) z++;
    n = strlen30(z);
    if( n<=17 && memcmp("-ignore-freelist", z, n)==0 ){
      bFreelist = 0;
    }else
    if( n<=12 && memcmp("-recovery-db", z, n)==0 && i<(nArg-1) ){
      /* This option determines the name of the ATTACH-ed database used
      ** internally by the recovery extension.  The default is "" which
      ** means to use a temporary database that is automatically deleted
      ** when closed.  This option is undocumented and might disappear at
      ** any moment. */
      i++;
      zRecoveryDb = azArg[i];
    }else
    if( n<=15 && memcmp("-lost-and-found", z, n)==0 && i<(nArg-1) ){
      i++;
      zLAF = azArg[i];
    }else
    if( n<=10 && memcmp("-no-rowids", z, n)==0 ){
      bRowids = 0;
    }
    else{
      eputf("unexpected option: %s\n", azArg[i]);
      showHelp(pState->out, azArg[0]);
      return 1;
    }
  }

  p = sqlite3_recover_init_sql(
      pState->db, "main", recoverSqlCb, (void*)pState
  );

  sqlite3_recover_config(p, 789, (void*)zRecoveryDb);  /* Debug use only */
  sqlite3_recover_config(p, SQLITE_RECOVER_LOST_AND_FOUND, (void*)zLAF);
  sqlite3_recover_config(p, SQLITE_RECOVER_ROWIDS, (void*)&bRowids);
  sqlite3_recover_config(p, SQLITE_RECOVER_FREELIST_CORRUPT,(void*)&bFreelist);

  sqlite3_recover_run(p);
  if( sqlite3_recover_errcode(p)!=SQLITE_OK ){
    const char *zErr = sqlite3_recover_errmsg(p);
    int errCode = sqlite3_recover_errcode(p);
    eputf("sql error: %s (%d)\n", zErr, errCode);
  }
  rc = sqlite3_recover_finish(p);
  return rc;
}
#endif /* SQLITE_SHELL_HAVE_RECOVER */


/*
 * zAutoColumn(zCol, &db, ?) => Maybe init db, add column zCol to it.
 * zAutoColumn(0, &db, ?) => (db!=0) Form columns spec for CREATE TABLE,
 *   close db and set it to 0, and return the columns spec, to later
 *   be sqlite3_free()'ed by the caller.
 * The return is 0 when either:
 *   (a) The db was not initialized and zCol==0 (There are no columns.)
 *   (b) zCol!=0  (Column was added, db initialized as needed.)
 * The 3rd argument, pRenamed, references an out parameter. If the
 * pointer is non-zero, its referent will be set to a summary of renames
 * done if renaming was necessary, or set to 0 if none was done. The out
 * string (if any) must be sqlite3_free()'ed by the caller.
 */
#ifdef SHELL_DEBUG
#define rc_err_oom_die(rc) \
  if( rc==SQLITE_NOMEM ) shell_check_oom(0); \
  else if(!(rc==SQLITE_OK||rc==SQLITE_DONE)) \
    eputf("E:%d\n",rc), assert(0)
#else
static void rc_err_oom_die(int rc){
  if( rc==SQLITE_NOMEM ) shell_check_oom(0);
  assert(rc==SQLITE_OK||rc==SQLITE_DONE);
}
#endif

#ifdef SHELL_COLFIX_DB /* If this is set, the DB can be in a file. */
static char zCOL_DB[] = SHELL_STRINGIFY(SHELL_COLFIX_DB);
#else  /* Otherwise, memory is faster/better for the transient DB. */
static const char *zCOL_DB = ":memory:";
#endif

/* Define character (as C string) to separate generated column ordinal
 * from protected part of incoming column names. This defaults to "_"
 * so that incoming column identifiers that did not need not be quoted
 * remain usable without being quoted. It must be one character.
 */
#ifndef SHELL_AUTOCOLUMN_SEP
# define AUTOCOLUMN_SEP "_"
#else
# define AUTOCOLUMN_SEP SHELL_STRINGIFY(SHELL_AUTOCOLUMN_SEP)
#endif

static char *zAutoColumn(const char *zColNew, sqlite3 **pDb, char **pzRenamed){
  /* Queries and D{D,M}L used here */
  static const char * const zTabMake = "\
CREATE TABLE ColNames(\
 cpos INTEGER PRIMARY KEY,\
 name TEXT, nlen INT, chop INT, reps INT, suff TEXT);\
CREATE VIEW RepeatedNames AS \
SELECT DISTINCT t.name FROM ColNames t \
WHERE t.name COLLATE NOCASE IN (\
 SELECT o.name FROM ColNames o WHERE o.cpos<>t.cpos\
);\
";
  static const char * const zTabFill = "\
INSERT INTO ColNames(name,nlen,chop,reps,suff)\
 VALUES(iif(length(?1)>0,?1,'?'),max(length(?1),1),0,0,'')\
";
  static const char * const zHasDupes = "\
SELECT count(DISTINCT (substring(name,1,nlen-chop)||suff) COLLATE NOCASE)\
 <count(name) FROM ColNames\
";
#ifdef SHELL_COLUMN_RENAME_CLEAN
  static const char * const zDedoctor = "\
UPDATE ColNames SET chop=iif(\
  (substring(name,nlen,1) BETWEEN '0' AND '9')\
  AND (rtrim(name,'0123456790') glob '*"AUTOCOLUMN_SEP"'),\
 nlen-length(rtrim(name, '"AUTOCOLUMN_SEP"0123456789')),\
 0\
)\
";
#endif
  static const char * const zSetReps = "\
UPDATE ColNames AS t SET reps=\
(SELECT count(*) FROM ColNames d \
 WHERE substring(t.name,1,t.nlen-t.chop)=substring(d.name,1,d.nlen-d.chop)\
 COLLATE NOCASE\
)\
";
#ifdef SQLITE_ENABLE_MATH_FUNCTIONS
  static const char * const zColDigits = "\
SELECT CAST(ceil(log(count(*)+0.5)) AS INT) FROM ColNames \
";
#else
  /* Counting on SQLITE_MAX_COLUMN < 100,000 here. (32767 is the hard limit.) */
  static const char * const zColDigits = "\
SELECT CASE WHEN (nc < 10) THEN 1 WHEN (nc < 100) THEN 2 \
 WHEN (nc < 1000) THEN 3 WHEN (nc < 10000) THEN 4 \
 ELSE 5 FROM (SELECT count(*) AS nc FROM ColNames) \
";
#endif
  static const char * const zRenameRank =
#ifdef SHELL_COLUMN_RENAME_CLEAN
    "UPDATE ColNames AS t SET suff="
    "iif(reps>1, printf('%c%0*d', '"AUTOCOLUMN_SEP"', $1, cpos), '')"
#else /* ...RENAME_MINIMAL_ONE_PASS */
"WITH Lzn(nlz) AS (" /* Find minimum extraneous leading 0's for uniqueness */
"  SELECT 0 AS nlz"
"  UNION"
"  SELECT nlz+1 AS nlz FROM Lzn"
"  WHERE EXISTS("
"   SELECT 1"
"   FROM ColNames t, ColNames o"
"   WHERE"
"    iif(t.name IN (SELECT * FROM RepeatedNames),"
"     printf('%s"AUTOCOLUMN_SEP"%s',"
"      t.name, substring(printf('%.*c%0.*d',nlz+1,'0',$1,t.cpos),2)),"
"     t.name"
"    )"
"    ="
"    iif(o.name IN (SELECT * FROM RepeatedNames),"
"     printf('%s"AUTOCOLUMN_SEP"%s',"
"      o.name, substring(printf('%.*c%0.*d',nlz+1,'0',$1,o.cpos),2)),"
"     o.name"
"    )"
"    COLLATE NOCASE"
"    AND o.cpos<>t.cpos"
"   GROUP BY t.cpos"
"  )"
") UPDATE Colnames AS t SET"
" chop = 0," /* No chopping, never touch incoming names. */
" suff = iif(name IN (SELECT * FROM RepeatedNames),"
"  printf('"AUTOCOLUMN_SEP"%s', substring("
"   printf('%.*c%0.*d',(SELECT max(nlz) FROM Lzn)+1,'0',1,t.cpos),2)),"
"  ''"
" )"
#endif
    ;
  static const char * const zCollectVar = "\
SELECT\
 '('||x'0a'\
 || group_concat(\
  cname||' TEXT',\
  ','||iif((cpos-1)%4>0, ' ', x'0a'||' '))\
 ||')' AS ColsSpec \
FROM (\
 SELECT cpos, printf('\"%w\"',printf('%!.*s%s', nlen-chop,name,suff)) AS cname \
 FROM ColNames ORDER BY cpos\
)";
  static const char * const zRenamesDone =
    "SELECT group_concat("
    " printf('\"%w\" to \"%w\"',name,printf('%!.*s%s', nlen-chop, name, suff)),"
    " ','||x'0a')"
    "FROM ColNames WHERE suff<>'' OR chop!=0"
    ;
  int rc;
  sqlite3_stmt *pStmt = 0;
  assert(pDb!=0);
  if( zColNew ){
    /* Add initial or additional column. Init db if necessary. */
    if( *pDb==0 ){
      if( SQLITE_OK!=sqlite3_open(zCOL_DB, pDb) ) return 0;
#ifdef SHELL_COLFIX_DB
      if(*zCOL_DB!=':')
        sqlite3_exec(*pDb,"drop table if exists ColNames;"
                     "drop view if exists RepeatedNames;",0,0,0);
#endif
#undef SHELL_COLFIX_DB
      rc = sqlite3_exec(*pDb, zTabMake, 0, 0, 0);
      rc_err_oom_die(rc);
    }
    assert(*pDb!=0);
    rc = sqlite3_prepare_v2(*pDb, zTabFill, -1, &pStmt, 0);
    rc_err_oom_die(rc);
    rc = sqlite3_bind_text(pStmt, 1, zColNew, -1, 0);
    rc_err_oom_die(rc);
    rc = sqlite3_step(pStmt);
    rc_err_oom_die(rc);
    sqlite3_finalize(pStmt);
    return 0;
  }else if( *pDb==0 ){
    return 0;
  }else{
    /* Formulate the columns spec, close the DB, zero *pDb. */
    char *zColsSpec = 0;
    int hasDupes = db_int(*pDb, zHasDupes);
    int nDigits = (hasDupes)? db_int(*pDb, zColDigits) : 0;
    if( hasDupes ){
#ifdef SHELL_COLUMN_RENAME_CLEAN
      rc = sqlite3_exec(*pDb, zDedoctor, 0, 0, 0);
      rc_err_oom_die(rc);
#endif
      rc = sqlite3_exec(*pDb, zSetReps, 0, 0, 0);
      rc_err_oom_die(rc);
      rc = sqlite3_prepare_v2(*pDb, zRenameRank, -1, &pStmt, 0);
      rc_err_oom_die(rc);
      sqlite3_bind_int(pStmt, 1, nDigits);
      rc = sqlite3_step(pStmt);
      sqlite3_finalize(pStmt);
      if( rc!=SQLITE_DONE ) rc_err_oom_die(SQLITE_NOMEM);
    }
    assert(db_int(*pDb, zHasDupes)==0); /* Consider: remove this */
    rc = sqlite3_prepare_v2(*pDb, zCollectVar, -1, &pStmt, 0);
    rc_err_oom_die(rc);
    rc = sqlite3_step(pStmt);
    if( rc==SQLITE_ROW ){
      zColsSpec = sqlite3_mprintf("%s", sqlite3_column_text(pStmt, 0));
    }else{
      zColsSpec = 0;
    }
    if( pzRenamed!=0 ){
      if( !hasDupes ) *pzRenamed = 0;
      else{
        sqlite3_finalize(pStmt);
        if( SQLITE_OK==sqlite3_prepare_v2(*pDb, zRenamesDone, -1, &pStmt, 0)
            && SQLITE_ROW==sqlite3_step(pStmt) ){
          *pzRenamed = sqlite3_mprintf("%s", sqlite3_column_text(pStmt, 0));
        }else
          *pzRenamed = 0;
      }
    }
    sqlite3_finalize(pStmt);
    sqlite3_close(*pDb);
    *pDb = 0;
    return zColsSpec;
  }
}

/*
** If an input line begins with "." then invoke this routine to
** process that line.
**
** Return 1 on error, 2 to exit, and 0 otherwise.
*/
static int do_meta_command(char *zLine, ShellState *p){
  int h = 1;
  int nArg = 0;
  int n, c;
  int rc = 0;
  char *azArg[52];

#ifndef SQLITE_OMIT_VIRTUALTABLE
  if( p->expert.pExpert ){
    expertFinish(p, 1, 0);
  }
#endif

  /* Parse the input line into tokens.
  */
  while( zLine[h] && nArg<ArraySize(azArg)-1 ){
    while( IsSpace(zLine[h]) ){ h++; }
    if( zLine[h]==0 ) break;
    if( zLine[h]=='\'' || zLine[h]=='"' ){
      int delim = zLine[h++];
      azArg[nArg++] = &zLine[h];
      while( zLine[h] && zLine[h]!=delim ){
        if( zLine[h]=='\\' && delim=='"' && zLine[h+1]!=0 ) h++;
        h++;
      }
      if( zLine[h]==delim ){
        zLine[h++] = 0;
      }
      if( delim=='"' ) resolve_backslashes(azArg[nArg-1]);
    }else{
      azArg[nArg++] = &zLine[h];
      while( zLine[h] && !IsSpace(zLine[h]) ){ h++; }
      if( zLine[h] ) zLine[h++] = 0;
    }
  }
  azArg[nArg] = 0;

  /* Process the input line.
  */
  if( nArg==0 ) return 0; /* no tokens, no error */
  n = strlen30(azArg[0]);
  c = azArg[0][0];
  clearTempFile(p);

#ifndef SQLITE_OMIT_AUTHORIZATION
  if( c=='a' && cli_strncmp(azArg[0], "auth", n)==0 ){
    if( nArg!=2 ){
      eputz("Usage: .auth ON|OFF\n");
      rc = 1;
      goto meta_command_exit;
    }
    open_db(p, 0);
    if( booleanValue(azArg[1]) ){
      sqlite3_set_authorizer(p->db, shellAuth, p);
    }else if( p->bSafeModePersist ){
      sqlite3_set_authorizer(p->db, safeModeAuth, p);
    }else{
      sqlite3_set_authorizer(p->db, 0, 0);
    }
  }else
#endif

#if !defined(SQLITE_OMIT_VIRTUALTABLE) && defined(SQLITE_HAVE_ZLIB) \
  && !defined(SQLITE_SHELL_FIDDLE)
  if( c=='a' && cli_strncmp(azArg[0], "archive", n)==0 ){
    open_db(p, 0);
    failIfSafeMode(p, "cannot run .archive in safe mode");
    rc = arDotCommand(p, 0, azArg, nArg);
  }else
#endif

#ifndef SQLITE_SHELL_FIDDLE
  if( (c=='b' && n>=3 && cli_strncmp(azArg[0], "backup", n)==0)
   || (c=='s' && n>=3 && cli_strncmp(azArg[0], "save", n)==0)
  ){
    const char *zDestFile = 0;
    const char *zDb = 0;
    sqlite3 *pDest;
    sqlite3_backup *pBackup;
    int j;
    int bAsync = 0;
    const char *zVfs = 0;
    failIfSafeMode(p, "cannot run .%s in safe mode", azArg[0]);
    for(j=1; j<nArg; j++){
      const char *z = azArg[j];
      if( z[0]=='-' ){
        if( z[1]=='-' ) z++;
        if( cli_strcmp(z, "-append")==0 ){
          zVfs = "apndvfs";
        }else
        if( cli_strcmp(z, "-async")==0 ){
          bAsync = 1;
        }else
        {
          eputf("unknown option: %s\n", azArg[j]);
          return 1;
        }
      }else if( zDestFile==0 ){
        zDestFile = azArg[j];
      }else if( zDb==0 ){
        zDb = zDestFile;
        zDestFile = azArg[j];
      }else{
        eputz("Usage: .backup ?DB? ?OPTIONS? FILENAME\n");
        return 1;
      }
    }
    if( zDestFile==0 ){
      eputz("missing FILENAME argument on .backup\n");
      return 1;
    }
    if( zDb==0 ) zDb = "main";
    rc = sqlite3_open_v2(zDestFile, &pDest,
                  SQLITE_OPEN_READWRITE|SQLITE_OPEN_CREATE, zVfs);
    if( rc!=SQLITE_OK ){
      eputf("Error: cannot open \"%s\"\n", zDestFile);
      close_db(pDest);
      return 1;
    }
    if( bAsync ){
      sqlite3_exec(pDest, "PRAGMA synchronous=OFF; PRAGMA journal_mode=OFF;",
                   0, 0, 0);
    }
    open_db(p, 0);
    pBackup = sqlite3_backup_init(pDest, "main", p->db, zDb);
    if( pBackup==0 ){
      eputf("Error: %s\n", sqlite3_errmsg(pDest));
      close_db(pDest);
      return 1;
    }
    while(  (rc = sqlite3_backup_step(pBackup,100))==SQLITE_OK ){}
    sqlite3_backup_finish(pBackup);
    if( rc==SQLITE_DONE ){
      rc = 0;
    }else{
      eputf("Error: %s\n", sqlite3_errmsg(pDest));
      rc = 1;
    }
    close_db(pDest);
  }else
#endif /* !defined(SQLITE_SHELL_FIDDLE) */

  if( c=='b' && n>=3 && cli_strncmp(azArg[0], "bail", n)==0 ){
    if( nArg==2 ){
      bail_on_error = booleanValue(azArg[1]);
    }else{
      eputz("Usage: .bail on|off\n");
      rc = 1;
    }
  }else

  /* Undocumented.  Legacy only.  See "crnl" below */
  if( c=='b' && n>=3 && cli_strncmp(azArg[0], "binary", n)==0 ){
    if( nArg==2 ){
      if( booleanValue(azArg[1]) ){
        setBinaryMode(p->out, 1);
      }else{
        setTextMode(p->out, 1);
      }
    }else{
      eputz("The \".binary\" command is deprecated. Use \".crnl\" instead.\n"
            "Usage: .binary on|off\n");
      rc = 1;
    }
  }else

  /* The undocumented ".breakpoint" command causes a call to the no-op
  ** routine named test_breakpoint().
  */
  if( c=='b' && n>=3 && cli_strncmp(azArg[0], "breakpoint", n)==0 ){
    test_breakpoint();
  }else

#ifndef SQLITE_SHELL_FIDDLE
  if( c=='c' && cli_strcmp(azArg[0],"cd")==0 ){
    failIfSafeMode(p, "cannot run .cd in safe mode");
    if( nArg==2 ){
#if defined(_WIN32) || defined(WIN32)
      wchar_t *z = sqlite3_win32_utf8_to_unicode(azArg[1]);
      rc = !SetCurrentDirectoryW(z);
      sqlite3_free(z);
#else
      rc = chdir(azArg[1]);
#endif
      if( rc ){
        eputf("Cannot change to directory \"%s\"\n", azArg[1]);
        rc = 1;
      }
    }else{
      eputz("Usage: .cd DIRECTORY\n");
      rc = 1;
    }
  }else
#endif /* !defined(SQLITE_SHELL_FIDDLE) */

  if( c=='c' && n>=3 && cli_strncmp(azArg[0], "changes", n)==0 ){
    if( nArg==2 ){
      setOrClearFlag(p, SHFLG_CountChanges, azArg[1]);
    }else{
      eputz("Usage: .changes on|off\n");
      rc = 1;
    }
  }else

#ifndef SQLITE_SHELL_FIDDLE
  /* Cancel output redirection, if it is currently set (by .testcase)
  ** Then read the content of the testcase-out.txt file and compare against
  ** azArg[1].  If there are differences, report an error and exit.
  */
  if( c=='c' && n>=3 && cli_strncmp(azArg[0], "check", n)==0 ){
    char *zRes = 0;
    output_reset(p);
    if( nArg!=2 ){
      eputz("Usage: .check GLOB-PATTERN\n");
      rc = 2;
    }else if( (zRes = readFile("testcase-out.txt", 0))==0 ){
      rc = 2;
    }else if( testcase_glob(azArg[1],zRes)==0 ){
      eputf("testcase-%s FAILED\n Expected: [%s]\n      Got: [%s]\n",
            p->zTestcase, azArg[1], zRes);
      rc = 1;
    }else{
      oputf("testcase-%s ok\n", p->zTestcase);
      p->nCheck++;
    }
    sqlite3_free(zRes);
  }else
#endif /* !defined(SQLITE_SHELL_FIDDLE) */

#ifndef SQLITE_SHELL_FIDDLE
  if( c=='c' && cli_strncmp(azArg[0], "clone", n)==0 ){
    failIfSafeMode(p, "cannot run .clone in safe mode");
    if( nArg==2 ){
      tryToClone(p, azArg[1]);
    }else{
      eputz("Usage: .clone FILENAME\n");
      rc = 1;
    }
  }else
#endif /* !defined(SQLITE_SHELL_FIDDLE) */

  if( c=='c' && cli_strncmp(azArg[0], "connection", n)==0 ){
    if( nArg==1 ){
      /* List available connections */
      int i;
      for(i=0; i<ArraySize(p->aAuxDb); i++){
        const char *zFile = p->aAuxDb[i].zDbFilename;
        if( p->aAuxDb[i].db==0 && p->pAuxDb!=&p->aAuxDb[i] ){
          zFile = "(not open)";
        }else if( zFile==0 ){
          zFile = "(memory)";
        }else if( zFile[0]==0 ){
          zFile = "(temporary-file)";
        }
        if( p->pAuxDb == &p->aAuxDb[i] ){
          sputf(stdout, "ACTIVE %d: %s\n", i, zFile);
        }else if( p->aAuxDb[i].db!=0 ){
          sputf(stdout, "       %d: %s\n", i, zFile);
        }
      }
    }else if( nArg==2 && IsDigit(azArg[1][0]) && azArg[1][1]==0 ){
      int i = azArg[1][0] - '0';
      if( p->pAuxDb != &p->aAuxDb[i] && i>=0 && i<ArraySize(p->aAuxDb) ){
        p->pAuxDb->db = p->db;
        p->pAuxDb = &p->aAuxDb[i];
        globalDb = p->db = p->pAuxDb->db;
        p->pAuxDb->db = 0;
      }
    }else if( nArg==3 && cli_strcmp(azArg[1], "close")==0
           && IsDigit(azArg[2][0]) && azArg[2][1]==0 ){
      int i = azArg[2][0] - '0';
      if( i<0 || i>=ArraySize(p->aAuxDb) ){
        /* No-op */
      }else if( p->pAuxDb == &p->aAuxDb[i] ){
        eputz("cannot close the active database connection\n");
        rc = 1;
      }else if( p->aAuxDb[i].db ){
        session_close_all(p, i);
        close_db(p->aAuxDb[i].db);
        p->aAuxDb[i].db = 0;
      }
    }else{
      eputz("Usage: .connection [close] [CONNECTION-NUMBER]\n");
      rc = 1;
    }
  }else

  if( c=='c' && n==4 && cli_strncmp(azArg[0], "crnl", n)==0 ){
    if( nArg==2 ){
      if( booleanValue(azArg[1]) ){
        setTextMode(p->out, 1);
      }else{
        setBinaryMode(p->out, 1);
      }
    }else{
#if !defined(_WIN32) && !defined(WIN32)
      eputz("The \".crnl\" is a no-op on non-Windows machines.\n");
#endif
      eputz("Usage: .crnl on|off\n");
      rc = 1;
    }
  }else

  if( c=='d' && n>1 && cli_strncmp(azArg[0], "databases", n)==0 ){
    char **azName = 0;
    int nName = 0;
    sqlite3_stmt *pStmt;
    int i;
    open_db(p, 0);
    rc = sqlite3_prepare_v2(p->db, "PRAGMA database_list", -1, &pStmt, 0);
    if( rc ){
      eputf("Error: %s\n", sqlite3_errmsg(p->db));
      rc = 1;
    }else{
      while( sqlite3_step(pStmt)==SQLITE_ROW ){
        const char *zSchema = (const char *)sqlite3_column_text(pStmt,1);
        const char *zFile = (const char*)sqlite3_column_text(pStmt,2);
        if( zSchema==0 || zFile==0 ) continue;
        azName = sqlite3_realloc(azName, (nName+1)*2*sizeof(char*));
        shell_check_oom(azName);
        azName[nName*2] = strdup(zSchema);
        azName[nName*2+1] = strdup(zFile);
        nName++;
      }
    }
    sqlite3_finalize(pStmt);
    for(i=0; i<nName; i++){
      int eTxn = sqlite3_txn_state(p->db, azName[i*2]);
      int bRdonly = sqlite3_db_readonly(p->db, azName[i*2]);
      const char *z = azName[i*2+1];
      oputf("%s: %s %s%s\n",
            azName[i*2], z && z[0] ? z : "\"\"", bRdonly ? "r/o" : "r/w",
            eTxn==SQLITE_TXN_NONE ? "" :
            eTxn==SQLITE_TXN_READ ? " read-txn" : " write-txn");
      free(azName[i*2]);
      free(azName[i*2+1]);
    }
    sqlite3_free(azName);
  }else

  if( c=='d' && n>=3 && cli_strncmp(azArg[0], "dbconfig", n)==0 ){
    static const struct DbConfigChoices {
      const char *zName;
      int op;
    } aDbConfig[] = {
        { "defensive",          SQLITE_DBCONFIG_DEFENSIVE             },
        { "dqs_ddl",            SQLITE_DBCONFIG_DQS_DDL               },
        { "dqs_dml",            SQLITE_DBCONFIG_DQS_DML               },
        { "enable_fkey",        SQLITE_DBCONFIG_ENABLE_FKEY           },
        { "enable_qpsg",        SQLITE_DBCONFIG_ENABLE_QPSG           },
        { "enable_trigger",     SQLITE_DBCONFIG_ENABLE_TRIGGER        },
        { "enable_view",        SQLITE_DBCONFIG_ENABLE_VIEW           },
        { "fts3_tokenizer",     SQLITE_DBCONFIG_ENABLE_FTS3_TOKENIZER },
        { "legacy_alter_table", SQLITE_DBCONFIG_LEGACY_ALTER_TABLE    },
        { "legacy_file_format", SQLITE_DBCONFIG_LEGACY_FILE_FORMAT    },
        { "load_extension",     SQLITE_DBCONFIG_ENABLE_LOAD_EXTENSION },
        { "no_ckpt_on_close",   SQLITE_DBCONFIG_NO_CKPT_ON_CLOSE      },
        { "reset_database",     SQLITE_DBCONFIG_RESET_DATABASE        },
        { "reverse_scanorder",  SQLITE_DBCONFIG_REVERSE_SCANORDER     },
        { "stmt_scanstatus",    SQLITE_DBCONFIG_STMT_SCANSTATUS       },
        { "trigger_eqp",        SQLITE_DBCONFIG_TRIGGER_EQP           },
        { "trusted_schema",     SQLITE_DBCONFIG_TRUSTED_SCHEMA        },
        { "writable_schema",    SQLITE_DBCONFIG_WRITABLE_SCHEMA       },
    };
    int ii, v;
    open_db(p, 0);
    for(ii=0; ii<ArraySize(aDbConfig); ii++){
      if( nArg>1 && cli_strcmp(azArg[1], aDbConfig[ii].zName)!=0 ) continue;
      if( nArg>=3 ){
        sqlite3_db_config(p->db, aDbConfig[ii].op, booleanValue(azArg[2]), 0);
      }
      sqlite3_db_config(p->db, aDbConfig[ii].op, -1, &v);
      oputf("%19s %s\n", aDbConfig[ii].zName, v ? "on" : "off");
      if( nArg>1 ) break;
    }
    if( nArg>1 && ii==ArraySize(aDbConfig) ){
      eputf("Error: unknown dbconfig \"%s\"\n", azArg[1]);
      eputz("Enter \".dbconfig\" with no arguments for a list\n");
    }
  }else

#if SQLITE_SHELL_HAVE_RECOVER
  if( c=='d' && n>=3 && cli_strncmp(azArg[0], "dbinfo", n)==0 ){
    rc = shell_dbinfo_command(p, nArg, azArg);
  }else

  if( c=='r' && cli_strncmp(azArg[0], "recover", n)==0 ){
    open_db(p, 0);
    rc = recoverDatabaseCmd(p, nArg, azArg);
  }else
#endif /* SQLITE_SHELL_HAVE_RECOVER */

  if( c=='d' && cli_strncmp(azArg[0], "dump", n)==0 ){
    char *zLike = 0;
    char *zSql;
    int i;
    int savedShowHeader = p->showHeader;
    int savedShellFlags = p->shellFlgs;
    ShellClearFlag(p,
       SHFLG_PreserveRowid|SHFLG_Newlines|SHFLG_Echo
       |SHFLG_DumpDataOnly|SHFLG_DumpNoSys);
    for(i=1; i<nArg; i++){
      if( azArg[i][0]=='-' ){
        const char *z = azArg[i]+1;
        if( z[0]=='-' ) z++;
        if( cli_strcmp(z,"preserve-rowids")==0 ){
#ifdef SQLITE_OMIT_VIRTUALTABLE
          eputz("The --preserve-rowids option is not compatible"
                " with SQLITE_OMIT_VIRTUALTABLE\n");
          rc = 1;
          sqlite3_free(zLike);
          goto meta_command_exit;
#else
          ShellSetFlag(p, SHFLG_PreserveRowid);
#endif
        }else
        if( cli_strcmp(z,"newlines")==0 ){
          ShellSetFlag(p, SHFLG_Newlines);
        }else
        if( cli_strcmp(z,"data-only")==0 ){
          ShellSetFlag(p, SHFLG_DumpDataOnly);
        }else
        if( cli_strcmp(z,"nosys")==0 ){
          ShellSetFlag(p, SHFLG_DumpNoSys);
        }else
        {
          eputf("Unknown option \"%s\" on \".dump\"\n", azArg[i]);
          rc = 1;
          sqlite3_free(zLike);
          goto meta_command_exit;
        }
      }else{
        /* azArg[i] contains a LIKE pattern. This ".dump" request should
        ** only dump data for tables for which either the table name matches
        ** the LIKE pattern, or the table appears to be a shadow table of
        ** a virtual table for which the name matches the LIKE pattern.
        */
        char *zExpr = sqlite3_mprintf(
            "name LIKE %Q ESCAPE '\\' OR EXISTS ("
            "  SELECT 1 FROM sqlite_schema WHERE "
            "    name LIKE %Q ESCAPE '\\' AND"
            "    sql LIKE 'CREATE VIRTUAL TABLE%%' AND"
            "    substr(o.name, 1, length(name)+1) == (name||'_')"
            ")", azArg[i], azArg[i]
        );

        if( zLike ){
          zLike = sqlite3_mprintf("%z OR %z", zLike, zExpr);
        }else{
          zLike = zExpr;
        }
      }
    }

    open_db(p, 0);

    if( (p->shellFlgs & SHFLG_DumpDataOnly)==0 ){
      /* When playing back a "dump", the content might appear in an order
      ** which causes immediate foreign key constraints to be violated.
      ** So disable foreign-key constraint enforcement to prevent problems. */
      oputz("PRAGMA foreign_keys=OFF;\n");
      oputz("BEGIN TRANSACTION;\n");
    }
    p->writableSchema = 0;
    p->showHeader = 0;
    /* Set writable_schema=ON since doing so forces SQLite to initialize
    ** as much of the schema as it can even if the sqlite_schema table is
    ** corrupt. */
    sqlite3_exec(p->db, "SAVEPOINT dump; PRAGMA writable_schema=ON", 0, 0, 0);
    p->nErr = 0;
    if( zLike==0 ) zLike = sqlite3_mprintf("true");
    zSql = sqlite3_mprintf(
      "SELECT name, type, sql FROM sqlite_schema AS o "
      "WHERE (%s) AND type=='table'"
      "  AND sql NOT NULL"
      " ORDER BY tbl_name='sqlite_sequence', rowid",
      zLike
    );
    run_schema_dump_query(p,zSql);
    sqlite3_free(zSql);
    if( (p->shellFlgs & SHFLG_DumpDataOnly)==0 ){
      zSql = sqlite3_mprintf(
        "SELECT sql FROM sqlite_schema AS o "
        "WHERE (%s) AND sql NOT NULL"
        "  AND type IN ('index','trigger','view')",
        zLike
      );
      run_table_dump_query(p, zSql);
      sqlite3_free(zSql);
    }
    sqlite3_free(zLike);
    if( p->writableSchema ){
      oputz("PRAGMA writable_schema=OFF;\n");
      p->writableSchema = 0;
    }
    sqlite3_exec(p->db, "PRAGMA writable_schema=OFF;", 0, 0, 0);
    sqlite3_exec(p->db, "RELEASE dump;", 0, 0, 0);
    if( (p->shellFlgs & SHFLG_DumpDataOnly)==0 ){
      oputz(p->nErr?"ROLLBACK; -- due to errors\n":"COMMIT;\n");
    }
    p->showHeader = savedShowHeader;
    p->shellFlgs = savedShellFlags;
  }else

  if( c=='e' && cli_strncmp(azArg[0], "echo", n)==0 ){
    if( nArg==2 ){
      setOrClearFlag(p, SHFLG_Echo, azArg[1]);
    }else{
      eputz("Usage: .echo on|off\n");
      rc = 1;
    }
  }else

  if( c=='e' && cli_strncmp(azArg[0], "eqp", n)==0 ){
    if( nArg==2 ){
      p->autoEQPtest = 0;
      if( p->autoEQPtrace ){
        if( p->db ) sqlite3_exec(p->db, "PRAGMA vdbe_trace=OFF;", 0, 0, 0);
        p->autoEQPtrace = 0;
      }
      if( cli_strcmp(azArg[1],"full")==0 ){
        p->autoEQP = AUTOEQP_full;
      }else if( cli_strcmp(azArg[1],"trigger")==0 ){
        p->autoEQP = AUTOEQP_trigger;
#ifdef SQLITE_DEBUG
      }else if( cli_strcmp(azArg[1],"test")==0 ){
        p->autoEQP = AUTOEQP_on;
        p->autoEQPtest = 1;
      }else if( cli_strcmp(azArg[1],"trace")==0 ){
        p->autoEQP = AUTOEQP_full;
        p->autoEQPtrace = 1;
        open_db(p, 0);
        sqlite3_exec(p->db, "SELECT name FROM sqlite_schema LIMIT 1", 0, 0, 0);
        sqlite3_exec(p->db, "PRAGMA vdbe_trace=ON;", 0, 0, 0);
#endif
      }else{
        p->autoEQP = (u8)booleanValue(azArg[1]);
      }
    }else{
      eputz("Usage: .eqp off|on|trace|trigger|full\n");
      rc = 1;
    }
  }else

#ifndef SQLITE_SHELL_FIDDLE
  if( c=='e' && cli_strncmp(azArg[0], "exit", n)==0 ){
    if( nArg>1 && (rc = (int)integerValue(azArg[1]))!=0 ) exit(rc);
    rc = 2;
  }else
#endif

  /* The ".explain" command is automatic now.  It is largely pointless.  It
  ** retained purely for backwards compatibility */
  if( c=='e' && cli_strncmp(azArg[0], "explain", n)==0 ){
    int val = 1;
    if( nArg>=2 ){
      if( cli_strcmp(azArg[1],"auto")==0 ){
        val = 99;
      }else{
        val =  booleanValue(azArg[1]);
      }
    }
    if( val==1 && p->mode!=MODE_Explain ){
      p->normalMode = p->mode;
      p->mode = MODE_Explain;
      p->autoExplain = 0;
    }else if( val==0 ){
      if( p->mode==MODE_Explain ) p->mode = p->normalMode;
      p->autoExplain = 0;
    }else if( val==99 ){
      if( p->mode==MODE_Explain ) p->mode = p->normalMode;
      p->autoExplain = 1;
    }
  }else

#ifndef SQLITE_OMIT_VIRTUALTABLE
  if( c=='e' && cli_strncmp(azArg[0], "expert", n)==0 ){
    if( p->bSafeMode ){
      eputf("Cannot run experimental commands such as \"%s\" in safe mode\n",
            azArg[0]);
      rc = 1;
    }else{
      open_db(p, 0);
      expertDotCommand(p, azArg, nArg);
    }
  }else
#endif

  if( c=='f' && cli_strncmp(azArg[0], "filectrl", n)==0 ){
    static const struct {
       const char *zCtrlName;   /* Name of a test-control option */
       int ctrlCode;            /* Integer code for that option */
       const char *zUsage;      /* Usage notes */
    } aCtrl[] = {
      { "chunk_size",     SQLITE_FCNTL_CHUNK_SIZE,      "SIZE"           },
      { "data_version",   SQLITE_FCNTL_DATA_VERSION,    ""               },
      { "has_moved",      SQLITE_FCNTL_HAS_MOVED,       ""               },
      { "lock_timeout",   SQLITE_FCNTL_LOCK_TIMEOUT,    "MILLISEC"       },
      { "persist_wal",    SQLITE_FCNTL_PERSIST_WAL,     "[BOOLEAN]"      },
   /* { "pragma",         SQLITE_FCNTL_PRAGMA,          "NAME ARG"       },*/
      { "psow",       SQLITE_FCNTL_POWERSAFE_OVERWRITE, "[BOOLEAN]"      },
      { "reserve_bytes",  SQLITE_FCNTL_RESERVE_BYTES,   "[N]"            },
      { "size_limit",     SQLITE_FCNTL_SIZE_LIMIT,      "[LIMIT]"        },
      { "tempfilename",   SQLITE_FCNTL_TEMPFILENAME,    ""               },
   /* { "win32_av_retry", SQLITE_FCNTL_WIN32_AV_RETRY,  "COUNT DELAY"    },*/
    };
    int filectrl = -1;
    int iCtrl = -1;
    sqlite3_int64 iRes = 0;  /* Integer result to display if rc2==1 */
    int isOk = 0;            /* 0: usage  1: %lld  2: no-result */
    int n2, i;
    const char *zCmd = 0;
    const char *zSchema = 0;

    open_db(p, 0);
    zCmd = nArg>=2 ? azArg[1] : "help";

    if( zCmd[0]=='-'
     && (cli_strcmp(zCmd,"--schema")==0 || cli_strcmp(zCmd,"-schema")==0)
     && nArg>=4
    ){
      zSchema = azArg[2];
      for(i=3; i<nArg; i++) azArg[i-2] = azArg[i];
      nArg -= 2;
      zCmd = azArg[1];
    }

    /* The argument can optionally begin with "-" or "--" */
    if( zCmd[0]=='-' && zCmd[1] ){
      zCmd++;
      if( zCmd[0]=='-' && zCmd[1] ) zCmd++;
    }

    /* --help lists all file-controls */
    if( cli_strcmp(zCmd,"help")==0 ){
      oputz("Available file-controls:\n");
      for(i=0; i<ArraySize(aCtrl); i++){
        oputf("  .filectrl %s %s\n", aCtrl[i].zCtrlName, aCtrl[i].zUsage);
      }
      rc = 1;
      goto meta_command_exit;
    }

    /* convert filectrl text option to value. allow any unique prefix
    ** of the option name, or a numerical value. */
    n2 = strlen30(zCmd);
    for(i=0; i<ArraySize(aCtrl); i++){
      if( cli_strncmp(zCmd, aCtrl[i].zCtrlName, n2)==0 ){
        if( filectrl<0 ){
          filectrl = aCtrl[i].ctrlCode;
          iCtrl = i;
        }else{
          eputf("Error: ambiguous file-control: \"%s\"\n"
                "Use \".filectrl --help\" for help\n", zCmd);
          rc = 1;
          goto meta_command_exit;
        }
      }
    }
    if( filectrl<0 ){
      eputf("Error: unknown file-control: %s\n"
            "Use \".filectrl --help\" for help\n", zCmd);
    }else{
      switch(filectrl){
        case SQLITE_FCNTL_SIZE_LIMIT: {
          if( nArg!=2 && nArg!=3 ) break;
          iRes = nArg==3 ? integerValue(azArg[2]) : -1;
          sqlite3_file_control(p->db, zSchema, SQLITE_FCNTL_SIZE_LIMIT, &iRes);
          isOk = 1;
          break;
        }
        case SQLITE_FCNTL_LOCK_TIMEOUT:
        case SQLITE_FCNTL_CHUNK_SIZE: {
          int x;
          if( nArg!=3 ) break;
          x = (int)integerValue(azArg[2]);
          sqlite3_file_control(p->db, zSchema, filectrl, &x);
          isOk = 2;
          break;
        }
        case SQLITE_FCNTL_PERSIST_WAL:
        case SQLITE_FCNTL_POWERSAFE_OVERWRITE: {
          int x;
          if( nArg!=2 && nArg!=3 ) break;
          x = nArg==3 ? booleanValue(azArg[2]) : -1;
          sqlite3_file_control(p->db, zSchema, filectrl, &x);
          iRes = x;
          isOk = 1;
          break;
        }
        case SQLITE_FCNTL_DATA_VERSION:
        case SQLITE_FCNTL_HAS_MOVED: {
          int x;
          if( nArg!=2 ) break;
          sqlite3_file_control(p->db, zSchema, filectrl, &x);
          iRes = x;
          isOk = 1;
          break;
        }
        case SQLITE_FCNTL_TEMPFILENAME: {
          char *z = 0;
          if( nArg!=2 ) break;
          sqlite3_file_control(p->db, zSchema, filectrl, &z);
          if( z ){
            oputf("%s\n", z);
            sqlite3_free(z);
          }
          isOk = 2;
          break;
        }
        case SQLITE_FCNTL_RESERVE_BYTES: {
          int x;
          if( nArg>=3 ){
            x = atoi(azArg[2]);
            sqlite3_file_control(p->db, zSchema, filectrl, &x);
          }
          x = -1;
          sqlite3_file_control(p->db, zSchema, filectrl, &x);
          oputf("%d\n", x);
          isOk = 2;
          break;
        }
      }
    }
    if( isOk==0 && iCtrl>=0 ){
      oputf("Usage: .filectrl %s %s\n", zCmd,aCtrl[iCtrl].zUsage);
      rc = 1;
    }else if( isOk==1 ){
      char zBuf[100];
      sqlite3_snprintf(sizeof(zBuf), zBuf, "%lld", iRes);
      oputf("%s\n", zBuf);
    }
  }else

  if( c=='f' && cli_strncmp(azArg[0], "fullschema", n)==0 ){
    ShellState data;
    int doStats = 0;
    memcpy(&data, p, sizeof(data));
    data.showHeader = 0;
    data.cMode = data.mode = MODE_Semi;
    if( nArg==2 && optionMatch(azArg[1], "indent") ){
      data.cMode = data.mode = MODE_Pretty;
      nArg = 1;
    }
    if( nArg!=1 ){
      eputz("Usage: .fullschema ?--indent?\n");
      rc = 1;
      goto meta_command_exit;
    }
    open_db(p, 0);
    rc = sqlite3_exec(p->db,
       "SELECT sql FROM"
       "  (SELECT sql sql, type type, tbl_name tbl_name, name name, rowid x"
       "     FROM sqlite_schema UNION ALL"
       "   SELECT sql, type, tbl_name, name, rowid FROM sqlite_temp_schema) "
       "WHERE type!='meta' AND sql NOTNULL AND name NOT LIKE 'sqlite_%' "
       "ORDER BY x",
       callback, &data, 0
    );
    if( rc==SQLITE_OK ){
      sqlite3_stmt *pStmt;
      rc = sqlite3_prepare_v2(p->db,
               "SELECT rowid FROM sqlite_schema"
               " WHERE name GLOB 'sqlite_stat[134]'",
               -1, &pStmt, 0);
      if( rc==SQLITE_OK ){
        doStats = sqlite3_step(pStmt)==SQLITE_ROW;
        sqlite3_finalize(pStmt);
      }
    }
    if( doStats==0 ){
      oputz("/* No STAT tables available */\n");
    }else{
      oputz("ANALYZE sqlite_schema;\n");
      data.cMode = data.mode = MODE_Insert;
      data.zDestTable = "sqlite_stat1";
      shell_exec(&data, "SELECT * FROM sqlite_stat1", 0);
      data.zDestTable = "sqlite_stat4";
      shell_exec(&data, "SELECT * FROM sqlite_stat4", 0);
      oputz("ANALYZE sqlite_schema;\n");
    }
  }else

  if( c=='h' && cli_strncmp(azArg[0], "headers", n)==0 ){
    if( nArg==2 ){
      p->showHeader = booleanValue(azArg[1]);
      p->shellFlgs |= SHFLG_HeaderSet;
    }else{
      eputz("Usage: .headers on|off\n");
      rc = 1;
    }
  }else

  if( c=='h' && cli_strncmp(azArg[0], "help", n)==0 ){
    if( nArg>=2 ){
      n = showHelp(p->out, azArg[1]);
      if( n==0 ){
        oputf("Nothing matches '%s'\n", azArg[1]);
      }
    }else{
      showHelp(p->out, 0);
    }
  }else

#ifndef SQLITE_SHELL_FIDDLE
  if( c=='i' && cli_strncmp(azArg[0], "import", n)==0 ){
    char *zTable = 0;           /* Insert data into this table */
    char *zSchema = 0;          /* within this schema (may default to "main") */
    char *zFile = 0;            /* Name of file to extra content from */
    sqlite3_stmt *pStmt = NULL; /* A statement */
    int nCol;                   /* Number of columns in the table */
    int nByte;                  /* Number of bytes in an SQL string */
    int i, j;                   /* Loop counters */
    int needCommit;             /* True to COMMIT or ROLLBACK at end */
    int nSep;                   /* Number of bytes in p->colSeparator[] */
    char *zSql;                 /* An SQL statement */
    char *zFullTabName;         /* Table name with schema if applicable */
    ImportCtx sCtx;             /* Reader context */
    char *(SQLITE_CDECL *xRead)(ImportCtx*); /* Func to read one value */
    int eVerbose = 0;           /* Larger for more console output */
    int nSkip = 0;              /* Initial lines to skip */
    int useOutputMode = 1;      /* Use output mode to determine separators */
    char *zCreate = 0;          /* CREATE TABLE statement text */

    failIfSafeMode(p, "cannot run .import in safe mode");
    memset(&sCtx, 0, sizeof(sCtx));
    if( p->mode==MODE_Ascii ){
      xRead = ascii_read_one_field;
    }else{
      xRead = csv_read_one_field;
    }
    rc = 1;
    for(i=1; i<nArg; i++){
      char *z = azArg[i];
      if( z[0]=='-' && z[1]=='-' ) z++;
      if( z[0]!='-' ){
        if( zFile==0 ){
          zFile = z;
        }else if( zTable==0 ){
          zTable = z;
        }else{
          oputf("ERROR: extra argument: \"%s\".  Usage:\n", z);
          showHelp(p->out, "import");
          goto meta_command_exit;
        }
      }else if( cli_strcmp(z,"-v")==0 ){
        eVerbose++;
      }else if( cli_strcmp(z,"-schema")==0 && i<nArg-1 ){
        zSchema = azArg[++i];
      }else if( cli_strcmp(z,"-skip")==0 && i<nArg-1 ){
        nSkip = integerValue(azArg[++i]);
      }else if( cli_strcmp(z,"-ascii")==0 ){
        sCtx.cColSep = SEP_Unit[0];
        sCtx.cRowSep = SEP_Record[0];
        xRead = ascii_read_one_field;
        useOutputMode = 0;
      }else if( cli_strcmp(z,"-csv")==0 ){
        sCtx.cColSep = ',';
        sCtx.cRowSep = '\n';
        xRead = csv_read_one_field;
        useOutputMode = 0;
      }else{
        oputf("ERROR: unknown option: \"%s\".  Usage:\n", z);
        showHelp(p->out, "import");
        goto meta_command_exit;
      }
    }
    if( zTable==0 ){
      oputf("ERROR: missing %s argument. Usage:\n",
            zFile==0 ? "FILE" : "TABLE");
      showHelp(p->out, "import");
      goto meta_command_exit;
    }
    seenInterrupt = 0;
    open_db(p, 0);
    if( useOutputMode ){
      /* If neither the --csv or --ascii options are specified, then set
      ** the column and row separator characters from the output mode. */
      nSep = strlen30(p->colSeparator);
      if( nSep==0 ){
        eputz("Error: non-null column separator required for import\n");
        goto meta_command_exit;
      }
      if( nSep>1 ){
        eputz("Error: multi-character column separators not allowed"
              " for import\n");
        goto meta_command_exit;
      }
      nSep = strlen30(p->rowSeparator);
      if( nSep==0 ){
        eputz("Error: non-null row separator required for import\n");
        goto meta_command_exit;
      }
      if( nSep==2 && p->mode==MODE_Csv
       && cli_strcmp(p->rowSeparator,SEP_CrLf)==0
      ){
        /* When importing CSV (only), if the row separator is set to the
        ** default output row separator, change it to the default input
        ** row separator.  This avoids having to maintain different input
        ** and output row separators. */
        sqlite3_snprintf(sizeof(p->rowSeparator), p->rowSeparator, SEP_Row);
        nSep = strlen30(p->rowSeparator);
      }
      if( nSep>1 ){
        eputz("Error: multi-character row separators not allowed"
              " for import\n");
        goto meta_command_exit;
      }
      sCtx.cColSep = (u8)p->colSeparator[0];
      sCtx.cRowSep = (u8)p->rowSeparator[0];
    }
    sCtx.zFile = zFile;
    sCtx.nLine = 1;
    if( sCtx.zFile[0]=='|' ){
#ifdef SQLITE_OMIT_POPEN
      eputz("Error: pipes are not supported in this OS\n");
      goto meta_command_exit;
#else
      sCtx.in = popen(sCtx.zFile+1, "r");
      sCtx.zFile = "<pipe>";
      sCtx.xCloser = pclose;
#endif
    }else{
      sCtx.in = fopen(sCtx.zFile, "rb");
      sCtx.xCloser = fclose;
    }
    if( sCtx.in==0 ){
      eputf("Error: cannot open \"%s\"\n", zFile);
      goto meta_command_exit;
    }
    if( eVerbose>=2 || (eVerbose>=1 && useOutputMode) ){
      char zSep[2];
      zSep[1] = 0;
      zSep[0] = sCtx.cColSep;
      oputz("Column separator ");
      output_c_string(zSep);
      oputz(", row separator ");
      zSep[0] = sCtx.cRowSep;
      output_c_string(zSep);
      oputz("\n");
    }
    sCtx.z = sqlite3_malloc64(120);
    if( sCtx.z==0 ){
      import_cleanup(&sCtx);
      shell_out_of_memory();
    }
    /* Below, resources must be freed before exit. */
    while( (nSkip--)>0 ){
      while( xRead(&sCtx) && sCtx.cTerm==sCtx.cColSep ){}
    }
    if( zSchema!=0 ){
      zFullTabName = sqlite3_mprintf("\"%w\".\"%w\"", zSchema, zTable);
    }else{
      zFullTabName = sqlite3_mprintf("\"%w\"", zTable);
    }
    zSql = sqlite3_mprintf("SELECT * FROM %s", zFullTabName);
    if( zSql==0 || zFullTabName==0 ){
      import_cleanup(&sCtx);
      shell_out_of_memory();
    }
    nByte = strlen30(zSql);
    rc = sqlite3_prepare_v2(p->db, zSql, -1, &pStmt, 0);
    import_append_char(&sCtx, 0);    /* To ensure sCtx.z is allocated */
    if( rc && sqlite3_strglob("no such table: *", sqlite3_errmsg(p->db))==0 ){
      sqlite3 *dbCols = 0;
      char *zRenames = 0;
      char *zColDefs;
      zCreate = sqlite3_mprintf("CREATE TABLE %s", zFullTabName);
      while( xRead(&sCtx) ){
        zAutoColumn(sCtx.z, &dbCols, 0);
        if( sCtx.cTerm!=sCtx.cColSep ) break;
      }
      zColDefs = zAutoColumn(0, &dbCols, &zRenames);
      if( zRenames!=0 ){
        sputf((stdin_is_interactive && p->in==stdin)? p->out : stderr,
              "Columns renamed during .import %s due to duplicates:\n"
              "%s\n", sCtx.zFile, zRenames);
        sqlite3_free(zRenames);
      }
      assert(dbCols==0);
      if( zColDefs==0 ){
        eputf("%s: empty file\n", sCtx.zFile);
      import_fail:
        sqlite3_free(zCreate);
        sqlite3_free(zSql);
        sqlite3_free(zFullTabName);
        import_cleanup(&sCtx);
        rc = 1;
        goto meta_command_exit;
      }
      zCreate = sqlite3_mprintf("%z%z\n", zCreate, zColDefs);
      if( eVerbose>=1 ){
        oputf("%s\n", zCreate);
      }
      rc = sqlite3_exec(p->db, zCreate, 0, 0, 0);
      if( rc ){
        eputf("%s failed:\n%s\n", zCreate, sqlite3_errmsg(p->db));
        goto import_fail;
      }
      sqlite3_free(zCreate);
      zCreate = 0;
      rc = sqlite3_prepare_v2(p->db, zSql, -1, &pStmt, 0);
    }
    if( rc ){
      if (pStmt) sqlite3_finalize(pStmt);
      eputf("Error: %s\n", sqlite3_errmsg(p->db));
      goto import_fail;
    }
    sqlite3_free(zSql);
    nCol = sqlite3_column_count(pStmt);
    sqlite3_finalize(pStmt);
    pStmt = 0;
    if( nCol==0 ) return 0; /* no columns, no error */
    zSql = sqlite3_malloc64( nByte*2 + 20 + nCol*2 );
    if( zSql==0 ){
      import_cleanup(&sCtx);
      shell_out_of_memory();
    }
    sqlite3_snprintf(nByte+20, zSql, "INSERT INTO %s VALUES(?", zFullTabName);
    j = strlen30(zSql);
    for(i=1; i<nCol; i++){
      zSql[j++] = ',';
      zSql[j++] = '?';
    }
    zSql[j++] = ')';
    zSql[j] = 0;
    if( eVerbose>=2 ){
      oputf("Insert using: %s\n", zSql);
    }
    rc = sqlite3_prepare_v2(p->db, zSql, -1, &pStmt, 0);
    if( rc ){
      eputf("Error: %s\n", sqlite3_errmsg(p->db));
      if (pStmt) sqlite3_finalize(pStmt);
      goto import_fail;
    }
    sqlite3_free(zSql);
    sqlite3_free(zFullTabName);
    needCommit = sqlite3_get_autocommit(p->db);
    if( needCommit ) sqlite3_exec(p->db, "BEGIN", 0, 0, 0);
    do{
      int startLine = sCtx.nLine;
      for(i=0; i<nCol; i++){
        char *z = xRead(&sCtx);
        /*
        ** Did we reach end-of-file before finding any columns?
        ** If so, stop instead of NULL filling the remaining columns.
        */
        if( z==0 && i==0 ) break;
        /*
        ** Did we reach end-of-file OR end-of-line before finding any
        ** columns in ASCII mode?  If so, stop instead of NULL filling
        ** the remaining columns.
        */
        if( p->mode==MODE_Ascii && (z==0 || z[0]==0) && i==0 ) break;
        /*
        ** For CSV mode, per RFC 4180, accept EOF in lieu of final
        ** record terminator but only for last field of multi-field row.
        ** (If there are too few fields, it's not valid CSV anyway.)
        */
        if( z==0 && (xRead==csv_read_one_field) && i==nCol-1 && i>0 ){
          z = "";
        }
        sqlite3_bind_text(pStmt, i+1, z, -1, SQLITE_TRANSIENT);
        if( i<nCol-1 && sCtx.cTerm!=sCtx.cColSep ){
          eputf("%s:%d: expected %d columns but found %d"
                " - filling the rest with NULL\n",
                sCtx.zFile, startLine, nCol, i+1);
          i += 2;
          while( i<=nCol ){ sqlite3_bind_null(pStmt, i); i++; }
        }
      }
      if( sCtx.cTerm==sCtx.cColSep ){
        do{
          xRead(&sCtx);
          i++;
        }while( sCtx.cTerm==sCtx.cColSep );
        eputf("%s:%d: expected %d columns but found %d - extras ignored\n",
              sCtx.zFile, startLine, nCol, i);
      }
      if( i>=nCol ){
        sqlite3_step(pStmt);
        rc = sqlite3_reset(pStmt);
        if( rc!=SQLITE_OK ){
          eputf("%s:%d: INSERT failed: %s\n",
                sCtx.zFile, startLine, sqlite3_errmsg(p->db));
          sCtx.nErr++;
        }else{
          sCtx.nRow++;
        }
      }
    }while( sCtx.cTerm!=EOF );

    import_cleanup(&sCtx);
    sqlite3_finalize(pStmt);
    if( needCommit ) sqlite3_exec(p->db, "COMMIT", 0, 0, 0);
    if( eVerbose>0 ){
      oputf("Added %d rows with %d errors using %d lines of input\n",
            sCtx.nRow, sCtx.nErr, sCtx.nLine-1);
    }
  }else
#endif /* !defined(SQLITE_SHELL_FIDDLE) */

#ifndef SQLITE_UNTESTABLE
  if( c=='i' && cli_strncmp(azArg[0], "imposter", n)==0 ){
    char *zSql;
    char *zCollist = 0;
    sqlite3_stmt *pStmt;
    int tnum = 0;
    int isWO = 0;  /* True if making an imposter of a WITHOUT ROWID table */
    int lenPK = 0; /* Length of the PRIMARY KEY string for isWO tables */
    int i;
    if( !ShellHasFlag(p,SHFLG_TestingMode) ){
      eputf(".%s unavailable without --unsafe-testing\n",
            "imposter");
      rc = 1;
      goto meta_command_exit;
    }
    if( !(nArg==3 || (nArg==2 && sqlite3_stricmp(azArg[1],"off")==0)) ){
      eputz("Usage: .imposter INDEX IMPOSTER\n"
            "       .imposter off\n");
      /* Also allowed, but not documented:
      **
      **    .imposter TABLE IMPOSTER
      **
      ** where TABLE is a WITHOUT ROWID table.  In that case, the
      ** imposter is another WITHOUT ROWID table with the columns in
      ** storage order. */
      rc = 1;
      goto meta_command_exit;
    }
    open_db(p, 0);
    if( nArg==2 ){
      sqlite3_test_control(SQLITE_TESTCTRL_IMPOSTER, p->db, "main", 0, 1);
      goto meta_command_exit;
    }
    zSql = sqlite3_mprintf(
      "SELECT rootpage, 0 FROM sqlite_schema"
      " WHERE name='%q' AND type='index'"
      "UNION ALL "
      "SELECT rootpage, 1 FROM sqlite_schema"
      " WHERE name='%q' AND type='table'"
      "   AND sql LIKE '%%without%%rowid%%'",
      azArg[1], azArg[1]
    );
    sqlite3_prepare_v2(p->db, zSql, -1, &pStmt, 0);
    sqlite3_free(zSql);
    if( sqlite3_step(pStmt)==SQLITE_ROW ){
      tnum = sqlite3_column_int(pStmt, 0);
      isWO = sqlite3_column_int(pStmt, 1);
    }
    sqlite3_finalize(pStmt);
    zSql = sqlite3_mprintf("PRAGMA index_xinfo='%q'", azArg[1]);
    rc = sqlite3_prepare_v2(p->db, zSql, -1, &pStmt, 0);
    sqlite3_free(zSql);
    i = 0;
    while( rc==SQLITE_OK && sqlite3_step(pStmt)==SQLITE_ROW ){
      char zLabel[20];
      const char *zCol = (const char*)sqlite3_column_text(pStmt,2);
      i++;
      if( zCol==0 ){
        if( sqlite3_column_int(pStmt,1)==-1 ){
          zCol = "_ROWID_";
        }else{
          sqlite3_snprintf(sizeof(zLabel),zLabel,"expr%d",i);
          zCol = zLabel;
        }
      }
      if( isWO && lenPK==0 && sqlite3_column_int(pStmt,5)==0 && zCollist ){
        lenPK = (int)strlen(zCollist);
      }
      if( zCollist==0 ){
        zCollist = sqlite3_mprintf("\"%w\"", zCol);
      }else{
        zCollist = sqlite3_mprintf("%z,\"%w\"", zCollist, zCol);
      }
    }
    sqlite3_finalize(pStmt);
    if( i==0 || tnum==0 ){
      eputf("no such index: \"%s\"\n", azArg[1]);
      rc = 1;
      sqlite3_free(zCollist);
      goto meta_command_exit;
    }
    if( lenPK==0 ) lenPK = 100000;
    zSql = sqlite3_mprintf(
          "CREATE TABLE \"%w\"(%s,PRIMARY KEY(%.*s))WITHOUT ROWID",
          azArg[2], zCollist, lenPK, zCollist);
    sqlite3_free(zCollist);
    rc = sqlite3_test_control(SQLITE_TESTCTRL_IMPOSTER, p->db, "main", 1, tnum);
    if( rc==SQLITE_OK ){
      rc = sqlite3_exec(p->db, zSql, 0, 0, 0);
      sqlite3_test_control(SQLITE_TESTCTRL_IMPOSTER, p->db, "main", 0, 0);
      if( rc ){
        eputf("Error in [%s]: %s\n", zSql, sqlite3_errmsg(p->db));
      }else{
        sputf(stdout, "%s;\n", zSql);
        sputf(stdout, "WARNING: writing to an imposter table will corrupt"
              " the \"%s\" %s!\n", azArg[1], isWO ? "table" : "index");
      }
    }else{
      eputf("SQLITE_TESTCTRL_IMPOSTER returns %d\n", rc);
      rc = 1;
    }
    sqlite3_free(zSql);
  }else
#endif /* !defined(SQLITE_OMIT_TEST_CONTROL) */

#ifdef SQLITE_ENABLE_IOTRACE
  if( c=='i' && cli_strncmp(azArg[0], "iotrace", n)==0 ){
    SQLITE_API extern void (SQLITE_CDECL *sqlite3IoTrace)(const char*, ...);
    if( iotrace && iotrace!=stdout ) fclose(iotrace);
    iotrace = 0;
    if( nArg<2 ){
      sqlite3IoTrace = 0;
    }else if( cli_strcmp(azArg[1], "-")==0 ){
      sqlite3IoTrace = iotracePrintf;
      iotrace = stdout;
    }else{
      iotrace = fopen(azArg[1], "w");
      if( iotrace==0 ){
        eputf("Error: cannot open \"%s\"\n", azArg[1]);
        sqlite3IoTrace = 0;
        rc = 1;
      }else{
        sqlite3IoTrace = iotracePrintf;
      }
    }
  }else
#endif

  if( c=='l' && n>=5 && cli_strncmp(azArg[0], "limits", n)==0 ){
    static const struct {
       const char *zLimitName;   /* Name of a limit */
       int limitCode;            /* Integer code for that limit */
    } aLimit[] = {
      { "length",                SQLITE_LIMIT_LENGTH                    },
      { "sql_length",            SQLITE_LIMIT_SQL_LENGTH                },
      { "column",                SQLITE_LIMIT_COLUMN                    },
      { "expr_depth",            SQLITE_LIMIT_EXPR_DEPTH                },
      { "compound_select",       SQLITE_LIMIT_COMPOUND_SELECT           },
      { "vdbe_op",               SQLITE_LIMIT_VDBE_OP                   },
      { "function_arg",          SQLITE_LIMIT_FUNCTION_ARG              },
      { "attached",              SQLITE_LIMIT_ATTACHED                  },
      { "like_pattern_length",   SQLITE_LIMIT_LIKE_PATTERN_LENGTH       },
      { "variable_number",       SQLITE_LIMIT_VARIABLE_NUMBER           },
      { "trigger_depth",         SQLITE_LIMIT_TRIGGER_DEPTH             },
      { "worker_threads",        SQLITE_LIMIT_WORKER_THREADS            },
    };
    int i, n2;
    open_db(p, 0);
    if( nArg==1 ){
      for(i=0; i<ArraySize(aLimit); i++){
        sputf(stdout, "%20s %d\n", aLimit[i].zLimitName,
              sqlite3_limit(p->db, aLimit[i].limitCode, -1));
      }
    }else if( nArg>3 ){
      eputz("Usage: .limit NAME ?NEW-VALUE?\n");
      rc = 1;
      goto meta_command_exit;
    }else{
      int iLimit = -1;
      n2 = strlen30(azArg[1]);
      for(i=0; i<ArraySize(aLimit); i++){
        if( sqlite3_strnicmp(aLimit[i].zLimitName, azArg[1], n2)==0 ){
          if( iLimit<0 ){
            iLimit = i;
          }else{
            eputf("ambiguous limit: \"%s\"\n", azArg[1]);
            rc = 1;
            goto meta_command_exit;
          }
        }
      }
      if( iLimit<0 ){
        eputf("unknown limit: \"%s\"\n"
              "enter \".limits\" with no arguments for a list.\n",
              azArg[1]);
        rc = 1;
        goto meta_command_exit;
      }
      if( nArg==3 ){
        sqlite3_limit(p->db, aLimit[iLimit].limitCode,
                      (int)integerValue(azArg[2]));
      }
      sputf(stdout, "%20s %d\n", aLimit[iLimit].zLimitName,
            sqlite3_limit(p->db, aLimit[iLimit].limitCode, -1));
    }
  }else

  if( c=='l' && n>2 && cli_strncmp(azArg[0], "lint", n)==0 ){
    open_db(p, 0);
    lintDotCommand(p, azArg, nArg);
  }else

#if !defined(SQLITE_OMIT_LOAD_EXTENSION) && !defined(SQLITE_SHELL_FIDDLE)
  if( c=='l' && cli_strncmp(azArg[0], "load", n)==0 ){
    const char *zFile, *zProc;
    char *zErrMsg = 0;
    failIfSafeMode(p, "cannot run .load in safe mode");
    if( nArg<2 || azArg[1][0]==0 ){
      /* Must have a non-empty FILE. (Will not load self.) */
      eputz("Usage: .load FILE ?ENTRYPOINT?\n");
      rc = 1;
      goto meta_command_exit;
    }
    zFile = azArg[1];
    zProc = nArg>=3 ? azArg[2] : 0;
    open_db(p, 0);
    rc = sqlite3_load_extension(p->db, zFile, zProc, &zErrMsg);
    if( rc!=SQLITE_OK ){
      eputf("Error: %s\n", zErrMsg);
      sqlite3_free(zErrMsg);
      rc = 1;
    }
  }else
#endif

  if( c=='l' && cli_strncmp(azArg[0], "log", n)==0 ){
    if( nArg!=2 ){
      eputz("Usage: .log FILENAME\n");
      rc = 1;
    }else{
      const char *zFile = azArg[1];
      if( p->bSafeMode
       && cli_strcmp(zFile,"on")!=0
       && cli_strcmp(zFile,"off")!=0
      ){
        sputz(stdout, "cannot set .log to anything other"
              " than \"on\" or \"off\"\n");
        zFile = "off";
      }
      output_file_close(p->pLog);
      if( cli_strcmp(zFile,"on")==0 ) zFile = "stdout";
      p->pLog = output_file_open(zFile, 0);
    }
  }else

  if( c=='m' && cli_strncmp(azArg[0], "mode", n)==0 ){
    const char *zMode = 0;
    const char *zTabname = 0;
    int i, n2;
    ColModeOpts cmOpts = ColModeOpts_default;
    for(i=1; i<nArg; i++){
      const char *z = azArg[i];
      if( optionMatch(z,"wrap") && i+1<nArg ){
        cmOpts.iWrap = integerValue(azArg[++i]);
      }else if( optionMatch(z,"ww") ){
        cmOpts.bWordWrap = 1;
      }else if( optionMatch(z,"wordwrap") && i+1<nArg ){
        cmOpts.bWordWrap = (u8)booleanValue(azArg[++i]);
      }else if( optionMatch(z,"quote") ){
        cmOpts.bQuote = 1;
      }else if( optionMatch(z,"noquote") ){
        cmOpts.bQuote = 0;
      }else if( zMode==0 ){
        zMode = z;
        /* Apply defaults for qbox pseudo-mode.  If that
         * overwrites already-set values, user was informed of this.
         */
        if( cli_strcmp(z, "qbox")==0 ){
          ColModeOpts cmo = ColModeOpts_default_qbox;
          zMode = "box";
          cmOpts = cmo;
        }
      }else if( zTabname==0 ){
        zTabname = z;
      }else if( z[0]=='-' ){
        eputf("unknown option: %s\n", z);
        eputz("options:\n"
              "  --noquote\n"
              "  --quote\n"
              "  --wordwrap on/off\n"
              "  --wrap N\n"
              "  --ww\n");
        rc = 1;
        goto meta_command_exit;
      }else{
        eputf("extra argument: \"%s\"\n", z);
        rc = 1;
        goto meta_command_exit;
      }
    }
    if( zMode==0 ){
      if( p->mode==MODE_Column
       || (p->mode>=MODE_Markdown && p->mode<=MODE_Box)
      ){
        oputf("current output mode: %s --wrap %d --wordwrap %s --%squote\n",
              modeDescr[p->mode], p->cmOpts.iWrap,
              p->cmOpts.bWordWrap ? "on" : "off",
              p->cmOpts.bQuote ? "" : "no");
      }else{
        oputf("current output mode: %s\n", modeDescr[p->mode]);
      }
      zMode = modeDescr[p->mode];
    }
    n2 = strlen30(zMode);
    if( cli_strncmp(zMode,"lines",n2)==0 ){
      p->mode = MODE_Line;
      sqlite3_snprintf(sizeof(p->rowSeparator), p->rowSeparator, SEP_Row);
    }else if( cli_strncmp(zMode,"columns",n2)==0 ){
      p->mode = MODE_Column;
      if( (p->shellFlgs & SHFLG_HeaderSet)==0 ){
        p->showHeader = 1;
      }
      sqlite3_snprintf(sizeof(p->rowSeparator), p->rowSeparator, SEP_Row);
      p->cmOpts = cmOpts;
    }else if( cli_strncmp(zMode,"list",n2)==0 ){
      p->mode = MODE_List;
      sqlite3_snprintf(sizeof(p->colSeparator), p->colSeparator, SEP_Column);
      sqlite3_snprintf(sizeof(p->rowSeparator), p->rowSeparator, SEP_Row);
    }else if( cli_strncmp(zMode,"html",n2)==0 ){
      p->mode = MODE_Html;
    }else if( cli_strncmp(zMode,"tcl",n2)==0 ){
      p->mode = MODE_Tcl;
      sqlite3_snprintf(sizeof(p->colSeparator), p->colSeparator, SEP_Space);
      sqlite3_snprintf(sizeof(p->rowSeparator), p->rowSeparator, SEP_Row);
    }else if( cli_strncmp(zMode,"csv",n2)==0 ){
      p->mode = MODE_Csv;
      sqlite3_snprintf(sizeof(p->colSeparator), p->colSeparator, SEP_Comma);
      sqlite3_snprintf(sizeof(p->rowSeparator), p->rowSeparator, SEP_CrLf);
    }else if( cli_strncmp(zMode,"tabs",n2)==0 ){
      p->mode = MODE_List;
      sqlite3_snprintf(sizeof(p->colSeparator), p->colSeparator, SEP_Tab);
    }else if( cli_strncmp(zMode,"insert",n2)==0 ){
      p->mode = MODE_Insert;
      set_table_name(p, zTabname ? zTabname : "table");
    }else if( cli_strncmp(zMode,"quote",n2)==0 ){
      p->mode = MODE_Quote;
      sqlite3_snprintf(sizeof(p->colSeparator), p->colSeparator, SEP_Comma);
      sqlite3_snprintf(sizeof(p->rowSeparator), p->rowSeparator, SEP_Row);
    }else if( cli_strncmp(zMode,"ascii",n2)==0 ){
      p->mode = MODE_Ascii;
      sqlite3_snprintf(sizeof(p->colSeparator), p->colSeparator, SEP_Unit);
      sqlite3_snprintf(sizeof(p->rowSeparator), p->rowSeparator, SEP_Record);
    }else if( cli_strncmp(zMode,"markdown",n2)==0 ){
      p->mode = MODE_Markdown;
      p->cmOpts = cmOpts;
    }else if( cli_strncmp(zMode,"table",n2)==0 ){
      p->mode = MODE_Table;
      p->cmOpts = cmOpts;
    }else if( cli_strncmp(zMode,"box",n2)==0 ){
      p->mode = MODE_Box;
      p->cmOpts = cmOpts;
    }else if( cli_strncmp(zMode,"count",n2)==0 ){
      p->mode = MODE_Count;
    }else if( cli_strncmp(zMode,"off",n2)==0 ){
      p->mode = MODE_Off;
    }else if( cli_strncmp(zMode,"json",n2)==0 ){
      p->mode = MODE_Json;
    }else{
      eputz("Error: mode should be one of: "
            "ascii box column csv html insert json line list markdown "
            "qbox quote table tabs tcl\n");
      rc = 1;
    }
    p->cMode = p->mode;
  }else

#ifndef SQLITE_SHELL_FIDDLE
  if( c=='n' && cli_strcmp(azArg[0], "nonce")==0 ){
    if( nArg!=2 ){
      eputz("Usage: .nonce NONCE\n");
      rc = 1;
    }else if( p->zNonce==0 || cli_strcmp(azArg[1],p->zNonce)!=0 ){
      eputf("line %d: incorrect nonce: \"%s\"\n",
            p->lineno, azArg[1]);
      exit(1);
    }else{
      p->bSafeMode = 0;
      return 0;  /* Return immediately to bypass the safe mode reset
                 ** at the end of this procedure */
    }
  }else
#endif /* !defined(SQLITE_SHELL_FIDDLE) */

  if( c=='n' && cli_strncmp(azArg[0], "nullvalue", n)==0 ){
    if( nArg==2 ){
      sqlite3_snprintf(sizeof(p->nullValue), p->nullValue,
                       "%.*s", (int)ArraySize(p->nullValue)-1, azArg[1]);
    }else{
      eputz("Usage: .nullvalue STRING\n");
      rc = 1;
    }
  }else

  if( c=='o' && cli_strncmp(azArg[0], "open", n)==0 && n>=2 ){
    const char *zFN = 0;     /* Pointer to constant filename */
    char *zNewFilename = 0;  /* Name of the database file to open */
    int iName = 1;           /* Index in azArg[] of the filename */
    int newFlag = 0;         /* True to delete file before opening */
    int openMode = SHELL_OPEN_UNSPEC;

    /* Check for command-line arguments */
    for(iName=1; iName<nArg; iName++){
      const char *z = azArg[iName];
#ifndef SQLITE_SHELL_FIDDLE
      if( optionMatch(z,"new") ){
        newFlag = 1;
#ifdef SQLITE_HAVE_ZLIB
      }else if( optionMatch(z, "zip") ){
        openMode = SHELL_OPEN_ZIPFILE;
#endif
      }else if( optionMatch(z, "append") ){
        openMode = SHELL_OPEN_APPENDVFS;
      }else if( optionMatch(z, "readonly") ){
        openMode = SHELL_OPEN_READONLY;
      }else if( optionMatch(z, "nofollow") ){
        p->openFlags |= SQLITE_OPEN_NOFOLLOW;
#ifndef SQLITE_OMIT_DESERIALIZE
      }else if( optionMatch(z, "deserialize") ){
        openMode = SHELL_OPEN_DESERIALIZE;
      }else if( optionMatch(z, "hexdb") ){
        openMode = SHELL_OPEN_HEXDB;
      }else if( optionMatch(z, "maxsize") && iName+1<nArg ){
        p->szMax = integerValue(azArg[++iName]);
#endif /* SQLITE_OMIT_DESERIALIZE */
      }else
#endif /* !SQLITE_SHELL_FIDDLE */
      if( z[0]=='-' ){
        eputf("unknown option: %s\n", z);
        rc = 1;
        goto meta_command_exit;
      }else if( zFN ){
        eputf("extra argument: \"%s\"\n", z);
        rc = 1;
        goto meta_command_exit;
      }else{
        zFN = z;
      }
    }

    /* Close the existing database */
    session_close_all(p, -1);
    close_db(p->db);
    p->db = 0;
    p->pAuxDb->zDbFilename = 0;
    sqlite3_free(p->pAuxDb->zFreeOnClose);
    p->pAuxDb->zFreeOnClose = 0;
    p->openMode = openMode;
    p->openFlags = 0;
    p->szMax = 0;

    /* If a filename is specified, try to open it first */
    if( zFN || p->openMode==SHELL_OPEN_HEXDB ){
      if( newFlag && zFN && !p->bSafeMode ) shellDeleteFile(zFN);
#ifndef SQLITE_SHELL_FIDDLE
      if( p->bSafeMode
       && p->openMode!=SHELL_OPEN_HEXDB
       && zFN
       && cli_strcmp(zFN,":memory:")!=0
      ){
        failIfSafeMode(p, "cannot open disk-based database files in safe mode");
      }
#else
      /* WASM mode has its own sandboxed pseudo-filesystem. */
#endif
      if( zFN ){
        zNewFilename = sqlite3_mprintf("%s", zFN);
        shell_check_oom(zNewFilename);
      }else{
        zNewFilename = 0;
      }
      p->pAuxDb->zDbFilename = zNewFilename;
      open_db(p, OPEN_DB_KEEPALIVE);
      if( p->db==0 ){
        eputf("Error: cannot open '%s'\n", zNewFilename);
        sqlite3_free(zNewFilename);
      }else{
        p->pAuxDb->zFreeOnClose = zNewFilename;
      }
    }
    if( p->db==0 ){
      /* As a fall-back open a TEMP database */
      p->pAuxDb->zDbFilename = 0;
      open_db(p, 0);
    }
  }else

#ifndef SQLITE_SHELL_FIDDLE
  if( (c=='o'
        && (cli_strncmp(azArg[0], "output", n)==0
            || cli_strncmp(azArg[0], "once", n)==0))
   || (c=='e' && n==5 && cli_strcmp(azArg[0],"excel")==0)
  ){
    char *zFile = 0;
    int bTxtMode = 0;
    int i;
    int eMode = 0;
    int bOnce = 0;            /* 0: .output, 1: .once, 2: .excel */
    static const char *zBomUtf8 = "\xef\xbb\xbf﻿";
    const char *zBom = 0;

    failIfSafeMode(p, "cannot run .%s in safe mode", azArg[0]);
    if( c=='e' ){
      eMode = 'x';
      bOnce = 2;
    }else if( cli_strncmp(azArg[0],"once",n)==0 ){
      bOnce = 1;
    }
    for(i=1; i<nArg; i++){
      char *z = azArg[i];
      if( z[0]=='-' ){
        if( z[1]=='-' ) z++;
        if( cli_strcmp(z,"-bom")==0 ){
          zBom = zBomUtf8;
        }else if( c!='e' && cli_strcmp(z,"-x")==0 ){
          eMode = 'x';  /* spreadsheet */
        }else if( c!='e' && cli_strcmp(z,"-e")==0 ){
          eMode = 'e';  /* text editor */
        }else{
          oputf("ERROR: unknown option: \"%s\".  Usage:\n", azArg[i]);
          showHelp(p->out, azArg[0]);
          rc = 1;
          goto meta_command_exit;
        }
      }else if( zFile==0 && eMode!='e' && eMode!='x' ){
        zFile = sqlite3_mprintf("%s", z);
        if( zFile && zFile[0]=='|' ){
          while( i+1<nArg ) zFile = sqlite3_mprintf("%z %s", zFile, azArg[++i]);
          break;
        }
      }else{
        oputf("ERROR: extra parameter: \"%s\".  Usage:\n", azArg[i]);
        showHelp(p->out, azArg[0]);
        rc = 1;
        sqlite3_free(zFile);
        goto meta_command_exit;
      }
    }
    if( zFile==0 ){
      zFile = sqlite3_mprintf("stdout");
    }
    if( bOnce ){
      p->outCount = 2;
    }else{
      p->outCount = 0;
    }
    output_reset(p);
#ifndef SQLITE_NOHAVE_SYSTEM
    if( eMode=='e' || eMode=='x' ){
      p->doXdgOpen = 1;
      outputModePush(p);
      if( eMode=='x' ){
        /* spreadsheet mode.  Output as CSV. */
        newTempFile(p, "csv");
        ShellClearFlag(p, SHFLG_Echo);
        p->mode = MODE_Csv;
        sqlite3_snprintf(sizeof(p->colSeparator), p->colSeparator, SEP_Comma);
        sqlite3_snprintf(sizeof(p->rowSeparator), p->rowSeparator, SEP_CrLf);
      }else{
        /* text editor mode */
        newTempFile(p, "txt");
        bTxtMode = 1;
      }
      sqlite3_free(zFile);
      zFile = sqlite3_mprintf("%s", p->zTempFile);
    }
#endif /* SQLITE_NOHAVE_SYSTEM */
    shell_check_oom(zFile);
    if( zFile[0]=='|' ){
#ifdef SQLITE_OMIT_POPEN
      eputz("Error: pipes are not supported in this OS\n");
      rc = 1;
      output_redir(p, stdout);
#else
      FILE *pfPipe = popen(zFile + 1, "w");
      if( pfPipe==0 ){
        eputf("Error: cannot open pipe \"%s\"\n", zFile + 1);
        rc = 1;
      }else{
        output_redir(p, pfPipe);
        if( zBom ) oputz(zBom);
        sqlite3_snprintf(sizeof(p->outfile), p->outfile, "%s", zFile);
      }
#endif
    }else{
      FILE *pfFile = output_file_open(zFile, bTxtMode);
      if( pfFile==0 ){
        if( cli_strcmp(zFile,"off")!=0 ){
          eputf("Error: cannot write to \"%s\"\n", zFile);
        }
        rc = 1;
      } else {
        output_redir(p, pfFile);
        if( zBom ) oputz(zBom);
        sqlite3_snprintf(sizeof(p->outfile), p->outfile, "%s", zFile);
      }
    }
    sqlite3_free(zFile);
  }else
#endif /* !defined(SQLITE_SHELL_FIDDLE) */

  if( c=='p' && n>=3 && cli_strncmp(azArg[0], "parameter", n)==0 ){
    open_db(p,0);
    if( nArg<=1 ) goto parameter_syntax_error;

    /* .parameter clear
    ** Clear all bind parameters by dropping the TEMP table that holds them.
    */
    if( nArg==2 && cli_strcmp(azArg[1],"clear")==0 ){
      sqlite3_exec(p->db, "DROP TABLE IF EXISTS temp.sqlite_parameters;",
                   0, 0, 0);
    }else

    /* .parameter list
    ** List all bind parameters.
    */
    if( nArg==2 && cli_strcmp(azArg[1],"list")==0 ){
      sqlite3_stmt *pStmt = 0;
      int rx;
      int len = 0;
      rx = sqlite3_prepare_v2(p->db,
             "SELECT max(length(key)) "
             "FROM temp.sqlite_parameters;", -1, &pStmt, 0);
      if( rx==SQLITE_OK && sqlite3_step(pStmt)==SQLITE_ROW ){
        len = sqlite3_column_int(pStmt, 0);
        if( len>40 ) len = 40;
      }
      sqlite3_finalize(pStmt);
      pStmt = 0;
      if( len ){
        rx = sqlite3_prepare_v2(p->db,
             "SELECT key, quote(value) "
             "FROM temp.sqlite_parameters;", -1, &pStmt, 0);
        while( rx==SQLITE_OK && sqlite3_step(pStmt)==SQLITE_ROW ){
          oputf("%-*s %s\n", len, sqlite3_column_text(pStmt,0),
                sqlite3_column_text(pStmt,1));
        }
        sqlite3_finalize(pStmt);
      }
    }else

    /* .parameter init
    ** Make sure the TEMP table used to hold bind parameters exists.
    ** Create it if necessary.
    */
    if( nArg==2 && cli_strcmp(azArg[1],"init")==0 ){
      bind_table_init(p);
    }else

    /* .parameter set NAME VALUE
    ** Set or reset a bind parameter.  NAME should be the full parameter
    ** name exactly as it appears in the query.  (ex: $abc, @def).  The
    ** VALUE can be in either SQL literal notation, or if not it will be
    ** understood to be a text string.
    */
    if( nArg==4 && cli_strcmp(azArg[1],"set")==0 ){
      int rx;
      char *zSql;
      sqlite3_stmt *pStmt;
      const char *zKey = azArg[2];
      const char *zValue = azArg[3];
      bind_table_init(p);
      zSql = sqlite3_mprintf(
                  "REPLACE INTO temp.sqlite_parameters(key,value)"
                  "VALUES(%Q,%s);", zKey, zValue);
      shell_check_oom(zSql);
      pStmt = 0;
      rx = sqlite3_prepare_v2(p->db, zSql, -1, &pStmt, 0);
      sqlite3_free(zSql);
      if( rx!=SQLITE_OK ){
        sqlite3_finalize(pStmt);
        pStmt = 0;
        zSql = sqlite3_mprintf(
                   "REPLACE INTO temp.sqlite_parameters(key,value)"
                   "VALUES(%Q,%Q);", zKey, zValue);
        shell_check_oom(zSql);
        rx = sqlite3_prepare_v2(p->db, zSql, -1, &pStmt, 0);
        sqlite3_free(zSql);
        if( rx!=SQLITE_OK ){
          oputf("Error: %s\n", sqlite3_errmsg(p->db));
          sqlite3_finalize(pStmt);
          pStmt = 0;
          rc = 1;
        }
      }
      sqlite3_step(pStmt);
      sqlite3_finalize(pStmt);
    }else

    /* .parameter unset NAME
    ** Remove the NAME binding from the parameter binding table, if it
    ** exists.
    */
    if( nArg==3 && cli_strcmp(azArg[1],"unset")==0 ){
      char *zSql = sqlite3_mprintf(
          "DELETE FROM temp.sqlite_parameters WHERE key=%Q", azArg[2]);
      shell_check_oom(zSql);
      sqlite3_exec(p->db, zSql, 0, 0, 0);
      sqlite3_free(zSql);
    }else
    /* If no command name matches, show a syntax error */
    parameter_syntax_error:
    showHelp(p->out, "parameter");
  }else

  if( c=='p' && n>=3 && cli_strncmp(azArg[0], "print", n)==0 ){
    int i;
    for(i=1; i<nArg; i++){
      if( i>1 ) oputz(" ");
      oputz(azArg[i]);
    }
    oputz("\n");
  }else

#ifndef SQLITE_OMIT_PROGRESS_CALLBACK
  if( c=='p' && n>=3 && cli_strncmp(azArg[0], "progress", n)==0 ){
    int i;
    int nn = 0;
    p->flgProgress = 0;
    p->mxProgress = 0;
    p->nProgress = 0;
    for(i=1; i<nArg; i++){
      const char *z = azArg[i];
      if( z[0]=='-' ){
        z++;
        if( z[0]=='-' ) z++;
        if( cli_strcmp(z,"quiet")==0 || cli_strcmp(z,"q")==0 ){
          p->flgProgress |= SHELL_PROGRESS_QUIET;
          continue;
        }
        if( cli_strcmp(z,"reset")==0 ){
          p->flgProgress |= SHELL_PROGRESS_RESET;
          continue;
        }
        if( cli_strcmp(z,"once")==0 ){
          p->flgProgress |= SHELL_PROGRESS_ONCE;
          continue;
        }
        if( cli_strcmp(z,"limit")==0 ){
          if( i+1>=nArg ){
            eputz("Error: missing argument on --limit\n");
            rc = 1;
            goto meta_command_exit;
          }else{
            p->mxProgress = (int)integerValue(azArg[++i]);
          }
          continue;
        }
        eputf("Error: unknown option: \"%s\"\n", azArg[i]);
        rc = 1;
        goto meta_command_exit;
      }else{
        nn = (int)integerValue(z);
      }
    }
    open_db(p, 0);
    sqlite3_progress_handler(p->db, nn, progress_handler, p);
  }else
#endif /* SQLITE_OMIT_PROGRESS_CALLBACK */

  if( c=='p' && cli_strncmp(azArg[0], "prompt", n)==0 ){
    if( nArg >= 2) {
      shell_strncpy(mainPrompt,azArg[1],(int)ArraySize(mainPrompt)-1);
    }
    if( nArg >= 3) {
      shell_strncpy(continuePrompt,azArg[2],(int)ArraySize(continuePrompt)-1);
    }
  }else

#ifndef SQLITE_SHELL_FIDDLE
  if( c=='q' && cli_strncmp(azArg[0], "quit", n)==0 ){
    rc = 2;
  }else
#endif

#ifndef SQLITE_SHELL_FIDDLE
  if( c=='r' && n>=3 && cli_strncmp(azArg[0], "read", n)==0 ){
    FILE *inSaved = p->in;
    int savedLineno = p->lineno;
    failIfSafeMode(p, "cannot run .read in safe mode");
    if( nArg!=2 ){
      eputz("Usage: .read FILE\n");
      rc = 1;
      goto meta_command_exit;
    }
    if( azArg[1][0]=='|' ){
#ifdef SQLITE_OMIT_POPEN
      eputz("Error: pipes are not supported in this OS\n");
      rc = 1;
      p->out = stdout;
#else
      p->in = popen(azArg[1]+1, "r");
      if( p->in==0 ){
        eputf("Error: cannot open \"%s\"\n", azArg[1]);
        rc = 1;
      }else{
        rc = process_input(p);
        pclose(p->in);
      }
#endif
    }else if( (p->in = openChrSource(azArg[1]))==0 ){
      eputf("Error: cannot open \"%s\"\n", azArg[1]);
      rc = 1;
    }else{
      rc = process_input(p);
      fclose(p->in);
    }
    p->in = inSaved;
    p->lineno = savedLineno;
  }else
#endif /* !defined(SQLITE_SHELL_FIDDLE) */

#ifndef SQLITE_SHELL_FIDDLE
  if( c=='r' && n>=3 && cli_strncmp(azArg[0], "restore", n)==0 ){
    const char *zSrcFile;
    const char *zDb;
    sqlite3 *pSrc;
    sqlite3_backup *pBackup;
    int nTimeout = 0;

    failIfSafeMode(p, "cannot run .restore in safe mode");
    if( nArg==2 ){
      zSrcFile = azArg[1];
      zDb = "main";
    }else if( nArg==3 ){
      zSrcFile = azArg[2];
      zDb = azArg[1];
    }else{
      eputz("Usage: .restore ?DB? FILE\n");
      rc = 1;
      goto meta_command_exit;
    }
    rc = sqlite3_open(zSrcFile, &pSrc);
    if( rc!=SQLITE_OK ){
      eputf("Error: cannot open \"%s\"\n", zSrcFile);
      close_db(pSrc);
      return 1;
    }
    open_db(p, 0);
    pBackup = sqlite3_backup_init(p->db, zDb, pSrc, "main");
    if( pBackup==0 ){
      eputf("Error: %s\n", sqlite3_errmsg(p->db));
      close_db(pSrc);
      return 1;
    }
    while( (rc = sqlite3_backup_step(pBackup,100))==SQLITE_OK
          || rc==SQLITE_BUSY  ){
      if( rc==SQLITE_BUSY ){
        if( nTimeout++ >= 3 ) break;
        sqlite3_sleep(100);
      }
    }
    sqlite3_backup_finish(pBackup);
    if( rc==SQLITE_DONE ){
      rc = 0;
    }else if( rc==SQLITE_BUSY || rc==SQLITE_LOCKED ){
      eputz("Error: source database is busy\n");
      rc = 1;
    }else{
      eputf("Error: %s\n", sqlite3_errmsg(p->db));
      rc = 1;
    }
    close_db(pSrc);
  }else
#endif /* !defined(SQLITE_SHELL_FIDDLE) */

  if( c=='s' && cli_strncmp(azArg[0], "scanstats", n)==0 ){
    if( nArg==2 ){
      if( cli_strcmp(azArg[1], "vm")==0 ){
        p->scanstatsOn = 3;
      }else
      if( cli_strcmp(azArg[1], "est")==0 ){
        p->scanstatsOn = 2;
      }else{
        p->scanstatsOn = (u8)booleanValue(azArg[1]);
      }
      open_db(p, 0);
      sqlite3_db_config(
          p->db, SQLITE_DBCONFIG_STMT_SCANSTATUS, p->scanstatsOn, (int*)0
      );
#if !defined(SQLITE_ENABLE_STMT_SCANSTATUS)
      eputz("Warning: .scanstats not available in this build.\n");
#elif !defined(SQLITE_ENABLE_BYTECODE_VTAB)
      if( p->scanstatsOn==3 ){
        eputz("Warning: \".scanstats vm\" not available in this build.\n");
      }
#endif
    }else{
      eputz("Usage: .scanstats on|off|est\n");
      rc = 1;
    }
  }else

  if( c=='s' && cli_strncmp(azArg[0], "schema", n)==0 ){
    ShellText sSelect;
    ShellState data;
    char *zErrMsg = 0;
    const char *zDiv = "(";
    const char *zName = 0;
    int iSchema = 0;
    int bDebug = 0;
    int bNoSystemTabs = 0;
    int ii;

    open_db(p, 0);
    memcpy(&data, p, sizeof(data));
    data.showHeader = 0;
    data.cMode = data.mode = MODE_Semi;
    initText(&sSelect);
    for(ii=1; ii<nArg; ii++){
      if( optionMatch(azArg[ii],"indent") ){
        data.cMode = data.mode = MODE_Pretty;
      }else if( optionMatch(azArg[ii],"debug") ){
        bDebug = 1;
      }else if( optionMatch(azArg[ii],"nosys") ){
        bNoSystemTabs = 1;
      }else if( azArg[ii][0]=='-' ){
        eputf("Unknown option: \"%s\"\n", azArg[ii]);
        rc = 1;
        goto meta_command_exit;
      }else if( zName==0 ){
        zName = azArg[ii];
      }else{
        eputz("Usage: .schema ?--indent? ?--nosys? ?LIKE-PATTERN?\n");
        rc = 1;
        goto meta_command_exit;
      }
    }
    if( zName!=0 ){
      int isSchema = sqlite3_strlike(zName, "sqlite_master", '\\')==0
                  || sqlite3_strlike(zName, "sqlite_schema", '\\')==0
                  || sqlite3_strlike(zName,"sqlite_temp_master", '\\')==0
                  || sqlite3_strlike(zName,"sqlite_temp_schema", '\\')==0;
      if( isSchema ){
        char *new_argv[2], *new_colv[2];
        new_argv[0] = sqlite3_mprintf(
                      "CREATE TABLE %s (\n"
                      "  type text,\n"
                      "  name text,\n"
                      "  tbl_name text,\n"
                      "  rootpage integer,\n"
                      "  sql text\n"
                      ")", zName);
        shell_check_oom(new_argv[0]);
        new_argv[1] = 0;
        new_colv[0] = "sql";
        new_colv[1] = 0;
        callback(&data, 1, new_argv, new_colv);
        sqlite3_free(new_argv[0]);
      }
    }
    if( zDiv ){
      sqlite3_stmt *pStmt = 0;
      rc = sqlite3_prepare_v2(p->db, "SELECT name FROM pragma_database_list",
                              -1, &pStmt, 0);
      if( rc ){
        eputf("Error: %s\n", sqlite3_errmsg(p->db));
        sqlite3_finalize(pStmt);
        rc = 1;
        goto meta_command_exit;
      }
      appendText(&sSelect, "SELECT sql FROM", 0);
      iSchema = 0;
      while( sqlite3_step(pStmt)==SQLITE_ROW ){
        const char *zDb = (const char*)sqlite3_column_text(pStmt, 0);
        char zScNum[30];
        sqlite3_snprintf(sizeof(zScNum), zScNum, "%d", ++iSchema);
        appendText(&sSelect, zDiv, 0);
        zDiv = " UNION ALL ";
        appendText(&sSelect, "SELECT shell_add_schema(sql,", 0);
        if( sqlite3_stricmp(zDb, "main")!=0 ){
          appendText(&sSelect, zDb, '\'');
        }else{
          appendText(&sSelect, "NULL", 0);
        }
        appendText(&sSelect, ",name) AS sql, type, tbl_name, name, rowid,", 0);
        appendText(&sSelect, zScNum, 0);
        appendText(&sSelect, " AS snum, ", 0);
        appendText(&sSelect, zDb, '\'');
        appendText(&sSelect, " AS sname FROM ", 0);
        appendText(&sSelect, zDb, quoteChar(zDb));
        appendText(&sSelect, ".sqlite_schema", 0);
      }
      sqlite3_finalize(pStmt);
#ifndef SQLITE_OMIT_INTROSPECTION_PRAGMAS
      if( zName ){
        appendText(&sSelect,
           " UNION ALL SELECT shell_module_schema(name),"
           " 'table', name, name, name, 9e+99, 'main' FROM pragma_module_list",
        0);
      }
#endif
      appendText(&sSelect, ") WHERE ", 0);
      if( zName ){
        char *zQarg = sqlite3_mprintf("%Q", zName);
        int bGlob;
        shell_check_oom(zQarg);
        bGlob = strchr(zName, '*') != 0 || strchr(zName, '?') != 0 ||
                strchr(zName, '[') != 0;
        if( strchr(zName, '.') ){
          appendText(&sSelect, "lower(printf('%s.%s',sname,tbl_name))", 0);
        }else{
          appendText(&sSelect, "lower(tbl_name)", 0);
        }
        appendText(&sSelect, bGlob ? " GLOB " : " LIKE ", 0);
        appendText(&sSelect, zQarg, 0);
        if( !bGlob ){
          appendText(&sSelect, " ESCAPE '\\' ", 0);
        }
        appendText(&sSelect, " AND ", 0);
        sqlite3_free(zQarg);
      }
      if( bNoSystemTabs ){
        appendText(&sSelect, "name NOT LIKE 'sqlite_%%' AND ", 0);
      }
      appendText(&sSelect, "sql IS NOT NULL"
                           " ORDER BY snum, rowid", 0);
      if( bDebug ){
        oputf("SQL: %s;\n", sSelect.z);
      }else{
        rc = sqlite3_exec(p->db, sSelect.z, callback, &data, &zErrMsg);
      }
      freeText(&sSelect);
    }
    if( zErrMsg ){
      eputf("Error: %s\n", zErrMsg);
      sqlite3_free(zErrMsg);
      rc = 1;
    }else if( rc != SQLITE_OK ){
      eputz("Error: querying schema information\n");
      rc = 1;
    }else{
      rc = 0;
    }
  }else

  if( (c=='s' && n==11 && cli_strncmp(azArg[0], "selecttrace", n)==0)
   || (c=='t' && n==9  && cli_strncmp(azArg[0], "treetrace", n)==0)
  ){
    unsigned int x = nArg>=2? (unsigned int)integerValue(azArg[1]) : 0xffffffff;
    sqlite3_test_control(SQLITE_TESTCTRL_TRACEFLAGS, 1, &x);
  }else

#if defined(SQLITE_ENABLE_SESSION)
  if( c=='s' && cli_strncmp(azArg[0],"session",n)==0 && n>=3 ){
    struct AuxDb *pAuxDb = p->pAuxDb;
    OpenSession *pSession = &pAuxDb->aSession[0];
    char **azCmd = &azArg[1];
    int iSes = 0;
    int nCmd = nArg - 1;
    int i;
    if( nArg<=1 ) goto session_syntax_error;
    open_db(p, 0);
    if( nArg>=3 ){
      for(iSes=0; iSes<pAuxDb->nSession; iSes++){
        if( cli_strcmp(pAuxDb->aSession[iSes].zName, azArg[1])==0 ) break;
      }
      if( iSes<pAuxDb->nSession ){
        pSession = &pAuxDb->aSession[iSes];
        azCmd++;
        nCmd--;
      }else{
        pSession = &pAuxDb->aSession[0];
        iSes = 0;
      }
    }

    /* .session attach TABLE
    ** Invoke the sqlite3session_attach() interface to attach a particular
    ** table so that it is never filtered.
    */
    if( cli_strcmp(azCmd[0],"attach")==0 ){
      if( nCmd!=2 ) goto session_syntax_error;
      if( pSession->p==0 ){
        session_not_open:
        eputz("ERROR: No sessions are open\n");
      }else{
        rc = sqlite3session_attach(pSession->p, azCmd[1]);
        if( rc ){
          eputf("ERROR: sqlite3session_attach() returns %d\n",rc);
          rc = 0;
        }
      }
    }else

    /* .session changeset FILE
    ** .session patchset FILE
    ** Write a changeset or patchset into a file.  The file is overwritten.
    */
    if( cli_strcmp(azCmd[0],"changeset")==0
     || cli_strcmp(azCmd[0],"patchset")==0
    ){
      FILE *out = 0;
      failIfSafeMode(p, "cannot run \".session %s\" in safe mode", azCmd[0]);
      if( nCmd!=2 ) goto session_syntax_error;
      if( pSession->p==0 ) goto session_not_open;
      out = fopen(azCmd[1], "wb");
      if( out==0 ){
        eputf("ERROR: cannot open \"%s\" for writing\n",
              azCmd[1]);
      }else{
        int szChng;
        void *pChng;
        if( azCmd[0][0]=='c' ){
          rc = sqlite3session_changeset(pSession->p, &szChng, &pChng);
        }else{
          rc = sqlite3session_patchset(pSession->p, &szChng, &pChng);
        }
        if( rc ){
          sputf(stdout, "Error: error code %d\n", rc);
          rc = 0;
        }
        if( pChng
          && fwrite(pChng, szChng, 1, out)!=1 ){
          eputf("ERROR: Failed to write entire %d-byte output\n", szChng);
        }
        sqlite3_free(pChng);
        fclose(out);
      }
    }else

    /* .session close
    ** Close the identified session
    */
    if( cli_strcmp(azCmd[0], "close")==0 ){
      if( nCmd!=1 ) goto session_syntax_error;
      if( pAuxDb->nSession ){
        session_close(pSession);
        pAuxDb->aSession[iSes] = pAuxDb->aSession[--pAuxDb->nSession];
      }
    }else

    /* .session enable ?BOOLEAN?
    ** Query or set the enable flag
    */
    if( cli_strcmp(azCmd[0], "enable")==0 ){
      int ii;
      if( nCmd>2 ) goto session_syntax_error;
      ii = nCmd==1 ? -1 : booleanValue(azCmd[1]);
      if( pAuxDb->nSession ){
        ii = sqlite3session_enable(pSession->p, ii);
        oputf("session %s enable flag = %d\n", pSession->zName, ii);
      }
    }else

    /* .session filter GLOB ....
    ** Set a list of GLOB patterns of table names to be excluded.
    */
    if( cli_strcmp(azCmd[0], "filter")==0 ){
      int ii, nByte;
      if( nCmd<2 ) goto session_syntax_error;
      if( pAuxDb->nSession ){
        for(ii=0; ii<pSession->nFilter; ii++){
          sqlite3_free(pSession->azFilter[ii]);
        }
        sqlite3_free(pSession->azFilter);
        nByte = sizeof(pSession->azFilter[0])*(nCmd-1);
        pSession->azFilter = sqlite3_malloc( nByte );
        shell_check_oom( pSession->azFilter );
        for(ii=1; ii<nCmd; ii++){
          char *x = pSession->azFilter[ii-1] = sqlite3_mprintf("%s", azCmd[ii]);
          shell_check_oom(x);
        }
        pSession->nFilter = ii-1;
      }
    }else

    /* .session indirect ?BOOLEAN?
    ** Query or set the indirect flag
    */
    if( cli_strcmp(azCmd[0], "indirect")==0 ){
      int ii;
      if( nCmd>2 ) goto session_syntax_error;
      ii = nCmd==1 ? -1 : booleanValue(azCmd[1]);
      if( pAuxDb->nSession ){
        ii = sqlite3session_indirect(pSession->p, ii);
        oputf("session %s indirect flag = %d\n", pSession->zName, ii);
      }
    }else

    /* .session isempty
    ** Determine if the session is empty
    */
    if( cli_strcmp(azCmd[0], "isempty")==0 ){
      int ii;
      if( nCmd!=1 ) goto session_syntax_error;
      if( pAuxDb->nSession ){
        ii = sqlite3session_isempty(pSession->p);
        oputf("session %s isempty flag = %d\n", pSession->zName, ii);
      }
    }else

    /* .session list
    ** List all currently open sessions
    */
    if( cli_strcmp(azCmd[0],"list")==0 ){
      for(i=0; i<pAuxDb->nSession; i++){
        oputf("%d %s\n", i, pAuxDb->aSession[i].zName);
      }
    }else

    /* .session open DB NAME
    ** Open a new session called NAME on the attached database DB.
    ** DB is normally "main".
    */
    if( cli_strcmp(azCmd[0],"open")==0 ){
      char *zName;
      if( nCmd!=3 ) goto session_syntax_error;
      zName = azCmd[2];
      if( zName[0]==0 ) goto session_syntax_error;
      for(i=0; i<pAuxDb->nSession; i++){
        if( cli_strcmp(pAuxDb->aSession[i].zName,zName)==0 ){
          eputf("Session \"%s\" already exists\n", zName);
          goto meta_command_exit;
        }
      }
      if( pAuxDb->nSession>=ArraySize(pAuxDb->aSession) ){
        eputf("Maximum of %d sessions\n", ArraySize(pAuxDb->aSession));
        goto meta_command_exit;
      }
      pSession = &pAuxDb->aSession[pAuxDb->nSession];
      rc = sqlite3session_create(p->db, azCmd[1], &pSession->p);
      if( rc ){
        eputf("Cannot open session: error code=%d\n", rc);
        rc = 0;
        goto meta_command_exit;
      }
      pSession->nFilter = 0;
      sqlite3session_table_filter(pSession->p, session_filter, pSession);
      pAuxDb->nSession++;
      pSession->zName = sqlite3_mprintf("%s", zName);
      shell_check_oom(pSession->zName);
    }else
    /* If no command name matches, show a syntax error */
    session_syntax_error:
    showHelp(p->out, "session");
  }else
#endif

#ifdef SQLITE_DEBUG
  /* Undocumented commands for internal testing.  Subject to change
  ** without notice. */
  if( c=='s' && n>=10 && cli_strncmp(azArg[0], "selftest-", 9)==0 ){
    if( cli_strncmp(azArg[0]+9, "boolean", n-9)==0 ){
      int i, v;
      for(i=1; i<nArg; i++){
        v = booleanValue(azArg[i]);
        oputf("%s: %d 0x%x\n", azArg[i], v, v);
      }
    }
    if( cli_strncmp(azArg[0]+9, "integer", n-9)==0 ){
      int i; sqlite3_int64 v;
      for(i=1; i<nArg; i++){
        char zBuf[200];
        v = integerValue(azArg[i]);
        sqlite3_snprintf(sizeof(zBuf),zBuf,"%s: %lld 0x%llx\n", azArg[i],v,v);
        oputz(zBuf);
      }
    }
  }else
#endif

  if( c=='s' && n>=4 && cli_strncmp(azArg[0],"selftest",n)==0 ){
    int bIsInit = 0;         /* True to initialize the SELFTEST table */
    int bVerbose = 0;        /* Verbose output */
    int bSelftestExists;     /* True if SELFTEST already exists */
    int i, k;                /* Loop counters */
    int nTest = 0;           /* Number of tests runs */
    int nErr = 0;            /* Number of errors seen */
    ShellText str;           /* Answer for a query */
    sqlite3_stmt *pStmt = 0; /* Query against the SELFTEST table */

    open_db(p,0);
    for(i=1; i<nArg; i++){
      const char *z = azArg[i];
      if( z[0]=='-' && z[1]=='-' ) z++;
      if( cli_strcmp(z,"-init")==0 ){
        bIsInit = 1;
      }else
      if( cli_strcmp(z,"-v")==0 ){
        bVerbose++;
      }else
      {
        eputf("Unknown option \"%s\" on \"%s\"\n", azArg[i], azArg[0]);
        eputz("Should be one of: --init -v\n");
        rc = 1;
        goto meta_command_exit;
      }
    }
    if( sqlite3_table_column_metadata(p->db,"main","selftest",0,0,0,0,0,0)
           != SQLITE_OK ){
      bSelftestExists = 0;
    }else{
      bSelftestExists = 1;
    }
    if( bIsInit ){
      createSelftestTable(p);
      bSelftestExists = 1;
    }
    initText(&str);
    appendText(&str, "x", 0);
    for(k=bSelftestExists; k>=0; k--){
      if( k==1 ){
        rc = sqlite3_prepare_v2(p->db,
            "SELECT tno,op,cmd,ans FROM selftest ORDER BY tno",
            -1, &pStmt, 0);
      }else{
        rc = sqlite3_prepare_v2(p->db,
          "VALUES(0,'memo','Missing SELFTEST table - default checks only',''),"
          "      (1,'run','PRAGMA integrity_check','ok')",
          -1, &pStmt, 0);
      }
      if( rc ){
        eputz("Error querying the selftest table\n");
        rc = 1;
        sqlite3_finalize(pStmt);
        goto meta_command_exit;
      }
      for(i=1; sqlite3_step(pStmt)==SQLITE_ROW; i++){
        int tno = sqlite3_column_int(pStmt, 0);
        const char *zOp = (const char*)sqlite3_column_text(pStmt, 1);
        const char *zSql = (const char*)sqlite3_column_text(pStmt, 2);
        const char *zAns = (const char*)sqlite3_column_text(pStmt, 3);

        if( zOp==0 ) continue;
        if( zSql==0 ) continue;
        if( zAns==0 ) continue;
        k = 0;
        if( bVerbose>0 ){
          sputf(stdout, "%d: %s %s\n", tno, zOp, zSql);
        }
        if( cli_strcmp(zOp,"memo")==0 ){
          oputf("%s\n", zSql);
        }else
        if( cli_strcmp(zOp,"run")==0 ){
          char *zErrMsg = 0;
          str.n = 0;
          str.z[0] = 0;
          rc = sqlite3_exec(p->db, zSql, captureOutputCallback, &str, &zErrMsg);
          nTest++;
          if( bVerbose ){
            oputf("Result: %s\n", str.z);
          }
          if( rc || zErrMsg ){
            nErr++;
            rc = 1;
            oputf("%d: error-code-%d: %s\n", tno, rc, zErrMsg);
            sqlite3_free(zErrMsg);
          }else if( cli_strcmp(zAns,str.z)!=0 ){
            nErr++;
            rc = 1;
            oputf("%d: Expected: [%s]\n", tno, zAns);
            oputf("%d:      Got: [%s]\n", tno, str.z);
          }
        }
        else{
          eputf("Unknown operation \"%s\" on selftest line %d\n", zOp, tno);
          rc = 1;
          break;
        }
      } /* End loop over rows of content from SELFTEST */
      sqlite3_finalize(pStmt);
    } /* End loop over k */
    freeText(&str);
    oputf("%d errors out of %d tests\n", nErr, nTest);
  }else

  if( c=='s' && cli_strncmp(azArg[0], "separator", n)==0 ){
    if( nArg<2 || nArg>3 ){
      eputz("Usage: .separator COL ?ROW?\n");
      rc = 1;
    }
    if( nArg>=2 ){
      sqlite3_snprintf(sizeof(p->colSeparator), p->colSeparator,
                       "%.*s", (int)ArraySize(p->colSeparator)-1, azArg[1]);
    }
    if( nArg>=3 ){
      sqlite3_snprintf(sizeof(p->rowSeparator), p->rowSeparator,
                       "%.*s", (int)ArraySize(p->rowSeparator)-1, azArg[2]);
    }
  }else

  if( c=='s' && n>=4 && cli_strncmp(azArg[0],"sha3sum",n)==0 ){
    const char *zLike = 0;   /* Which table to checksum. 0 means everything */
    int i;                   /* Loop counter */
    int bSchema = 0;         /* Also hash the schema */
    int bSeparate = 0;       /* Hash each table separately */
    int iSize = 224;         /* Hash algorithm to use */
    int bDebug = 0;          /* Only show the query that would have run */
    sqlite3_stmt *pStmt;     /* For querying tables names */
    char *zSql;              /* SQL to be run */
    char *zSep;              /* Separator */
    ShellText sSql;          /* Complete SQL for the query to run the hash */
    ShellText sQuery;        /* Set of queries used to read all content */
    open_db(p, 0);
    for(i=1; i<nArg; i++){
      const char *z = azArg[i];
      if( z[0]=='-' ){
        z++;
        if( z[0]=='-' ) z++;
        if( cli_strcmp(z,"schema")==0 ){
          bSchema = 1;
        }else
        if( cli_strcmp(z,"sha3-224")==0 || cli_strcmp(z,"sha3-256")==0
         || cli_strcmp(z,"sha3-384")==0 || cli_strcmp(z,"sha3-512")==0
        ){
          iSize = atoi(&z[5]);
        }else
        if( cli_strcmp(z,"debug")==0 ){
          bDebug = 1;
        }else
        {
          eputf("Unknown option \"%s\" on \"%s\"\n", azArg[i], azArg[0]);
          showHelp(p->out, azArg[0]);
          rc = 1;
          goto meta_command_exit;
        }
      }else if( zLike ){
        eputz("Usage: .sha3sum ?OPTIONS? ?LIKE-PATTERN?\n");
        rc = 1;
        goto meta_command_exit;
      }else{
        zLike = z;
        bSeparate = 1;
        if( sqlite3_strlike("sqlite\\_%", zLike, '\\')==0 ) bSchema = 1;
      }
    }
    if( bSchema ){
      zSql = "SELECT lower(name) as tname FROM sqlite_schema"
             " WHERE type='table' AND coalesce(rootpage,0)>1"
             " UNION ALL SELECT 'sqlite_schema'"
             " ORDER BY 1 collate nocase";
    }else{
      zSql = "SELECT lower(name) as tname FROM sqlite_schema"
             " WHERE type='table' AND coalesce(rootpage,0)>1"
             " AND name NOT LIKE 'sqlite_%'"
             " ORDER BY 1 collate nocase";
    }
    sqlite3_prepare_v2(p->db, zSql, -1, &pStmt, 0);
    initText(&sQuery);
    initText(&sSql);
    appendText(&sSql, "WITH [sha3sum$query](a,b) AS(",0);
    zSep = "VALUES(";
    while( SQLITE_ROW==sqlite3_step(pStmt) ){
      const char *zTab = (const char*)sqlite3_column_text(pStmt,0);
      if( zTab==0 ) continue;
      if( zLike && sqlite3_strlike(zLike, zTab, 0)!=0 ) continue;
      if( cli_strncmp(zTab, "sqlite_",7)!=0 ){
        appendText(&sQuery,"SELECT * FROM ", 0);
        appendText(&sQuery,zTab,'"');
        appendText(&sQuery," NOT INDEXED;", 0);
      }else if( cli_strcmp(zTab, "sqlite_schema")==0 ){
        appendText(&sQuery,"SELECT type,name,tbl_name,sql FROM sqlite_schema"
                           " ORDER BY name;", 0);
      }else if( cli_strcmp(zTab, "sqlite_sequence")==0 ){
        appendText(&sQuery,"SELECT name,seq FROM sqlite_sequence"
                           " ORDER BY name;", 0);
      }else if( cli_strcmp(zTab, "sqlite_stat1")==0 ){
        appendText(&sQuery,"SELECT tbl,idx,stat FROM sqlite_stat1"
                           " ORDER BY tbl,idx;", 0);
      }else if( cli_strcmp(zTab, "sqlite_stat4")==0 ){
        appendText(&sQuery, "SELECT * FROM ", 0);
        appendText(&sQuery, zTab, 0);
        appendText(&sQuery, " ORDER BY tbl, idx, rowid;\n", 0);
      }
      appendText(&sSql, zSep, 0);
      appendText(&sSql, sQuery.z, '\'');
      sQuery.n = 0;
      appendText(&sSql, ",", 0);
      appendText(&sSql, zTab, '\'');
      zSep = "),(";
    }
    sqlite3_finalize(pStmt);
    if( bSeparate ){
      zSql = sqlite3_mprintf(
          "%s))"
          " SELECT lower(hex(sha3_query(a,%d))) AS hash, b AS label"
          "   FROM [sha3sum$query]",
          sSql.z, iSize);
    }else{
      zSql = sqlite3_mprintf(
          "%s))"
          " SELECT lower(hex(sha3_query(group_concat(a,''),%d))) AS hash"
          "   FROM [sha3sum$query]",
          sSql.z, iSize);
    }
    shell_check_oom(zSql);
    freeText(&sQuery);
    freeText(&sSql);
    if( bDebug ){
      oputf("%s\n", zSql);
    }else{
      shell_exec(p, zSql, 0);
    }
#if !defined(SQLITE_OMIT_SCHEMA_PRAGMAS) && !defined(SQLITE_OMIT_VIRTUALTABLE)
    {
      int lrc;
      char *zRevText = /* Query for reversible to-blob-to-text check */
        "SELECT lower(name) as tname FROM sqlite_schema\n"
        "WHERE type='table' AND coalesce(rootpage,0)>1\n"
        "AND name NOT LIKE 'sqlite_%%'%s\n"
        "ORDER BY 1 collate nocase";
      zRevText = sqlite3_mprintf(zRevText, zLike? " AND name LIKE $tspec" : "");
      zRevText = sqlite3_mprintf(
          /* lower-case query is first run, producing upper-case query. */
          "with tabcols as materialized(\n"
          "select tname, cname\n"
          "from ("
          " select printf('\"%%w\"',ss.tname) as tname,"
          " printf('\"%%w\"',ti.name) as cname\n"
          " from (%z) ss\n inner join pragma_table_info(tname) ti))\n"
          "select 'SELECT total(bad_text_count) AS bad_text_count\n"
          "FROM ('||group_concat(query, ' UNION ALL ')||')' as btc_query\n"
          " from (select 'SELECT COUNT(*) AS bad_text_count\n"
          "FROM '||tname||' WHERE '\n"
          "||group_concat('CAST(CAST('||cname||' AS BLOB) AS TEXT)<>'||cname\n"
          "|| ' AND typeof('||cname||')=''text'' ',\n"
          "' OR ') as query, tname from tabcols group by tname)"
          , zRevText);
      shell_check_oom(zRevText);
      if( bDebug ) oputf("%s\n", zRevText);
      lrc = sqlite3_prepare_v2(p->db, zRevText, -1, &pStmt, 0);
      if( lrc!=SQLITE_OK ){
        /* assert(lrc==SQLITE_NOMEM); // might also be SQLITE_ERROR if the
        ** user does cruel and unnatural things like ".limit expr_depth 0". */
        rc = 1;
      }else{
        if( zLike ) sqlite3_bind_text(pStmt,1,zLike,-1,SQLITE_STATIC);
        lrc = SQLITE_ROW==sqlite3_step(pStmt);
        if( lrc ){
          const char *zGenQuery = (char*)sqlite3_column_text(pStmt,0);
          sqlite3_stmt *pCheckStmt;
          lrc = sqlite3_prepare_v2(p->db, zGenQuery, -1, &pCheckStmt, 0);
          if( bDebug ) oputf("%s\n", zGenQuery);
          if( lrc!=SQLITE_OK ){
            rc = 1;
          }else{
            if( SQLITE_ROW==sqlite3_step(pCheckStmt) ){
              double countIrreversible = sqlite3_column_double(pCheckStmt, 0);
              if( countIrreversible>0 ){
                int sz = (int)(countIrreversible + 0.5);
                eputf("Digest includes %d invalidly encoded text field%s.\n",
                      sz, (sz>1)? "s": "");
              }
            }
            sqlite3_finalize(pCheckStmt);
          }
          sqlite3_finalize(pStmt);
        }
      }
      if( rc ) eputz(".sha3sum failed.\n");
      sqlite3_free(zRevText);
    }
#endif /* !defined(*_OMIT_SCHEMA_PRAGMAS) && !defined(*_OMIT_VIRTUALTABLE) */
    sqlite3_free(zSql);
  }else

#if !defined(SQLITE_NOHAVE_SYSTEM) && !defined(SQLITE_SHELL_FIDDLE)
  if( c=='s'
   && (cli_strncmp(azArg[0], "shell", n)==0
       || cli_strncmp(azArg[0],"system",n)==0)
  ){
    char *zCmd;
    int i, x;
    failIfSafeMode(p, "cannot run .%s in safe mode", azArg[0]);
    if( nArg<2 ){
      eputz("Usage: .system COMMAND\n");
      rc = 1;
      goto meta_command_exit;
    }
    zCmd = sqlite3_mprintf(strchr(azArg[1],' ')==0?"%s":"\"%s\"", azArg[1]);
    for(i=2; i<nArg && zCmd!=0; i++){
      zCmd = sqlite3_mprintf(strchr(azArg[i],' ')==0?"%z %s":"%z \"%s\"",
                             zCmd, azArg[i]);
    }
    consoleRestore();
    x = zCmd!=0 ? system(zCmd) : 1;
    consoleRenewSetup();
    sqlite3_free(zCmd);
    if( x ) eputf("System command returns %d\n", x);
  }else
#endif /* !defined(SQLITE_NOHAVE_SYSTEM) && !defined(SQLITE_SHELL_FIDDLE) */

  if( c=='s' && cli_strncmp(azArg[0], "show", n)==0 ){
    static const char *azBool[] = { "off", "on", "trigger", "full"};
    const char *zOut;
    int i;
    if( nArg!=1 ){
      eputz("Usage: .show\n");
      rc = 1;
      goto meta_command_exit;
    }
    oputf("%12.12s: %s\n","echo",
          azBool[ShellHasFlag(p, SHFLG_Echo)]);
    oputf("%12.12s: %s\n","eqp", azBool[p->autoEQP&3]);
    oputf("%12.12s: %s\n","explain",
          p->mode==MODE_Explain ? "on" : p->autoExplain ? "auto" : "off");
    oputf("%12.12s: %s\n","headers", azBool[p->showHeader!=0]);
    if( p->mode==MODE_Column
     || (p->mode>=MODE_Markdown && p->mode<=MODE_Box)
    ){
      oputf("%12.12s: %s --wrap %d --wordwrap %s --%squote\n", "mode",
            modeDescr[p->mode], p->cmOpts.iWrap,
            p->cmOpts.bWordWrap ? "on" : "off",
            p->cmOpts.bQuote ? "" : "no");
    }else{
      oputf("%12.12s: %s\n","mode", modeDescr[p->mode]);
    }
    oputf("%12.12s: ", "nullvalue");
    output_c_string(p->nullValue);
    oputz("\n");
    oputf("%12.12s: %s\n","output",
          strlen30(p->outfile) ? p->outfile : "stdout");
    oputf("%12.12s: ", "colseparator");
     output_c_string(p->colSeparator);
     oputz("\n");
    oputf("%12.12s: ", "rowseparator");
     output_c_string(p->rowSeparator);
     oputz("\n");
    switch( p->statsOn ){
      case 0:  zOut = "off";     break;
      default: zOut = "on";      break;
      case 2:  zOut = "stmt";    break;
      case 3:  zOut = "vmstep";  break;
    }
    oputf("%12.12s: %s\n","stats", zOut);
    oputf("%12.12s: ", "width");
    for (i=0;i<p->nWidth;i++) {
      oputf("%d ", p->colWidth[i]);
    }
    oputz("\n");
    oputf("%12.12s: %s\n", "filename",
          p->pAuxDb->zDbFilename ? p->pAuxDb->zDbFilename : "");
  }else

  if( c=='s' && cli_strncmp(azArg[0], "stats", n)==0 ){
    if( nArg==2 ){
      if( cli_strcmp(azArg[1],"stmt")==0 ){
        p->statsOn = 2;
      }else if( cli_strcmp(azArg[1],"vmstep")==0 ){
        p->statsOn = 3;
      }else{
        p->statsOn = (u8)booleanValue(azArg[1]);
      }
    }else if( nArg==1 ){
      display_stats(p->db, p, 0);
    }else{
      eputz("Usage: .stats ?on|off|stmt|vmstep?\n");
      rc = 1;
    }
  }else

  if( (c=='t' && n>1 && cli_strncmp(azArg[0], "tables", n)==0)
   || (c=='i' && (cli_strncmp(azArg[0], "indices", n)==0
                 || cli_strncmp(azArg[0], "indexes", n)==0) )
  ){
    sqlite3_stmt *pStmt;
    char **azResult;
    int nRow, nAlloc;
    int ii;
    ShellText s;
    initText(&s);
    open_db(p, 0);
    rc = sqlite3_prepare_v2(p->db, "PRAGMA database_list", -1, &pStmt, 0);
    if( rc ){
      sqlite3_finalize(pStmt);
      return shellDatabaseError(p->db);
    }

    if( nArg>2 && c=='i' ){
      /* It is an historical accident that the .indexes command shows an error
      ** when called with the wrong number of arguments whereas the .tables
      ** command does not. */
      eputz("Usage: .indexes ?LIKE-PATTERN?\n");
      rc = 1;
      sqlite3_finalize(pStmt);
      goto meta_command_exit;
    }
    for(ii=0; sqlite3_step(pStmt)==SQLITE_ROW; ii++){
      const char *zDbName = (const char*)sqlite3_column_text(pStmt, 1);
      if( zDbName==0 ) continue;
      if( s.z && s.z[0] ) appendText(&s, " UNION ALL ", 0);
      if( sqlite3_stricmp(zDbName, "main")==0 ){
        appendText(&s, "SELECT name FROM ", 0);
      }else{
        appendText(&s, "SELECT ", 0);
        appendText(&s, zDbName, '\'');
        appendText(&s, "||'.'||name FROM ", 0);
      }
      appendText(&s, zDbName, '"');
      appendText(&s, ".sqlite_schema ", 0);
      if( c=='t' ){
        appendText(&s," WHERE type IN ('table','view')"
                      "   AND name NOT LIKE 'sqlite_%'"
                      "   AND name LIKE ?1", 0);
      }else{
        appendText(&s," WHERE type='index'"
                      "   AND tbl_name LIKE ?1", 0);
      }
    }
    rc = sqlite3_finalize(pStmt);
    if( rc==SQLITE_OK ){
      appendText(&s, " ORDER BY 1", 0);
      rc = sqlite3_prepare_v2(p->db, s.z, -1, &pStmt, 0);
    }
    freeText(&s);
    if( rc ) return shellDatabaseError(p->db);

    /* Run the SQL statement prepared by the above block. Store the results
    ** as an array of nul-terminated strings in azResult[].  */
    nRow = nAlloc = 0;
    azResult = 0;
    if( nArg>1 ){
      sqlite3_bind_text(pStmt, 1, azArg[1], -1, SQLITE_TRANSIENT);
    }else{
      sqlite3_bind_text(pStmt, 1, "%", -1, SQLITE_STATIC);
    }
    while( sqlite3_step(pStmt)==SQLITE_ROW ){
      if( nRow>=nAlloc ){
        char **azNew;
        int n2 = nAlloc*2 + 10;
        azNew = sqlite3_realloc64(azResult, sizeof(azResult[0])*n2);
        shell_check_oom(azNew);
        nAlloc = n2;
        azResult = azNew;
      }
      azResult[nRow] = sqlite3_mprintf("%s", sqlite3_column_text(pStmt, 0));
      shell_check_oom(azResult[nRow]);
      nRow++;
    }
    if( sqlite3_finalize(pStmt)!=SQLITE_OK ){
      rc = shellDatabaseError(p->db);
    }

    /* Pretty-print the contents of array azResult[] to the output */
    if( rc==0 && nRow>0 ){
      int len, maxlen = 0;
      int i, j;
      int nPrintCol, nPrintRow;
      for(i=0; i<nRow; i++){
        len = strlen30(azResult[i]);
        if( len>maxlen ) maxlen = len;
      }
      nPrintCol = 80/(maxlen+2);
      if( nPrintCol<1 ) nPrintCol = 1;
      nPrintRow = (nRow + nPrintCol - 1)/nPrintCol;
      for(i=0; i<nPrintRow; i++){
        for(j=i; j<nRow; j+=nPrintRow){
          char *zSp = j<nPrintRow ? "" : "  ";
          oputf("%s%-*s", zSp, maxlen, azResult[j] ? azResult[j]:"");
        }
        oputz("\n");
      }
    }

    for(ii=0; ii<nRow; ii++) sqlite3_free(azResult[ii]);
    sqlite3_free(azResult);
  }else

#ifndef SQLITE_SHELL_FIDDLE
  /* Begin redirecting output to the file "testcase-out.txt" */
  if( c=='t' && cli_strcmp(azArg[0],"testcase")==0 ){
    output_reset(p);
    p->out = output_file_open("testcase-out.txt", 0);
    if( p->out==0 ){
      eputz("Error: cannot open 'testcase-out.txt'\n");
    }
    if( nArg>=2 ){
      sqlite3_snprintf(sizeof(p->zTestcase), p->zTestcase, "%s", azArg[1]);
    }else{
      sqlite3_snprintf(sizeof(p->zTestcase), p->zTestcase, "?");
    }
  }else
#endif /* !defined(SQLITE_SHELL_FIDDLE) */

#ifndef SQLITE_UNTESTABLE
  if( c=='t' && n>=8 && cli_strncmp(azArg[0], "testctrl", n)==0 ){
    static const struct {
       const char *zCtrlName;   /* Name of a test-control option */
       int ctrlCode;            /* Integer code for that option */
       int unSafe;              /* Not valid unless --unsafe-testing */
       const char *zUsage;      /* Usage notes */
    } aCtrl[] = {
    {"always",             SQLITE_TESTCTRL_ALWAYS, 1,     "BOOLEAN"         },
    {"assert",             SQLITE_TESTCTRL_ASSERT, 1,     "BOOLEAN"         },
  /*{"benign_malloc_hooks",SQLITE_TESTCTRL_BENIGN_MALLOC_HOOKS,1, ""        },*/
  /*{"bitvec_test",        SQLITE_TESTCTRL_BITVEC_TEST, 1,  ""              },*/
    {"byteorder",          SQLITE_TESTCTRL_BYTEORDER, 0,  ""                },
    {"extra_schema_checks",SQLITE_TESTCTRL_EXTRA_SCHEMA_CHECKS,0,"BOOLEAN"  },
  /*{"fault_install",      SQLITE_TESTCTRL_FAULT_INSTALL, 1,""              },*/
    {"fk_no_action",       SQLITE_TESTCTRL_FK_NO_ACTION, 0, "BOOLEAN"       },
    {"imposter",         SQLITE_TESTCTRL_IMPOSTER,1,"SCHEMA ON/OFF ROOTPAGE"},
    {"internal_functions", SQLITE_TESTCTRL_INTERNAL_FUNCTIONS,0,""          },
    {"localtime_fault",    SQLITE_TESTCTRL_LOCALTIME_FAULT,0,"BOOLEAN"      },
    {"never_corrupt",      SQLITE_TESTCTRL_NEVER_CORRUPT,1, "BOOLEAN"       },
    {"optimizations",      SQLITE_TESTCTRL_OPTIMIZATIONS,0,"DISABLE-MASK"   },
#ifdef YYCOVERAGE
    {"parser_coverage",    SQLITE_TESTCTRL_PARSER_COVERAGE,0,""             },
#endif
    {"pending_byte",       SQLITE_TESTCTRL_PENDING_BYTE,0, "OFFSET  "       },
    {"prng_restore",       SQLITE_TESTCTRL_PRNG_RESTORE,0, ""               },
    {"prng_save",          SQLITE_TESTCTRL_PRNG_SAVE,   0, ""               },
    {"prng_seed",          SQLITE_TESTCTRL_PRNG_SEED,   0, "SEED ?db?"      },
    {"seek_count",         SQLITE_TESTCTRL_SEEK_COUNT,  0, ""               },
    {"sorter_mmap",        SQLITE_TESTCTRL_SORTER_MMAP, 0, "NMAX"           },
    {"tune",               SQLITE_TESTCTRL_TUNE,        1, "ID VALUE"       },
    {"uselongdouble",  SQLITE_TESTCTRL_USELONGDOUBLE,0,"?BOOLEAN|\"default\"?"},
    };
    int testctrl = -1;
    int iCtrl = -1;
    int rc2 = 0;    /* 0: usage.  1: %d  2: %x  3: no-output */
    int isOk = 0;
    int i, n2;
    const char *zCmd = 0;

    open_db(p, 0);
    zCmd = nArg>=2 ? azArg[1] : "help";

    /* The argument can optionally begin with "-" or "--" */
    if( zCmd[0]=='-' && zCmd[1] ){
      zCmd++;
      if( zCmd[0]=='-' && zCmd[1] ) zCmd++;
    }

    /* --help lists all test-controls */
    if( cli_strcmp(zCmd,"help")==0 ){
      oputz("Available test-controls:\n");
      for(i=0; i<ArraySize(aCtrl); i++){
        if( aCtrl[i].unSafe && !ShellHasFlag(p,SHFLG_TestingMode) ) continue;
        oputf("  .testctrl %s %s\n",
              aCtrl[i].zCtrlName, aCtrl[i].zUsage);
      }
      rc = 1;
      goto meta_command_exit;
    }

    /* convert testctrl text option to value. allow any unique prefix
    ** of the option name, or a numerical value. */
    n2 = strlen30(zCmd);
    for(i=0; i<ArraySize(aCtrl); i++){
      if( aCtrl[i].unSafe && !ShellHasFlag(p,SHFLG_TestingMode) ) continue;
      if( cli_strncmp(zCmd, aCtrl[i].zCtrlName, n2)==0 ){
        if( testctrl<0 ){
          testctrl = aCtrl[i].ctrlCode;
          iCtrl = i;
        }else{
          eputf("Error: ambiguous test-control: \"%s\"\n"
                "Use \".testctrl --help\" for help\n", zCmd);
          rc = 1;
          goto meta_command_exit;
        }
      }
    }
    if( testctrl<0 ){
      eputf("Error: unknown test-control: %s\n"
            "Use \".testctrl --help\" for help\n", zCmd);
    }else{
      switch(testctrl){

        /* sqlite3_test_control(int, db, int) */
        case SQLITE_TESTCTRL_OPTIMIZATIONS:
        case SQLITE_TESTCTRL_FK_NO_ACTION:
          if( nArg==3 ){
            unsigned int opt = (unsigned int)strtol(azArg[2], 0, 0);
            rc2 = sqlite3_test_control(testctrl, p->db, opt);
            isOk = 3;
          }
          break;

        /* sqlite3_test_control(int) */
        case SQLITE_TESTCTRL_PRNG_SAVE:
        case SQLITE_TESTCTRL_PRNG_RESTORE:
        case SQLITE_TESTCTRL_BYTEORDER:
          if( nArg==2 ){
            rc2 = sqlite3_test_control(testctrl);
            isOk = testctrl==SQLITE_TESTCTRL_BYTEORDER ? 1 : 3;
          }
          break;

        /* sqlite3_test_control(int, uint) */
        case SQLITE_TESTCTRL_PENDING_BYTE:
          if( nArg==3 ){
            unsigned int opt = (unsigned int)integerValue(azArg[2]);
            rc2 = sqlite3_test_control(testctrl, opt);
            isOk = 3;
          }
          break;

        /* sqlite3_test_control(int, int, sqlite3*) */
        case SQLITE_TESTCTRL_PRNG_SEED:
          if( nArg==3 || nArg==4 ){
            int ii = (int)integerValue(azArg[2]);
            sqlite3 *db;
            if( ii==0 && cli_strcmp(azArg[2],"random")==0 ){
              sqlite3_randomness(sizeof(ii),&ii);
              sputf(stdout, "-- random seed: %d\n", ii);
            }
            if( nArg==3 ){
              db = 0;
            }else{
              db = p->db;
              /* Make sure the schema has been loaded */
              sqlite3_table_column_metadata(db, 0, "x", 0, 0, 0, 0, 0, 0);
            }
            rc2 = sqlite3_test_control(testctrl, ii, db);
            isOk = 3;
          }
          break;

        /* sqlite3_test_control(int, int) */
        case SQLITE_TESTCTRL_ASSERT:
        case SQLITE_TESTCTRL_ALWAYS:
          if( nArg==3 ){
            int opt = booleanValue(azArg[2]);
            rc2 = sqlite3_test_control(testctrl, opt);
            isOk = 1;
          }
          break;

        /* sqlite3_test_control(int, int) */
        case SQLITE_TESTCTRL_LOCALTIME_FAULT:
        case SQLITE_TESTCTRL_NEVER_CORRUPT:
          if( nArg==3 ){
            int opt = booleanValue(azArg[2]);
            rc2 = sqlite3_test_control(testctrl, opt);
            isOk = 3;
          }
          break;

        /* sqlite3_test_control(int, int) */
        case SQLITE_TESTCTRL_USELONGDOUBLE: {
          int opt = -1;
          if( nArg==3 ){
            if( cli_strcmp(azArg[2],"default")==0 ){
              opt = 2;
            }else{
              opt = booleanValue(azArg[2]);
            }
          }
          rc2 = sqlite3_test_control(testctrl, opt);
          isOk = 1;
          break;
        }

        /* sqlite3_test_control(sqlite3*) */
        case SQLITE_TESTCTRL_INTERNAL_FUNCTIONS:
          rc2 = sqlite3_test_control(testctrl, p->db);
          isOk = 3;
          break;

        case SQLITE_TESTCTRL_IMPOSTER:
          if( nArg==5 ){
            rc2 = sqlite3_test_control(testctrl, p->db,
                          azArg[2],
                          integerValue(azArg[3]),
                          integerValue(azArg[4]));
            isOk = 3;
          }
          break;

        case SQLITE_TESTCTRL_SEEK_COUNT: {
          u64 x = 0;
          rc2 = sqlite3_test_control(testctrl, p->db, &x);
          oputf("%llu\n", x);
          isOk = 3;
          break;
        }

#ifdef YYCOVERAGE
        case SQLITE_TESTCTRL_PARSER_COVERAGE: {
          if( nArg==2 ){
            sqlite3_test_control(testctrl, p->out);
            isOk = 3;
          }
          break;
        }
#endif
#ifdef SQLITE_DEBUG
        case SQLITE_TESTCTRL_TUNE: {
          if( nArg==4 ){
            int id = (int)integerValue(azArg[2]);
            int val = (int)integerValue(azArg[3]);
            sqlite3_test_control(testctrl, id, &val);
            isOk = 3;
          }else if( nArg==3 ){
            int id = (int)integerValue(azArg[2]);
            sqlite3_test_control(testctrl, -id, &rc2);
            isOk = 1;
          }else if( nArg==2 ){
            int id = 1;
            while(1){
              int val = 0;
              rc2 = sqlite3_test_control(testctrl, -id, &val);
              if( rc2!=SQLITE_OK ) break;
              if( id>1 ) oputz("  ");
              oputf("%d: %d", id, val);
              id++;
            }
            if( id>1 ) oputz("\n");
            isOk = 3;
          }
          break;
        }
#endif
        case SQLITE_TESTCTRL_SORTER_MMAP:
          if( nArg==3 ){
            int opt = (unsigned int)integerValue(azArg[2]);
            rc2 = sqlite3_test_control(testctrl, p->db, opt);
            isOk = 3;
          }
          break;
      }
    }
    if( isOk==0 && iCtrl>=0 ){
      oputf("Usage: .testctrl %s %s\n", zCmd,aCtrl[iCtrl].zUsage);
      rc = 1;
    }else if( isOk==1 ){
      oputf("%d\n", rc2);
    }else if( isOk==2 ){
      oputf("0x%08x\n", rc2);
    }
  }else
#endif /* !defined(SQLITE_UNTESTABLE) */

  if( c=='t' && n>4 && cli_strncmp(azArg[0], "timeout", n)==0 ){
    open_db(p, 0);
    sqlite3_busy_timeout(p->db, nArg>=2 ? (int)integerValue(azArg[1]) : 0);
  }else

  if( c=='t' && n>=5 && cli_strncmp(azArg[0], "timer", n)==0 ){
    if( nArg==2 ){
      enableTimer = booleanValue(azArg[1]);
      if( enableTimer && !HAS_TIMER ){
        eputz("Error: timer not available on this system.\n");
        enableTimer = 0;
      }
    }else{
      eputz("Usage: .timer on|off\n");
      rc = 1;
    }
  }else

#ifndef SQLITE_OMIT_TRACE
  if( c=='t' && cli_strncmp(azArg[0], "trace", n)==0 ){
    int mType = 0;
    int jj;
    open_db(p, 0);
    for(jj=1; jj<nArg; jj++){
      const char *z = azArg[jj];
      if( z[0]=='-' ){
        if( optionMatch(z, "expanded") ){
          p->eTraceType = SHELL_TRACE_EXPANDED;
        }
#ifdef SQLITE_ENABLE_NORMALIZE
        else if( optionMatch(z, "normalized") ){
          p->eTraceType = SHELL_TRACE_NORMALIZED;
        }
#endif
        else if( optionMatch(z, "plain") ){
          p->eTraceType = SHELL_TRACE_PLAIN;
        }
        else if( optionMatch(z, "profile") ){
          mType |= SQLITE_TRACE_PROFILE;
        }
        else if( optionMatch(z, "row") ){
          mType |= SQLITE_TRACE_ROW;
        }
        else if( optionMatch(z, "stmt") ){
          mType |= SQLITE_TRACE_STMT;
        }
        else if( optionMatch(z, "close") ){
          mType |= SQLITE_TRACE_CLOSE;
        }
        else {
          eputf("Unknown option \"%s\" on \".trace\"\n", z);
          rc = 1;
          goto meta_command_exit;
        }
      }else{
        output_file_close(p->traceOut);
        p->traceOut = output_file_open(z, 0);
      }
    }
    if( p->traceOut==0 ){
      sqlite3_trace_v2(p->db, 0, 0, 0);
    }else{
      if( mType==0 ) mType = SQLITE_TRACE_STMT;
      sqlite3_trace_v2(p->db, mType, sql_trace_callback, p);
    }
  }else
#endif /* !defined(SQLITE_OMIT_TRACE) */

#if defined(SQLITE_DEBUG) && !defined(SQLITE_OMIT_VIRTUALTABLE)
  if( c=='u' && cli_strncmp(azArg[0], "unmodule", n)==0 ){
    int ii;
    int lenOpt;
    char *zOpt;
    if( nArg<2 ){
      eputz("Usage: .unmodule [--allexcept] NAME ...\n");
      rc = 1;
      goto meta_command_exit;
    }
    open_db(p, 0);
    zOpt = azArg[1];
    if( zOpt[0]=='-' && zOpt[1]=='-' && zOpt[2]!=0 ) zOpt++;
    lenOpt = (int)strlen(zOpt);
    if( lenOpt>=3 && cli_strncmp(zOpt, "-allexcept",lenOpt)==0 ){
      assert( azArg[nArg]==0 );
      sqlite3_drop_modules(p->db, nArg>2 ? (const char**)(azArg+2) : 0);
    }else{
      for(ii=1; ii<nArg; ii++){
        sqlite3_create_module(p->db, azArg[ii], 0, 0);
      }
    }
  }else
#endif

#if SQLITE_USER_AUTHENTICATION
  if( c=='u' && cli_strncmp(azArg[0], "user", n)==0 ){
    if( nArg<2 ){
      eputz("Usage: .user SUBCOMMAND ...\n");
      rc = 1;
      goto meta_command_exit;
    }
    open_db(p, 0);
    if( cli_strcmp(azArg[1],"login")==0 ){
      if( nArg!=4 ){
        eputz("Usage: .user login USER PASSWORD\n");
        rc = 1;
        goto meta_command_exit;
      }
      rc = sqlite3_user_authenticate(p->db, azArg[2], azArg[3],
                                     strlen30(azArg[3]));
      if( rc ){
        eputf("Authentication failed for user %s\n", azArg[2]);
        rc = 1;
      }
    }else if( cli_strcmp(azArg[1],"add")==0 ){
      if( nArg!=5 ){
        eputz("Usage: .user add USER PASSWORD ISADMIN\n");
        rc = 1;
        goto meta_command_exit;
      }
      rc = sqlite3_user_add(p->db, azArg[2], azArg[3], strlen30(azArg[3]),
                            booleanValue(azArg[4]));
      if( rc ){
        eputf("User-Add failed: %d\n", rc);
        rc = 1;
      }
    }else if( cli_strcmp(azArg[1],"edit")==0 ){
      if( nArg!=5 ){
        eputz("Usage: .user edit USER PASSWORD ISADMIN\n");
        rc = 1;
        goto meta_command_exit;
      }
      rc = sqlite3_user_change(p->db, azArg[2], azArg[3], strlen30(azArg[3]),
                              booleanValue(azArg[4]));
      if( rc ){
        eputf("User-Edit failed: %d\n", rc);
        rc = 1;
      }
    }else if( cli_strcmp(azArg[1],"delete")==0 ){
      if( nArg!=3 ){
        eputz("Usage: .user delete USER\n");
        rc = 1;
        goto meta_command_exit;
      }
      rc = sqlite3_user_delete(p->db, azArg[2]);
      if( rc ){
        eputf("User-Delete failed: %d\n", rc);
        rc = 1;
      }
    }else{
      eputz("Usage: .user login|add|edit|delete ...\n");
      rc = 1;
      goto meta_command_exit;
    }
  }else
#endif /* SQLITE_USER_AUTHENTICATION */

  if( c=='v' && cli_strncmp(azArg[0], "version", n)==0 ){
    char *zPtrSz = sizeof(void*)==8 ? "64-bit" : "32-bit";
<<<<<<< HEAD
    utf8_printf(p->out, "SQLite %s %s\n" /*extra-version-info*/,
        sqlite3_libversion(), sqlite3_sourceid());
/* BEGIN SQLCIPHER */
#ifdef SQLITE_HAS_CODEC
    {
      extern char* sqlcipher_version();
      char *sqlcipher_ver = sqlcipher_version();
      utf8_printf(p->out, "SQLCipher %s\n", sqlcipher_ver);
      sqlite3_free(sqlcipher_ver);
   }
#endif
/* END SQLCIPHER */
=======
    oputf("SQLite %s %s\n" /*extra-version-info*/,
          sqlite3_libversion(), sqlite3_sourceid());
>>>>>>> abe21033
#if SQLITE_HAVE_ZLIB
    oputf("zlib version %s\n", zlibVersion());
#endif
#define CTIMEOPT_VAL_(opt) #opt
#define CTIMEOPT_VAL(opt) CTIMEOPT_VAL_(opt)
#if defined(__clang__) && defined(__clang_major__)
    oputf("clang-" CTIMEOPT_VAL(__clang_major__) "."
          CTIMEOPT_VAL(__clang_minor__) "."
          CTIMEOPT_VAL(__clang_patchlevel__) " (%s)\n", zPtrSz);
#elif defined(_MSC_VER)
    oputf("msvc-" CTIMEOPT_VAL(_MSC_VER) " (%s)\n", zPtrSz);
#elif defined(__GNUC__) && defined(__VERSION__)
    oputf("gcc-" __VERSION__ " (%s)\n", zPtrSz);
#endif
  }else

  if( c=='v' && cli_strncmp(azArg[0], "vfsinfo", n)==0 ){
    const char *zDbName = nArg==2 ? azArg[1] : "main";
    sqlite3_vfs *pVfs = 0;
    if( p->db ){
      sqlite3_file_control(p->db, zDbName, SQLITE_FCNTL_VFS_POINTER, &pVfs);
      if( pVfs ){
        oputf("vfs.zName      = \"%s\"\n", pVfs->zName);
        oputf("vfs.iVersion   = %d\n", pVfs->iVersion);
        oputf("vfs.szOsFile   = %d\n", pVfs->szOsFile);
        oputf("vfs.mxPathname = %d\n", pVfs->mxPathname);
      }
    }
  }else

  if( c=='v' && cli_strncmp(azArg[0], "vfslist", n)==0 ){
    sqlite3_vfs *pVfs;
    sqlite3_vfs *pCurrent = 0;
    if( p->db ){
      sqlite3_file_control(p->db, "main", SQLITE_FCNTL_VFS_POINTER, &pCurrent);
    }
    for(pVfs=sqlite3_vfs_find(0); pVfs; pVfs=pVfs->pNext){
      oputf("vfs.zName      = \"%s\"%s\n", pVfs->zName,
            pVfs==pCurrent ? "  <--- CURRENT" : "");
      oputf("vfs.iVersion   = %d\n", pVfs->iVersion);
      oputf("vfs.szOsFile   = %d\n", pVfs->szOsFile);
      oputf("vfs.mxPathname = %d\n", pVfs->mxPathname);
      if( pVfs->pNext ){
        oputz("-----------------------------------\n");
      }
    }
  }else

  if( c=='v' && cli_strncmp(azArg[0], "vfsname", n)==0 ){
    const char *zDbName = nArg==2 ? azArg[1] : "main";
    char *zVfsName = 0;
    if( p->db ){
      sqlite3_file_control(p->db, zDbName, SQLITE_FCNTL_VFSNAME, &zVfsName);
      if( zVfsName ){
        oputf("%s\n", zVfsName);
        sqlite3_free(zVfsName);
      }
    }
  }else

  if( c=='w' && cli_strncmp(azArg[0], "wheretrace", n)==0 ){
    unsigned int x = nArg>=2? (unsigned int)integerValue(azArg[1]) : 0xffffffff;
    sqlite3_test_control(SQLITE_TESTCTRL_TRACEFLAGS, 3, &x);
  }else

  if( c=='w' && cli_strncmp(azArg[0], "width", n)==0 ){
    int j;
    assert( nArg<=ArraySize(azArg) );
    p->nWidth = nArg-1;
    p->colWidth = realloc(p->colWidth, (p->nWidth+1)*sizeof(int)*2);
    if( p->colWidth==0 && p->nWidth>0 ) shell_out_of_memory();
    if( p->nWidth ) p->actualWidth = &p->colWidth[p->nWidth];
    for(j=1; j<nArg; j++){
      p->colWidth[j-1] = (int)integerValue(azArg[j]);
    }
  }else

  {
    eputf("Error: unknown command or invalid arguments: "
          " \"%s\". Enter \".help\" for help\n", azArg[0]);
    rc = 1;
  }

meta_command_exit:
  if( p->outCount ){
    p->outCount--;
    if( p->outCount==0 ) output_reset(p);
  }
  p->bSafeMode = p->bSafeModePersist;
  return rc;
}

/* Line scan result and intermediate states (supporting scan resumption)
*/
#ifndef CHAR_BIT
# define CHAR_BIT 8
#endif
typedef enum {
  QSS_HasDark = 1<<CHAR_BIT, QSS_EndingSemi = 2<<CHAR_BIT,
  QSS_CharMask = (1<<CHAR_BIT)-1, QSS_ScanMask = 3<<CHAR_BIT,
  QSS_Start = 0
} QuickScanState;
#define QSS_SETV(qss, newst) ((newst) | ((qss) & QSS_ScanMask))
#define QSS_INPLAIN(qss) (((qss)&QSS_CharMask)==QSS_Start)
#define QSS_PLAINWHITE(qss) (((qss)&~QSS_EndingSemi)==QSS_Start)
#define QSS_PLAINDARK(qss) (((qss)&~QSS_EndingSemi)==QSS_HasDark)
#define QSS_SEMITERM(qss) (((qss)&~QSS_HasDark)==QSS_EndingSemi)

/*
** Scan line for classification to guide shell's handling.
** The scan is resumable for subsequent lines when prior
** return values are passed as the 2nd argument.
*/
static QuickScanState quickscan(char *zLine, QuickScanState qss,
                                SCAN_TRACKER_REFTYPE pst){
  char cin;
  char cWait = (char)qss; /* intentional narrowing loss */
  if( cWait==0 ){
  PlainScan:
    assert( cWait==0 );
    while( (cin = *zLine++)!=0 ){
      if( IsSpace(cin) )
        continue;
      switch (cin){
      case '-':
        if( *zLine!='-' )
          break;
        while((cin = *++zLine)!=0 )
          if( cin=='\n')
            goto PlainScan;
        return qss;
      case ';':
        qss |= QSS_EndingSemi;
        continue;
      case '/':
        if( *zLine=='*' ){
          ++zLine;
          cWait = '*';
          CONTINUE_PROMPT_AWAITS(pst, "/*");
          qss = QSS_SETV(qss, cWait);
          goto TermScan;
        }
        break;
      case '[':
        cin = ']';
        deliberate_fall_through;
      case '`': case '\'': case '"':
        cWait = cin;
        qss = QSS_HasDark | cWait;
        CONTINUE_PROMPT_AWAITC(pst, cin);
        goto TermScan;
      case '(':
        CONTINUE_PAREN_INCR(pst, 1);
        break;
      case ')':
        CONTINUE_PAREN_INCR(pst, -1);
        break;
      default:
        break;
      }
      qss = (qss & ~QSS_EndingSemi) | QSS_HasDark;
    }
  }else{
  TermScan:
    while( (cin = *zLine++)!=0 ){
      if( cin==cWait ){
        switch( cWait ){
        case '*':
          if( *zLine != '/' )
            continue;
          ++zLine;
          cWait = 0;
          CONTINUE_PROMPT_AWAITC(pst, 0);
          qss = QSS_SETV(qss, 0);
          goto PlainScan;
        case '`': case '\'': case '"':
          if(*zLine==cWait){
            /* Swallow doubled end-delimiter.*/
            ++zLine;
            continue;
          }
          deliberate_fall_through;
        case ']':
          cWait = 0;
          CONTINUE_PROMPT_AWAITC(pst, 0);
          qss = QSS_SETV(qss, 0);
          goto PlainScan;
        default: assert(0);
        }
      }
    }
  }
  return qss;
}

/*
** Return TRUE if the line typed in is an SQL command terminator other
** than a semi-colon.  The SQL Server style "go" command is understood
** as is the Oracle "/".
*/
static int line_is_command_terminator(char *zLine){
  while( IsSpace(zLine[0]) ){ zLine++; };
  if( zLine[0]=='/' )
    zLine += 1; /* Oracle */
  else if ( ToLower(zLine[0])=='g' && ToLower(zLine[1])=='o' )
    zLine += 2; /* SQL Server */
  else
    return 0;
  return quickscan(zLine, QSS_Start, 0)==QSS_Start;
}

/*
** The CLI needs a working sqlite3_complete() to work properly.  So error
** out of the build if compiling with SQLITE_OMIT_COMPLETE.
*/
#ifdef SQLITE_OMIT_COMPLETE
# error the CLI application is imcompatable with SQLITE_OMIT_COMPLETE.
#endif

/*
** Return true if zSql is a complete SQL statement.  Return false if it
** ends in the middle of a string literal or C-style comment.
*/
static int line_is_complete(char *zSql, int nSql){
  int rc;
  if( zSql==0 ) return 1;
  zSql[nSql] = ';';
  zSql[nSql+1] = 0;
  rc = sqlite3_complete(zSql);
  zSql[nSql] = 0;
  return rc;
}

/*
** Run a single line of SQL.  Return the number of errors.
*/
static int runOneSqlLine(ShellState *p, char *zSql, FILE *in, int startline){
  int rc;
  char *zErrMsg = 0;

  open_db(p, 0);
  if( ShellHasFlag(p,SHFLG_Backslash) ) resolve_backslashes(zSql);
  if( p->flgProgress & SHELL_PROGRESS_RESET ) p->nProgress = 0;
  BEGIN_TIMER;
  rc = shell_exec(p, zSql, &zErrMsg);
  END_TIMER;
  if( rc || zErrMsg ){
    char zPrefix[100];
    const char *zErrorTail;
    const char *zErrorType;
    if( zErrMsg==0 ){
      zErrorType = "Error";
      zErrorTail = sqlite3_errmsg(p->db);
    }else if( cli_strncmp(zErrMsg, "in prepare, ",12)==0 ){
      zErrorType = "Parse error";
      zErrorTail = &zErrMsg[12];
    }else if( cli_strncmp(zErrMsg, "stepping, ", 10)==0 ){
      zErrorType = "Runtime error";
      zErrorTail = &zErrMsg[10];
    }else{
      zErrorType = "Error";
      zErrorTail = zErrMsg;
    }
    if( in!=0 || !stdin_is_interactive ){
      sqlite3_snprintf(sizeof(zPrefix), zPrefix,
                       "%s near line %d:", zErrorType, startline);
    }else{
      sqlite3_snprintf(sizeof(zPrefix), zPrefix, "%s:", zErrorType);
    }
    eputf("%s %s\n", zPrefix, zErrorTail);
    sqlite3_free(zErrMsg);
    zErrMsg = 0;
    return 1;
  }else if( ShellHasFlag(p, SHFLG_CountChanges) ){
    char zLineBuf[2000];
    sqlite3_snprintf(sizeof(zLineBuf), zLineBuf,
            "changes: %lld   total_changes: %lld",
            sqlite3_changes64(p->db), sqlite3_total_changes64(p->db));
    oputf("%s\n", zLineBuf);
  }
  return 0;
}

static void echo_group_input(ShellState *p, const char *zDo){
  if( ShellHasFlag(p, SHFLG_Echo) ) oputf("%s\n", zDo);
}

#ifdef SQLITE_SHELL_FIDDLE
/*
** Alternate one_input_line() impl for wasm mode. This is not in the primary
** impl because we need the global shellState and cannot access it from that
** function without moving lots of code around (creating a larger/messier diff).
*/
static char *one_input_line(FILE *in, char *zPrior, int isContinuation){
  /* Parse the next line from shellState.wasm.zInput. */
  const char *zBegin = shellState.wasm.zPos;
  const char *z = zBegin;
  char *zLine = 0;
  i64 nZ = 0;

  UNUSED_PARAMETER(in);
  UNUSED_PARAMETER(isContinuation);
  if(!z || !*z){
    return 0;
  }
  while(*z && isspace(*z)) ++z;
  zBegin = z;
  for(; *z && '\n'!=*z; ++nZ, ++z){}
  if(nZ>0 && '\r'==zBegin[nZ-1]){
    --nZ;
  }
  shellState.wasm.zPos = z;
  zLine = realloc(zPrior, nZ+1);
  shell_check_oom(zLine);
  memcpy(zLine, zBegin, nZ);
  zLine[nZ] = 0;
  return zLine;
}
#endif /* SQLITE_SHELL_FIDDLE */

/*
** Read input from *in and process it.  If *in==0 then input
** is interactive - the user is typing it it.  Otherwise, input
** is coming from a file or device.  A prompt is issued and history
** is saved only if input is interactive.  An interrupt signal will
** cause this routine to exit immediately, unless input is interactive.
**
** Return the number of errors.
*/
static int process_input(ShellState *p){
  char *zLine = 0;          /* A single input line */
  char *zSql = 0;           /* Accumulated SQL text */
  i64 nLine;                /* Length of current line */
  i64 nSql = 0;             /* Bytes of zSql[] used */
  i64 nAlloc = 0;           /* Allocated zSql[] space */
  int rc;                   /* Error code */
  int errCnt = 0;           /* Number of errors seen */
  i64 startline = 0;        /* Line number for start of current input */
  QuickScanState qss = QSS_Start; /* Accumulated line status (so far) */

  if( p->inputNesting==MAX_INPUT_NESTING ){
    /* This will be more informative in a later version. */
    eputf("Input nesting limit (%d) reached at line %d."
          " Check recursion.\n", MAX_INPUT_NESTING, p->lineno);
    return 1;
  }
  ++p->inputNesting;
  p->lineno = 0;
  CONTINUE_PROMPT_RESET;
  while( errCnt==0 || !bail_on_error || (p->in==0 && stdin_is_interactive) ){
    fflush(p->out);
    zLine = one_input_line(p->in, zLine, nSql>0);
    if( zLine==0 ){
      /* End of input */
      if( p->in==0 && stdin_is_interactive ) oputz("\n");
      break;
    }
    if( seenInterrupt ){
      if( p->in!=0 ) break;
      seenInterrupt = 0;
    }
    p->lineno++;
    if( QSS_INPLAIN(qss)
        && line_is_command_terminator(zLine)
        && line_is_complete(zSql, nSql) ){
      memcpy(zLine,";",2);
    }
    qss = quickscan(zLine, qss, CONTINUE_PROMPT_PSTATE);
    if( QSS_PLAINWHITE(qss) && nSql==0 ){
      /* Just swallow single-line whitespace */
      echo_group_input(p, zLine);
      qss = QSS_Start;
      continue;
    }
    if( zLine && (zLine[0]=='.' || zLine[0]=='#') && nSql==0 ){
      CONTINUE_PROMPT_RESET;
      echo_group_input(p, zLine);
      if( zLine[0]=='.' ){
        rc = do_meta_command(zLine, p);
        if( rc==2 ){ /* exit requested */
          break;
        }else if( rc ){
          errCnt++;
        }
      }
      qss = QSS_Start;
      continue;
    }
    /* No single-line dispositions remain; accumulate line(s). */
    nLine = strlen(zLine);
    if( nSql+nLine+2>=nAlloc ){
      /* Grow buffer by half-again increments when big. */
      nAlloc = nSql+(nSql>>1)+nLine+100;
      zSql = realloc(zSql, nAlloc);
      shell_check_oom(zSql);
    }
    if( nSql==0 ){
      i64 i;
      for(i=0; zLine[i] && IsSpace(zLine[i]); i++){}
      assert( nAlloc>0 && zSql!=0 );
      memcpy(zSql, zLine+i, nLine+1-i);
      startline = p->lineno;
      nSql = nLine-i;
    }else{
      zSql[nSql++] = '\n';
      memcpy(zSql+nSql, zLine, nLine+1);
      nSql += nLine;
    }
    if( nSql && QSS_SEMITERM(qss) && sqlite3_complete(zSql) ){
      echo_group_input(p, zSql);
      errCnt += runOneSqlLine(p, zSql, p->in, startline);
      CONTINUE_PROMPT_RESET;
      nSql = 0;
      if( p->outCount ){
        output_reset(p);
        p->outCount = 0;
      }else{
        clearTempFile(p);
      }
      p->bSafeMode = p->bSafeModePersist;
      qss = QSS_Start;
    }else if( nSql && QSS_PLAINWHITE(qss) ){
      echo_group_input(p, zSql);
      nSql = 0;
      qss = QSS_Start;
    }
  }
  if( nSql ){
    /* This may be incomplete. Let the SQL parser deal with that. */
    echo_group_input(p, zSql);
    errCnt += runOneSqlLine(p, zSql, p->in, startline);
    CONTINUE_PROMPT_RESET;
  }
  free(zSql);
  free(zLine);
  --p->inputNesting;
  return errCnt>0;
}

/*
** Return a pathname which is the user's home directory.  A
** 0 return indicates an error of some kind.
*/
static char *find_home_dir(int clearFlag){
  static char *home_dir = NULL;
  if( clearFlag ){
    free(home_dir);
    home_dir = 0;
    return 0;
  }
  if( home_dir ) return home_dir;

#if !defined(_WIN32) && !defined(WIN32) && !defined(_WIN32_WCE) \
     && !defined(__RTP__) && !defined(_WRS_KERNEL) && !defined(SQLITE_WASI)
  {
    struct passwd *pwent;
    uid_t uid = getuid();
    if( (pwent=getpwuid(uid)) != NULL) {
      home_dir = pwent->pw_dir;
    }
  }
#endif

#if defined(_WIN32_WCE)
  /* Windows CE (arm-wince-mingw32ce-gcc) does not provide getenv()
   */
  home_dir = "/";
#else

#if defined(_WIN32) || defined(WIN32)
  if (!home_dir) {
    home_dir = getenv("USERPROFILE");
  }
#endif

  if (!home_dir) {
    home_dir = getenv("HOME");
  }

#if defined(_WIN32) || defined(WIN32)
  if (!home_dir) {
    char *zDrive, *zPath;
    int n;
    zDrive = getenv("HOMEDRIVE");
    zPath = getenv("HOMEPATH");
    if( zDrive && zPath ){
      n = strlen30(zDrive) + strlen30(zPath) + 1;
      home_dir = malloc( n );
      if( home_dir==0 ) return 0;
      sqlite3_snprintf(n, home_dir, "%s%s", zDrive, zPath);
      return home_dir;
    }
    home_dir = "c:\\";
  }
#endif

#endif /* !_WIN32_WCE */

  if( home_dir ){
    i64 n = strlen(home_dir) + 1;
    char *z = malloc( n );
    if( z ) memcpy(z, home_dir, n);
    home_dir = z;
  }

  return home_dir;
}

/*
** On non-Windows platforms, look for $XDG_CONFIG_HOME.
** If ${XDG_CONFIG_HOME}/sqlite3/sqliterc is found, return
** the path to it, else return 0. The result is cached for
** subsequent calls.
*/
static const char *find_xdg_config(void){
#if defined(_WIN32) || defined(WIN32) || defined(_WIN32_WCE) \
     || defined(__RTP__) || defined(_WRS_KERNEL)
  return 0;
#else
  static int alreadyTried = 0;
  static char *zConfig = 0;
  const char *zXdgHome;

  if( alreadyTried!=0 ){
    return zConfig;
  }
  alreadyTried = 1;
  zXdgHome = getenv("XDG_CONFIG_HOME");
  if( zXdgHome==0 ){
    return 0;
  }
  zConfig = sqlite3_mprintf("%s/sqlite3/sqliterc", zXdgHome);
  shell_check_oom(zConfig);
  if( access(zConfig,0)!=0 ){
    sqlite3_free(zConfig);
    zConfig = 0;
  }
  return zConfig;
#endif
}

/*
** Read input from the file given by sqliterc_override.  Or if that
** parameter is NULL, take input from the first of find_xdg_config()
** or ~/.sqliterc which is found.
**
** Returns the number of errors.
*/
static void process_sqliterc(
  ShellState *p,                  /* Configuration data */
  const char *sqliterc_override   /* Name of config file. NULL to use default */
){
  char *home_dir = NULL;
  const char *sqliterc = sqliterc_override;
  char *zBuf = 0;
  FILE *inSaved = p->in;
  int savedLineno = p->lineno;

  if( sqliterc == NULL ){
    sqliterc = find_xdg_config();
  }
  if( sqliterc == NULL ){
    home_dir = find_home_dir(0);
    if( home_dir==0 ){
      eputz("-- warning: cannot find home directory;"
            " cannot read ~/.sqliterc\n");
      return;
    }
    zBuf = sqlite3_mprintf("%s/.sqliterc",home_dir);
    shell_check_oom(zBuf);
    sqliterc = zBuf;
  }
  p->in = fopen(sqliterc,"rb");
  if( p->in ){
    if( stdin_is_interactive ){
      eputf("-- Loading resources from %s\n", sqliterc);
    }
    if( process_input(p) && bail_on_error ) exit(1);
    fclose(p->in);
  }else if( sqliterc_override!=0 ){
    eputf("cannot open: \"%s\"\n", sqliterc);
    if( bail_on_error ) exit(1);
  }
  p->in = inSaved;
  p->lineno = savedLineno;
  sqlite3_free(zBuf);
}

/*
** Show available command line options
*/
static const char zOptions[] =
  "   --                   treat no subsequent arguments as options\n"
#if defined(SQLITE_HAVE_ZLIB) && !defined(SQLITE_OMIT_VIRTUALTABLE)
  "   -A ARGS...           run \".archive ARGS\" and exit\n"
#endif
  "   -append              append the database to the end of the file\n"
  "   -ascii               set output mode to 'ascii'\n"
  "   -bail                stop after hitting an error\n"
  "   -batch               force batch I/O\n"
  "   -box                 set output mode to 'box'\n"
  "   -column              set output mode to 'column'\n"
  "   -cmd COMMAND         run \"COMMAND\" before reading stdin\n"
  "   -csv                 set output mode to 'csv'\n"
#if !defined(SQLITE_OMIT_DESERIALIZE)
  "   -deserialize         open the database using sqlite3_deserialize()\n"
#endif
  "   -echo                print inputs before execution\n"
  "   -init FILENAME       read/process named file\n"
  "   -[no]header          turn headers on or off\n"
#if defined(SQLITE_ENABLE_MEMSYS3) || defined(SQLITE_ENABLE_MEMSYS5)
  "   -heap SIZE           Size of heap for memsys3 or memsys5\n"
#endif
  "   -help                show this message\n"
  "   -html                set output mode to HTML\n"
  "   -interactive         force interactive I/O\n"
  "   -json                set output mode to 'json'\n"
  "   -line                set output mode to 'line'\n"
  "   -list                set output mode to 'list'\n"
  "   -lookaside SIZE N    use N entries of SZ bytes for lookaside memory\n"
  "   -markdown            set output mode to 'markdown'\n"
#if !defined(SQLITE_OMIT_DESERIALIZE)
  "   -maxsize N           maximum size for a --deserialize database\n"
#endif
  "   -memtrace            trace all memory allocations and deallocations\n"
  "   -mmap N              default mmap size set to N\n"
#ifdef SQLITE_ENABLE_MULTIPLEX
  "   -multiplex           enable the multiplexor VFS\n"
#endif
  "   -newline SEP         set output row separator. Default: '\\n'\n"
  "   -nofollow            refuse to open symbolic links to database files\n"
  "   -nonce STRING        set the safe-mode escape nonce\n"
  "   -nullvalue TEXT      set text string for NULL values. Default ''\n"
  "   -pagecache SIZE N    use N slots of SZ bytes each for page cache memory\n"
  "   -pcachetrace         trace all page cache operations\n"
  "   -quote               set output mode to 'quote'\n"
  "   -readonly            open the database read-only\n"
  "   -safe                enable safe-mode\n"
  "   -separator SEP       set output column separator. Default: '|'\n"
#ifdef SQLITE_ENABLE_SORTER_REFERENCES
  "   -sorterref SIZE      sorter references threshold size\n"
#endif
  "   -stats               print memory stats before each finalize\n"
  "   -table               set output mode to 'table'\n"
  "   -tabs                set output mode to 'tabs'\n"
  "   -unsafe-testing      allow unsafe commands and modes for testing\n"
  "   -version             show SQLite version\n"
  "   -vfs NAME            use NAME as the default VFS\n"
#ifdef SQLITE_ENABLE_VFSTRACE
  "   -vfstrace            enable tracing of all VFS calls\n"
#endif
#ifdef SQLITE_HAVE_ZLIB
  "   -zip                 open the file as a ZIP Archive\n"
#endif
;
static void usage(int showDetail){
  eputf("Usage: %s [OPTIONS] [FILENAME [SQL]]\n"
       "FILENAME is the name of an SQLite database. A new database is created\n"
       "if the file does not previously exist. Defaults to :memory:.\n", Argv0);
  if( showDetail ){
    eputf("OPTIONS include:\n%s", zOptions);
  }else{
    eputz("Use the -help option for additional information\n");
  }
  exit(1);
}

/*
** Internal check:  Verify that the SQLite is uninitialized.  Print a
** error message if it is initialized.
*/
static void verify_uninitialized(void){
  if( sqlite3_config(-1)==SQLITE_MISUSE ){
    sputz(stdout, "WARNING: attempt to configure SQLite after"
          " initialization.\n");
  }
}

/*
** Initialize the state information in data
*/
static void main_init(ShellState *data) {
  memset(data, 0, sizeof(*data));
  data->normalMode = data->cMode = data->mode = MODE_List;
  data->autoExplain = 1;
  data->pAuxDb = &data->aAuxDb[0];
  memcpy(data->colSeparator,SEP_Column, 2);
  memcpy(data->rowSeparator,SEP_Row, 2);
  data->showHeader = 0;
  data->shellFlgs = SHFLG_Lookaside;
  sqlite3_config(SQLITE_CONFIG_LOG, shellLog, data);
#if !defined(SQLITE_SHELL_FIDDLE)
  verify_uninitialized();
#endif
  sqlite3_config(SQLITE_CONFIG_URI, 1);
  sqlite3_config(SQLITE_CONFIG_MULTITHREAD);
  sqlite3_snprintf(sizeof(mainPrompt), mainPrompt,"sqlite> ");
  sqlite3_snprintf(sizeof(continuePrompt), continuePrompt,"   ...> ");
}

/*
** Output text to the console in a font that attracts extra attention.
*/
#if defined(_WIN32) || defined(WIN32)
static void printBold(const char *zText){
#if !SQLITE_OS_WINRT
  HANDLE out = GetStdHandle(STD_OUTPUT_HANDLE);
  CONSOLE_SCREEN_BUFFER_INFO defaultScreenInfo;
  GetConsoleScreenBufferInfo(out, &defaultScreenInfo);
  SetConsoleTextAttribute(out,
         FOREGROUND_RED|FOREGROUND_INTENSITY
  );
#endif
  oputz(zText);
#if !SQLITE_OS_WINRT
  SetConsoleTextAttribute(out, defaultScreenInfo.wAttributes);
#endif
}
#else
static void printBold(const char *zText){
  oputf("\033[1m%s\033[0m", zText);
}
#endif

/*
** Get the argument to an --option.  Throw an error and die if no argument
** is available.
*/
static char *cmdline_option_value(int argc, char **argv, int i){
  if( i==argc ){
    eputf("%s: Error: missing argument to %s\n", argv[0], argv[argc-1]);
    exit(1);
  }
  return argv[i];
}

static void sayAbnormalExit(void){
  if( seenInterrupt ) eputz("Program interrupted.\n");
}

#ifndef SQLITE_SHELL_IS_UTF8
#  if (defined(_WIN32) || defined(WIN32)) \
   && (defined(_MSC_VER) || (defined(UNICODE) && defined(__GNUC__)))
#    define SQLITE_SHELL_IS_UTF8          (0)
#  else
#    define SQLITE_SHELL_IS_UTF8          (1)
#  endif
#endif

#ifdef SQLITE_SHELL_FIDDLE
#  define main fiddle_main
#endif

#if SQLITE_SHELL_IS_UTF8
int SQLITE_CDECL main(int argc, char **argv){
#else
int SQLITE_CDECL wmain(int argc, wchar_t **wargv){
  char **argv;
#endif
#ifdef SQLITE_DEBUG
  sqlite3_int64 mem_main_enter = 0;
#endif
  char *zErrMsg = 0;
#ifdef SQLITE_SHELL_FIDDLE
#  define data shellState
#else
  ShellState data;
  StreamsAreConsole consStreams = SAC_NoConsole;
#endif
  const char *zInitFile = 0;
  int i;
  int rc = 0;
  int warnInmemoryDb = 0;
  int readStdin = 1;
  int nCmd = 0;
  int nOptsEnd = argc;
  char **azCmd = 0;
  const char *zVfs = 0;           /* Value of -vfs command-line option */
#if !SQLITE_SHELL_IS_UTF8
  char **argvToFree = 0;
  int argcToFree = 0;
#endif
  setvbuf(stderr, 0, _IONBF, 0); /* Make sure stderr is unbuffered */

#ifdef SQLITE_SHELL_FIDDLE
  stdin_is_interactive = 0;
  stdout_is_console = 1;
  data.wasm.zDefaultDbName = "/fiddle.sqlite3";
#else
  consStreams = consoleClassifySetup(stdin, stdout, stderr);
  stdin_is_interactive = (consStreams & SAC_InConsole)!=0;
  stdout_is_console = (consStreams & SAC_OutConsole)!=0;
  atexit(consoleRestore);
#endif
  atexit(sayAbnormalExit);
#ifdef SQLITE_DEBUG
  mem_main_enter = sqlite3_memory_used();
#endif
#if !defined(_WIN32_WCE)
  if( getenv("SQLITE_DEBUG_BREAK") ){
    if( isatty(0) && isatty(2) ){
      eputf("attach debugger to process %d and press any key to continue.\n",
            GETPID());
      fgetc(stdin);
    }else{
#if defined(_WIN32) || defined(WIN32)
#if SQLITE_OS_WINRT
      __debugbreak();
#else
      DebugBreak();
#endif
#elif defined(SIGTRAP)
      raise(SIGTRAP);
#endif
    }
  }
#endif
  /* Register a valid signal handler early, before much else is done. */
#ifdef SIGINT
  signal(SIGINT, interrupt_handler);
#elif (defined(_WIN32) || defined(WIN32)) && !defined(_WIN32_WCE)
  if( !SetConsoleCtrlHandler(ConsoleCtrlHandler, TRUE) ){
    eputz("No ^C handler.\n");
  }
#endif

#if USE_SYSTEM_SQLITE+0!=1
  if( cli_strncmp(sqlite3_sourceid(),SQLITE_SOURCE_ID,60)!=0 ){
    eputf("SQLite header and source version mismatch\n%s\n%s\n",
          sqlite3_sourceid(), SQLITE_SOURCE_ID);
    exit(1);
  }
#endif
  main_init(&data);

  /* On Windows, we must translate command-line arguments into UTF-8.
  ** The SQLite memory allocator subsystem has to be enabled in order to
  ** do this.  But we want to run an sqlite3_shutdown() afterwards so that
  ** subsequent sqlite3_config() calls will work.  So copy all results into
  ** memory that does not come from the SQLite memory allocator.
  */
#if !SQLITE_SHELL_IS_UTF8
  sqlite3_initialize();
  argvToFree = malloc(sizeof(argv[0])*argc*2);
  shell_check_oom(argvToFree);
  argcToFree = argc;
  argv = argvToFree + argc;
  for(i=0; i<argc; i++){
    char *z = sqlite3_win32_unicode_to_utf8(wargv[i]);
    i64 n;
    shell_check_oom(z);
    n = strlen(z);
    argv[i] = malloc( n+1 );
    shell_check_oom(argv[i]);
    memcpy(argv[i], z, n+1);
    argvToFree[i] = argv[i];
    sqlite3_free(z);
  }
  sqlite3_shutdown();
#endif

  assert( argc>=1 && argv && argv[0] );
  Argv0 = argv[0];

#ifdef SQLITE_SHELL_DBNAME_PROC
  {
    /* If the SQLITE_SHELL_DBNAME_PROC macro is defined, then it is the name
    ** of a C-function that will provide the name of the database file.  Use
    ** this compile-time option to embed this shell program in larger
    ** applications. */
    extern void SQLITE_SHELL_DBNAME_PROC(const char**);
    SQLITE_SHELL_DBNAME_PROC(&data.pAuxDb->zDbFilename);
    warnInmemoryDb = 0;
  }
#endif

  /* Do an initial pass through the command-line argument to locate
  ** the name of the database file, the name of the initialization file,
  ** the size of the alternative malloc heap, options affecting commands
  ** or SQL run from the command line, and the first command to execute.
  */
#ifndef SQLITE_SHELL_FIDDLE
  verify_uninitialized();
#endif
  for(i=1; i<argc; i++){
    char *z;
    z = argv[i];
    if( z[0]!='-' || i>nOptsEnd ){
      if( data.aAuxDb->zDbFilename==0 ){
        data.aAuxDb->zDbFilename = z;
      }else{
        /* Excess arguments are interpreted as SQL (or dot-commands) and
        ** mean that nothing is read from stdin */
        readStdin = 0;
        nCmd++;
        azCmd = realloc(azCmd, sizeof(azCmd[0])*nCmd);
        shell_check_oom(azCmd);
        azCmd[nCmd-1] = z;
      }
      continue;
    }
    if( z[1]=='-' ) z++;
    if( cli_strcmp(z, "-")==0 ){
      nOptsEnd = i;
      continue;
    }else if( cli_strcmp(z,"-separator")==0
     || cli_strcmp(z,"-nullvalue")==0
     || cli_strcmp(z,"-newline")==0
     || cli_strcmp(z,"-cmd")==0
    ){
      (void)cmdline_option_value(argc, argv, ++i);
    }else if( cli_strcmp(z,"-init")==0 ){
      zInitFile = cmdline_option_value(argc, argv, ++i);
    }else if( cli_strcmp(z,"-interactive")==0 ){
      /* Need to check for interactive override here to so that it can
      ** affect console setup (for Windows only) and testing thereof.
      */
      stdin_is_interactive = 1;
    }else if( cli_strcmp(z,"-batch")==0 ){
      /* Need to check for batch mode here to so we can avoid printing
      ** informational messages (like from process_sqliterc) before
      ** we do the actual processing of arguments later in a second pass.
      */
      stdin_is_interactive = 0;
    }else if( cli_strcmp(z,"-utf8")==0 ){
    }else if( cli_strcmp(z,"-no-utf8")==0 ){
    }else if( cli_strcmp(z,"-heap")==0 ){
#if defined(SQLITE_ENABLE_MEMSYS3) || defined(SQLITE_ENABLE_MEMSYS5)
      const char *zSize;
      sqlite3_int64 szHeap;

      zSize = cmdline_option_value(argc, argv, ++i);
      szHeap = integerValue(zSize);
      if( szHeap>0x7fff0000 ) szHeap = 0x7fff0000;
      verify_uninitialized();
      sqlite3_config(SQLITE_CONFIG_HEAP, malloc((int)szHeap), (int)szHeap, 64);
#else
      (void)cmdline_option_value(argc, argv, ++i);
#endif
    }else if( cli_strcmp(z,"-pagecache")==0 ){
      sqlite3_int64 n, sz;
      sz = integerValue(cmdline_option_value(argc,argv,++i));
      if( sz>70000 ) sz = 70000;
      if( sz<0 ) sz = 0;
      n = integerValue(cmdline_option_value(argc,argv,++i));
      if( sz>0 && n>0 && 0xffffffffffffLL/sz<n ){
        n = 0xffffffffffffLL/sz;
      }
      verify_uninitialized();
      sqlite3_config(SQLITE_CONFIG_PAGECACHE,
                    (n>0 && sz>0) ? malloc(n*sz) : 0, sz, n);
      data.shellFlgs |= SHFLG_Pagecache;
    }else if( cli_strcmp(z,"-lookaside")==0 ){
      int n, sz;
      sz = (int)integerValue(cmdline_option_value(argc,argv,++i));
      if( sz<0 ) sz = 0;
      n = (int)integerValue(cmdline_option_value(argc,argv,++i));
      if( n<0 ) n = 0;
      verify_uninitialized();
      sqlite3_config(SQLITE_CONFIG_LOOKASIDE, sz, n);
      if( sz*n==0 ) data.shellFlgs &= ~SHFLG_Lookaside;
    }else if( cli_strcmp(z,"-threadsafe")==0 ){
      int n;
      n = (int)integerValue(cmdline_option_value(argc,argv,++i));
      verify_uninitialized();
      switch( n ){
         case 0:  sqlite3_config(SQLITE_CONFIG_SINGLETHREAD);  break;
         case 2:  sqlite3_config(SQLITE_CONFIG_MULTITHREAD);   break;
         default: sqlite3_config(SQLITE_CONFIG_SERIALIZED);    break;
      }
#ifdef SQLITE_ENABLE_VFSTRACE
    }else if( cli_strcmp(z,"-vfstrace")==0 ){
      extern int vfstrace_register(
         const char *zTraceName,
         const char *zOldVfsName,
         int (*xOut)(const char*,void*),
         void *pOutArg,
         int makeDefault
      );
      vfstrace_register("trace",0,(int(*)(const char*,void*))fputs,stderr,1);
#endif
#ifdef SQLITE_ENABLE_MULTIPLEX
    }else if( cli_strcmp(z,"-multiplex")==0 ){
      extern int sqlite3_multiplex_initialize(const char*,int);
      sqlite3_multiplex_initialize(0, 1);
#endif
    }else if( cli_strcmp(z,"-mmap")==0 ){
      sqlite3_int64 sz = integerValue(cmdline_option_value(argc,argv,++i));
      verify_uninitialized();
      sqlite3_config(SQLITE_CONFIG_MMAP_SIZE, sz, sz);
#if defined(SQLITE_ENABLE_SORTER_REFERENCES)
    }else if( cli_strcmp(z,"-sorterref")==0 ){
      sqlite3_int64 sz = integerValue(cmdline_option_value(argc,argv,++i));
      verify_uninitialized();
      sqlite3_config(SQLITE_CONFIG_SORTERREF_SIZE, (int)sz);
#endif
    }else if( cli_strcmp(z,"-vfs")==0 ){
      zVfs = cmdline_option_value(argc, argv, ++i);
#ifdef SQLITE_HAVE_ZLIB
    }else if( cli_strcmp(z,"-zip")==0 ){
      data.openMode = SHELL_OPEN_ZIPFILE;
#endif
    }else if( cli_strcmp(z,"-append")==0 ){
      data.openMode = SHELL_OPEN_APPENDVFS;
#ifndef SQLITE_OMIT_DESERIALIZE
    }else if( cli_strcmp(z,"-deserialize")==0 ){
      data.openMode = SHELL_OPEN_DESERIALIZE;
    }else if( cli_strcmp(z,"-maxsize")==0 && i+1<argc ){
      data.szMax = integerValue(argv[++i]);
#endif
    }else if( cli_strcmp(z,"-readonly")==0 ){
      data.openMode = SHELL_OPEN_READONLY;
    }else if( cli_strcmp(z,"-nofollow")==0 ){
      data.openFlags = SQLITE_OPEN_NOFOLLOW;
#if !defined(SQLITE_OMIT_VIRTUALTABLE) && defined(SQLITE_HAVE_ZLIB)
    }else if( cli_strncmp(z, "-A",2)==0 ){
      /* All remaining command-line arguments are passed to the ".archive"
      ** command, so ignore them */
      break;
#endif
    }else if( cli_strcmp(z, "-memtrace")==0 ){
      sqlite3MemTraceActivate(stderr);
    }else if( cli_strcmp(z, "-pcachetrace")==0 ){
      sqlite3PcacheTraceActivate(stderr);
    }else if( cli_strcmp(z,"-bail")==0 ){
      bail_on_error = 1;
    }else if( cli_strcmp(z,"-nonce")==0 ){
      free(data.zNonce);
      data.zNonce = strdup(cmdline_option_value(argc, argv, ++i));
    }else if( cli_strcmp(z,"-unsafe-testing")==0 ){
      ShellSetFlag(&data,SHFLG_TestingMode);
    }else if( cli_strcmp(z,"-safe")==0 ){
      /* no-op - catch this on the second pass */
    }
  }
#ifndef SQLITE_SHELL_FIDDLE
  verify_uninitialized();
#endif


#ifdef SQLITE_SHELL_INIT_PROC
  {
    /* If the SQLITE_SHELL_INIT_PROC macro is defined, then it is the name
    ** of a C-function that will perform initialization actions on SQLite that
    ** occur just before or after sqlite3_initialize(). Use this compile-time
    ** option to embed this shell program in larger applications. */
    extern void SQLITE_SHELL_INIT_PROC(void);
    SQLITE_SHELL_INIT_PROC();
  }
#else
  /* All the sqlite3_config() calls have now been made. So it is safe
  ** to call sqlite3_initialize() and process any command line -vfs option. */
  sqlite3_initialize();
#endif

  if( zVfs ){
    sqlite3_vfs *pVfs = sqlite3_vfs_find(zVfs);
    if( pVfs ){
      sqlite3_vfs_register(pVfs, 1);
    }else{
      eputf("no such VFS: \"%s\"\n", zVfs);
      exit(1);
    }
  }

  if( data.pAuxDb->zDbFilename==0 ){
#ifndef SQLITE_OMIT_MEMORYDB
    data.pAuxDb->zDbFilename = ":memory:";
    warnInmemoryDb = argc==1;
#else
    eputf("%s: Error: no database filename specified\n", Argv0);
    return 1;
#endif
  }
  data.out = stdout;
#ifndef SQLITE_SHELL_FIDDLE
  sqlite3_appendvfs_init(0,0,0);
#endif

  /* Go ahead and open the database file if it already exists.  If the
  ** file does not exist, delay opening it.  This prevents empty database
  ** files from being created if a user mistypes the database name argument
  ** to the sqlite command-line tool.
  */
  if( access(data.pAuxDb->zDbFilename, 0)==0 ){
    open_db(&data, 0);
  }

  /* Process the initialization file if there is one.  If no -init option
  ** is given on the command line, look for a file named ~/.sqliterc and
  ** try to process it.
  */
  process_sqliterc(&data,zInitFile);

  /* Make a second pass through the command-line argument and set
  ** options.  This second pass is delayed until after the initialization
  ** file is processed so that the command-line arguments will override
  ** settings in the initialization file.
  */
  for(i=1; i<argc; i++){
    char *z = argv[i];
    if( z[0]!='-' || i>=nOptsEnd ) continue;
    if( z[1]=='-' ){ z++; }
    if( cli_strcmp(z,"-init")==0 ){
      i++;
    }else if( cli_strcmp(z,"-html")==0 ){
      data.mode = MODE_Html;
    }else if( cli_strcmp(z,"-list")==0 ){
      data.mode = MODE_List;
    }else if( cli_strcmp(z,"-quote")==0 ){
      data.mode = MODE_Quote;
      sqlite3_snprintf(sizeof(data.colSeparator), data.colSeparator, SEP_Comma);
      sqlite3_snprintf(sizeof(data.rowSeparator), data.rowSeparator, SEP_Row);
    }else if( cli_strcmp(z,"-line")==0 ){
      data.mode = MODE_Line;
    }else if( cli_strcmp(z,"-column")==0 ){
      data.mode = MODE_Column;
    }else if( cli_strcmp(z,"-json")==0 ){
      data.mode = MODE_Json;
    }else if( cli_strcmp(z,"-markdown")==0 ){
      data.mode = MODE_Markdown;
    }else if( cli_strcmp(z,"-table")==0 ){
      data.mode = MODE_Table;
    }else if( cli_strcmp(z,"-box")==0 ){
      data.mode = MODE_Box;
    }else if( cli_strcmp(z,"-csv")==0 ){
      data.mode = MODE_Csv;
      memcpy(data.colSeparator,",",2);
#ifdef SQLITE_HAVE_ZLIB
    }else if( cli_strcmp(z,"-zip")==0 ){
      data.openMode = SHELL_OPEN_ZIPFILE;
#endif
    }else if( cli_strcmp(z,"-append")==0 ){
      data.openMode = SHELL_OPEN_APPENDVFS;
#ifndef SQLITE_OMIT_DESERIALIZE
    }else if( cli_strcmp(z,"-deserialize")==0 ){
      data.openMode = SHELL_OPEN_DESERIALIZE;
    }else if( cli_strcmp(z,"-maxsize")==0 && i+1<argc ){
      data.szMax = integerValue(argv[++i]);
#endif
    }else if( cli_strcmp(z,"-readonly")==0 ){
      data.openMode = SHELL_OPEN_READONLY;
    }else if( cli_strcmp(z,"-nofollow")==0 ){
      data.openFlags |= SQLITE_OPEN_NOFOLLOW;
    }else if( cli_strcmp(z,"-ascii")==0 ){
      data.mode = MODE_Ascii;
      sqlite3_snprintf(sizeof(data.colSeparator), data.colSeparator,SEP_Unit);
      sqlite3_snprintf(sizeof(data.rowSeparator), data.rowSeparator,SEP_Record);
    }else if( cli_strcmp(z,"-tabs")==0 ){
      data.mode = MODE_List;
      sqlite3_snprintf(sizeof(data.colSeparator), data.colSeparator,SEP_Tab);
      sqlite3_snprintf(sizeof(data.rowSeparator), data.rowSeparator,SEP_Row);
    }else if( cli_strcmp(z,"-separator")==0 ){
      sqlite3_snprintf(sizeof(data.colSeparator), data.colSeparator,
                       "%s",cmdline_option_value(argc,argv,++i));
    }else if( cli_strcmp(z,"-newline")==0 ){
      sqlite3_snprintf(sizeof(data.rowSeparator), data.rowSeparator,
                       "%s",cmdline_option_value(argc,argv,++i));
    }else if( cli_strcmp(z,"-nullvalue")==0 ){
      sqlite3_snprintf(sizeof(data.nullValue), data.nullValue,
                       "%s",cmdline_option_value(argc,argv,++i));
    }else if( cli_strcmp(z,"-header")==0 ){
      data.showHeader = 1;
      ShellSetFlag(&data, SHFLG_HeaderSet);
     }else if( cli_strcmp(z,"-noheader")==0 ){
      data.showHeader = 0;
      ShellSetFlag(&data, SHFLG_HeaderSet);
    }else if( cli_strcmp(z,"-echo")==0 ){
      ShellSetFlag(&data, SHFLG_Echo);
    }else if( cli_strcmp(z,"-eqp")==0 ){
      data.autoEQP = AUTOEQP_on;
    }else if( cli_strcmp(z,"-eqpfull")==0 ){
      data.autoEQP = AUTOEQP_full;
    }else if( cli_strcmp(z,"-stats")==0 ){
      data.statsOn = 1;
    }else if( cli_strcmp(z,"-scanstats")==0 ){
      data.scanstatsOn = 1;
    }else if( cli_strcmp(z,"-backslash")==0 ){
      /* Undocumented command-line option: -backslash
      ** Causes C-style backslash escapes to be evaluated in SQL statements
      ** prior to sending the SQL into SQLite.  Useful for injecting
      ** crazy bytes in the middle of SQL statements for testing and debugging.
      */
      ShellSetFlag(&data, SHFLG_Backslash);
    }else if( cli_strcmp(z,"-bail")==0 ){
      /* No-op.  The bail_on_error flag should already be set. */
    }else if( cli_strcmp(z,"-version")==0 ){
<<<<<<< HEAD
/* BEGIN SQLCIPHER */
#ifdef SQLITE_HAS_CODEC
      extern char* sqlcipher_version();
      char *sqlcipher_ver = sqlcipher_version();
      printf("%s %s (%d-bit)", sqlite3_libversion(), sqlite3_sourceid(),
             8*(int)sizeof(char*));
      printf(" (SQLCipher %s)\n", sqlcipher_ver);
      sqlite3_free(sqlcipher_ver);
#else
      printf("%s %s (%d-bit)\n", sqlite3_libversion(), sqlite3_sourceid(),
             8*(int)sizeof(char*));
#endif
/* END SQLCIPHER */
=======
      oputf("%s %s (%d-bit)\n", sqlite3_libversion(), sqlite3_sourceid(),
            8*(int)sizeof(char*));
>>>>>>> abe21033
      return 0;
    }else if( cli_strcmp(z,"-interactive")==0 ){
      /* already handled */
    }else if( cli_strcmp(z,"-batch")==0 ){
      /* already handled */
    }else if( cli_strcmp(z,"-utf8")==0 ){
      /* already handled */
    }else if( cli_strcmp(z,"-no-utf8")==0 ){
      /* already handled */
    }else if( cli_strcmp(z,"-heap")==0 ){
      i++;
    }else if( cli_strcmp(z,"-pagecache")==0 ){
      i+=2;
    }else if( cli_strcmp(z,"-lookaside")==0 ){
      i+=2;
    }else if( cli_strcmp(z,"-threadsafe")==0 ){
      i+=2;
    }else if( cli_strcmp(z,"-nonce")==0 ){
      i += 2;
    }else if( cli_strcmp(z,"-mmap")==0 ){
      i++;
    }else if( cli_strcmp(z,"-memtrace")==0 ){
      i++;
    }else if( cli_strcmp(z,"-pcachetrace")==0 ){
      i++;
#ifdef SQLITE_ENABLE_SORTER_REFERENCES
    }else if( cli_strcmp(z,"-sorterref")==0 ){
      i++;
#endif
    }else if( cli_strcmp(z,"-vfs")==0 ){
      i++;
#ifdef SQLITE_ENABLE_VFSTRACE
    }else if( cli_strcmp(z,"-vfstrace")==0 ){
      i++;
#endif
#ifdef SQLITE_ENABLE_MULTIPLEX
    }else if( cli_strcmp(z,"-multiplex")==0 ){
      i++;
#endif
    }else if( cli_strcmp(z,"-help")==0 ){
      usage(1);
    }else if( cli_strcmp(z,"-cmd")==0 ){
      /* Run commands that follow -cmd first and separately from commands
      ** that simply appear on the command-line.  This seems goofy.  It would
      ** be better if all commands ran in the order that they appear.  But
      ** we retain the goofy behavior for historical compatibility. */
      if( i==argc-1 ) break;
      z = cmdline_option_value(argc,argv,++i);
      if( z[0]=='.' ){
        rc = do_meta_command(z, &data);
        if( rc && bail_on_error ) return rc==2 ? 0 : rc;
      }else{
        open_db(&data, 0);
        rc = shell_exec(&data, z, &zErrMsg);
        if( zErrMsg!=0 ){
          eputf("Error: %s\n", zErrMsg);
          if( bail_on_error ) return rc!=0 ? rc : 1;
        }else if( rc!=0 ){
          eputf("Error: unable to process SQL \"%s\"\n", z);
          if( bail_on_error ) return rc;
        }
      }
#if !defined(SQLITE_OMIT_VIRTUALTABLE) && defined(SQLITE_HAVE_ZLIB)
    }else if( cli_strncmp(z, "-A", 2)==0 ){
      if( nCmd>0 ){
        eputf("Error: cannot mix regular SQL or dot-commands"
              " with \"%s\"\n", z);
        return 1;
      }
      open_db(&data, OPEN_DB_ZIPFILE);
      if( z[2] ){
        argv[i] = &z[2];
        arDotCommand(&data, 1, argv+(i-1), argc-(i-1));
      }else{
        arDotCommand(&data, 1, argv+i, argc-i);
      }
      readStdin = 0;
      break;
#endif
    }else if( cli_strcmp(z,"-safe")==0 ){
      data.bSafeMode = data.bSafeModePersist = 1;
    }else if( cli_strcmp(z,"-unsafe-testing")==0 ){
      /* Acted upon in first pass. */
    }else{
      eputf("%s: Error: unknown option: %s\n", Argv0, z);
      eputz("Use -help for a list of options.\n");
      return 1;
    }
    data.cMode = data.mode;
  }

  if( !readStdin ){
    /* Run all arguments that do not begin with '-' as if they were separate
    ** command-line inputs, except for the argToSkip argument which contains
    ** the database filename.
    */
    for(i=0; i<nCmd; i++){
      if( azCmd[i][0]=='.' ){
        rc = do_meta_command(azCmd[i], &data);
        if( rc ){
          free(azCmd);
          return rc==2 ? 0 : rc;
        }
      }else{
        open_db(&data, 0);
        echo_group_input(&data, azCmd[i]);
        rc = shell_exec(&data, azCmd[i], &zErrMsg);
        if( zErrMsg || rc ){
          if( zErrMsg!=0 ){
            eputf("Error: %s\n", zErrMsg);
          }else{
            eputf("Error: unable to process SQL: %s\n", azCmd[i]);
          }
          sqlite3_free(zErrMsg);
          free(azCmd);
          return rc!=0 ? rc : 1;
        }
      }
    }
  }else{
    /* Run commands received from standard input
    */
    if( stdin_is_interactive ){
      char *zHome;
      char *zHistory;
      int nHistory;
<<<<<<< HEAD
#if SHELL_WIN_UTF8_OPT
      switch( console_utf8_in+2*console_utf8_out ){
      default: case 0: break;
      case 1: zCharset = " (utf8 in)"; break;
      case 2: zCharset = " (utf8 out)"; break;
      case 3: zCharset = " (utf8 I/O)"; break;
      }
#endif
/* BEGIN SQLCIPHER */
#ifdef SQLITE_HAS_CODEC
      {
        extern char* sqlcipher_version();
        char *sqlcipher_ver = sqlcipher_version();
        printf(
          "SQLite version %s %.19s%s" /*extra-version-info*/
          " (SQLCipher %s)\n" /*sqlcipher version info*/
          "Enter \".help\" for usage hints.\n",
          sqlite3_libversion(), sqlite3_sourceid(), zCharset, sqlcipher_ver
        );
        sqlite3_free(sqlcipher_ver);
      }
#else
      printf(
        "SQLite version %s %.19s%s\n" /*extra-version-info*/
        "Enter \".help\" for usage hints.\n",
        sqlite3_libversion(), sqlite3_sourceid(), zCharset
      );
#endif
/* END SQLCIPHER */
=======
#if CIO_WIN_WC_XLATE
# define SHELL_CIO_CHAR_SET (stdout_is_console? " (UTF-16 console I/O)" : "")
#else
# define SHELL_CIO_CHAR_SET ""
#endif
      oputf("SQLite version %s %.19s%s\n" /*extra-version-info*/
            "Enter \".help\" for usage hints.\n",
            sqlite3_libversion(), sqlite3_sourceid(), SHELL_CIO_CHAR_SET);
>>>>>>> abe21033
      if( warnInmemoryDb ){
        oputz("Connected to a ");
        printBold("transient in-memory database");
        oputz(".\nUse \".open FILENAME\" to reopen on a"
              " persistent database.\n");
      }
      zHistory = getenv("SQLITE_HISTORY");
      if( zHistory ){
        zHistory = strdup(zHistory);
      }else if( (zHome = find_home_dir(0))!=0 ){
        nHistory = strlen30(zHome) + 20;
        if( (zHistory = malloc(nHistory))!=0 ){
          sqlite3_snprintf(nHistory, zHistory,"%s/.sqlite_history", zHome);
        }
      }
      if( zHistory ){ shell_read_history(zHistory); }
#if HAVE_READLINE || HAVE_EDITLINE
      rl_attempted_completion_function = readline_completion;
#elif HAVE_LINENOISE
      linenoiseSetCompletionCallback(linenoise_completion);
#endif
      data.in = 0;
      rc = process_input(&data);
      if( zHistory ){
        shell_stifle_history(2000);
        shell_write_history(zHistory);
        free(zHistory);
      }
    }else{
      data.in = stdin;
      rc = process_input(&data);
    }
  }
#ifndef SQLITE_SHELL_FIDDLE
  /* In WASM mode we have to leave the db state in place so that
  ** client code can "push" SQL into it after this call returns. */
  free(azCmd);
  set_table_name(&data, 0);
  if( data.db ){
    session_close_all(&data, -1);
    close_db(data.db);
  }
  for(i=0; i<ArraySize(data.aAuxDb); i++){
    sqlite3_free(data.aAuxDb[i].zFreeOnClose);
    if( data.aAuxDb[i].db ){
      session_close_all(&data, i);
      close_db(data.aAuxDb[i].db);
    }
  }
  find_home_dir(1);
  output_reset(&data);
  data.doXdgOpen = 0;
  clearTempFile(&data);
#if !SQLITE_SHELL_IS_UTF8
  for(i=0; i<argcToFree; i++) free(argvToFree[i]);
  free(argvToFree);
#endif
  free(data.colWidth);
  free(data.zNonce);
  /* Clear the global data structure so that valgrind will detect memory
  ** leaks */
  memset(&data, 0, sizeof(data));
#ifdef SQLITE_DEBUG
  if( sqlite3_memory_used()>mem_main_enter ){
    eputf("Memory leaked: %u bytes\n",
          (unsigned int)(sqlite3_memory_used()-mem_main_enter));
  }
#endif
#endif /* !SQLITE_SHELL_FIDDLE */
  return rc;
}


#ifdef SQLITE_SHELL_FIDDLE
/* Only for emcc experimentation purposes. */
int fiddle_experiment(int a,int b){
  return a + b;
}

/*
** Returns a pointer to the current DB handle.
*/
sqlite3 * fiddle_db_handle(){
  return globalDb;
}

/*
** Returns a pointer to the given DB name's VFS. If zDbName is 0 then
** "main" is assumed. Returns 0 if no db with the given name is
** open.
*/
sqlite3_vfs * fiddle_db_vfs(const char *zDbName){
  sqlite3_vfs * pVfs = 0;
  if(globalDb){
    sqlite3_file_control(globalDb, zDbName ? zDbName : "main",
                         SQLITE_FCNTL_VFS_POINTER, &pVfs);
  }
  return pVfs;
}

/* Only for emcc experimentation purposes. */
sqlite3 * fiddle_db_arg(sqlite3 *arg){
    printf("fiddle_db_arg(%p)\n", (const void*)arg);
    return arg;
}

/*
** Intended to be called via a SharedWorker() while a separate
** SharedWorker() (which manages the wasm module) is performing work
** which should be interrupted. Unfortunately, SharedWorker is not
** portable enough to make real use of.
*/
void fiddle_interrupt(void){
  if( globalDb ) sqlite3_interrupt(globalDb);
}

/*
** Returns the filename of the given db name, assuming "main" if
** zDbName is NULL. Returns NULL if globalDb is not opened.
*/
const char * fiddle_db_filename(const char * zDbName){
    return globalDb
      ? sqlite3_db_filename(globalDb, zDbName ? zDbName : "main")
      : NULL;
}

/*
** Completely wipes out the contents of the currently-opened database
** but leaves its storage intact for reuse.
*/
void fiddle_reset_db(void){
  if( globalDb ){
    int rc = sqlite3_db_config(globalDb, SQLITE_DBCONFIG_RESET_DATABASE, 1, 0);
    if( 0==rc ) rc = sqlite3_exec(globalDb, "VACUUM", 0, 0, 0);
    sqlite3_db_config(globalDb, SQLITE_DBCONFIG_RESET_DATABASE, 0, 0);
  }
}

/*
** Uses the current database's VFS xRead to stream the db file's
** contents out to the given callback. The callback gets a single
** chunk of size n (its 2nd argument) on each call and must return 0
** on success, non-0 on error. This function returns 0 on success,
** SQLITE_NOTFOUND if no db is open, or propagates any other non-0
** code from the callback. Note that this is not thread-friendly: it
** expects that it will be the only thread reading the db file and
** takes no measures to ensure that is the case.
*/
int fiddle_export_db( int (*xCallback)(unsigned const char *zOut, int n) ){
  sqlite3_int64 nSize = 0;
  sqlite3_int64 nPos = 0;
  sqlite3_file * pFile = 0;
  unsigned char buf[1024 * 8];
  int nBuf = (int)sizeof(buf);
  int rc = shellState.db
    ? sqlite3_file_control(shellState.db, "main",
                           SQLITE_FCNTL_FILE_POINTER, &pFile)
    : SQLITE_NOTFOUND;
  if( rc ) return rc;
  rc = pFile->pMethods->xFileSize(pFile, &nSize);
  if( rc ) return rc;
  if(nSize % nBuf){
    /* DB size is not an even multiple of the buffer size. Reduce
    ** buffer size so that we do not unduly inflate the db size when
    ** exporting. */
    if(0 == nSize % 4096) nBuf = 4096;
    else if(0 == nSize % 2048) nBuf = 2048;
    else if(0 == nSize % 1024) nBuf = 1024;
    else nBuf = 512;
  }
  for( ; 0==rc && nPos<nSize; nPos += nBuf ){
    rc = pFile->pMethods->xRead(pFile, buf, nBuf, nPos);
    if(SQLITE_IOERR_SHORT_READ == rc){
      rc = (nPos + nBuf) < nSize ? rc : 0/*assume EOF*/;
    }
    if( 0==rc ) rc = xCallback(buf, nBuf);
  }
  return rc;
}

/*
** Trivial exportable function for emscripten. It processes zSql as if
** it were input to the sqlite3 shell and redirects all output to the
** wasm binding. fiddle_main() must have been called before this
** is called, or results are undefined.
*/
void fiddle_exec(const char * zSql){
  if(zSql && *zSql){
    if('.'==*zSql) puts(zSql);
    shellState.wasm.zInput = zSql;
    shellState.wasm.zPos = zSql;
    process_input(&shellState);
    shellState.wasm.zInput = shellState.wasm.zPos = 0;
  }
}
#endif /* SQLITE_SHELL_FIDDLE */<|MERGE_RESOLUTION|>--- conflicted
+++ resolved
@@ -11156,23 +11156,18 @@
 
   if( c=='v' && cli_strncmp(azArg[0], "version", n)==0 ){
     char *zPtrSz = sizeof(void*)==8 ? "64-bit" : "32-bit";
-<<<<<<< HEAD
-    utf8_printf(p->out, "SQLite %s %s\n" /*extra-version-info*/,
-        sqlite3_libversion(), sqlite3_sourceid());
+    oputf("SQLite %s %s\n" /*extra-version-info*/,
+          sqlite3_libversion(), sqlite3_sourceid());
 /* BEGIN SQLCIPHER */
 #ifdef SQLITE_HAS_CODEC
     {
       extern char* sqlcipher_version();
       char *sqlcipher_ver = sqlcipher_version();
-      utf8_printf(p->out, "SQLCipher %s\n", sqlcipher_ver);
+      oputf("SQLCipher %s\n", sqlcipher_ver);
       sqlite3_free(sqlcipher_ver);
    }
 #endif
 /* END SQLCIPHER */
-=======
-    oputf("SQLite %s %s\n" /*extra-version-info*/,
-          sqlite3_libversion(), sqlite3_sourceid());
->>>>>>> abe21033
 #if SQLITE_HAVE_ZLIB
     oputf("zlib version %s\n", zlibVersion());
 #endif
@@ -12360,24 +12355,19 @@
     }else if( cli_strcmp(z,"-bail")==0 ){
       /* No-op.  The bail_on_error flag should already be set. */
     }else if( cli_strcmp(z,"-version")==0 ){
-<<<<<<< HEAD
 /* BEGIN SQLCIPHER */
 #ifdef SQLITE_HAS_CODEC
       extern char* sqlcipher_version();
       char *sqlcipher_ver = sqlcipher_version();
-      printf("%s %s (%d-bit)", sqlite3_libversion(), sqlite3_sourceid(),
+      oputf("%s %s (%d-bit)", sqlite3_libversion(), sqlite3_sourceid(),
              8*(int)sizeof(char*));
-      printf(" (SQLCipher %s)\n", sqlcipher_ver);
+      oputf(" (SQLCipher %s)\n", sqlcipher_ver);
       sqlite3_free(sqlcipher_ver);
 #else
-      printf("%s %s (%d-bit)\n", sqlite3_libversion(), sqlite3_sourceid(),
-             8*(int)sizeof(char*));
-#endif
-/* END SQLCIPHER */
-=======
       oputf("%s %s (%d-bit)\n", sqlite3_libversion(), sqlite3_sourceid(),
             8*(int)sizeof(char*));
->>>>>>> abe21033
+#endif
+/* END SQLCIPHER */
       return 0;
     }else if( cli_strcmp(z,"-interactive")==0 ){
       /* already handled */
@@ -12504,46 +12494,28 @@
       char *zHome;
       char *zHistory;
       int nHistory;
-<<<<<<< HEAD
-#if SHELL_WIN_UTF8_OPT
-      switch( console_utf8_in+2*console_utf8_out ){
-      default: case 0: break;
-      case 1: zCharset = " (utf8 in)"; break;
-      case 2: zCharset = " (utf8 out)"; break;
-      case 3: zCharset = " (utf8 I/O)"; break;
-      }
-#endif
-/* BEGIN SQLCIPHER */
-#ifdef SQLITE_HAS_CODEC
-      {
-        extern char* sqlcipher_version();
-        char *sqlcipher_ver = sqlcipher_version();
-        printf(
-          "SQLite version %s %.19s%s" /*extra-version-info*/
-          " (SQLCipher %s)\n" /*sqlcipher version info*/
-          "Enter \".help\" for usage hints.\n",
-          sqlite3_libversion(), sqlite3_sourceid(), zCharset, sqlcipher_ver
-        );
-        sqlite3_free(sqlcipher_ver);
-      }
-#else
-      printf(
-        "SQLite version %s %.19s%s\n" /*extra-version-info*/
-        "Enter \".help\" for usage hints.\n",
-        sqlite3_libversion(), sqlite3_sourceid(), zCharset
-      );
-#endif
-/* END SQLCIPHER */
-=======
 #if CIO_WIN_WC_XLATE
 # define SHELL_CIO_CHAR_SET (stdout_is_console? " (UTF-16 console I/O)" : "")
 #else
 # define SHELL_CIO_CHAR_SET ""
 #endif
+/* BEGIN SQLCIPHER */
+#ifdef SQLITE_HAS_CODEC
+      {
+      extern char* sqlcipher_version();
+      char *sqlcipher_ver = sqlcipher_version();
+      oputf("SQLite version %s %.19s%s" /*extra-version-info*/
+            " (SQLCipher %s)\n" /*sqlcipher version info*/
+            "Enter \".help\" for usage hints.\n",
+            sqlite3_libversion(), sqlite3_sourceid(), SHELL_CIO_CHAR_SET, sqlcipher_ver);
+      sqlite3_free(sqlcipher_ver);
+      }
+#else
       oputf("SQLite version %s %.19s%s\n" /*extra-version-info*/
             "Enter \".help\" for usage hints.\n",
             sqlite3_libversion(), sqlite3_sourceid(), SHELL_CIO_CHAR_SET);
->>>>>>> abe21033
+#endif
+/* END SQLCIPHER */
       if( warnInmemoryDb ){
         oputz("Connected to a ");
         printBold("transient in-memory database");
