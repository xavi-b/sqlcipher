--- conflicted
+++ resolved
@@ -6947,9 +6947,6 @@
 }
 #endif /* SQLITE_HAS_CODEC */
 
-<<<<<<< HEAD
-#endif /* !SQLITE_OMIT_WAL */
-
 #endif /* SQLITE_OMIT_DISKIO */
 
 /* BEGIN CRYPTO */
@@ -6982,6 +6979,3 @@
 
 #endif
 /* END CRYPTO */
-=======
-#endif /* SQLITE_OMIT_DISKIO */
->>>>>>> 7d888425
