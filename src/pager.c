/*
** 2001 September 15
**
** The author disclaims copyright to this source code.  In place of
** a legal notice, here is a blessing:
**
**    May you do good and not evil.
**    May you find forgiveness for yourself and forgive others.
**    May you share freely, never taking more than you give.
**
*************************************************************************
** This is the implementation of the page cache subsystem or "pager".
**
** The pager is used to access a database disk file.  It implements
** atomic commit and rollback through the use of a journal file that
** is separate from the database file.  The pager also implements file
** locking to prevent two processes from writing the same database
** file simultaneously, or one process from reading the database while
** another is writing.
*/
#ifndef SQLITE_OMIT_DISKIO
#include "sqliteInt.h"
#include "wal.h"


/******************* NOTES ON THE DESIGN OF THE PAGER ************************
**
** This comment block describes invariants that hold when using a rollback
** journal.  These invariants do not apply for journal_mode=WAL,
** journal_mode=MEMORY, or journal_mode=OFF.
**
** Within this comment block, a page is deemed to have been synced
** automatically as soon as it is written when PRAGMA synchronous=OFF.
** Otherwise, the page is not synced until the xSync method of the VFS
** is called successfully on the file containing the page.
**
** Definition:  A page of the database file is said to be "overwriteable" if
** one or more of the following are true about the page:
**
**     (a)  The original content of the page as it was at the beginning of
**          the transaction has been written into the rollback journal and
**          synced.
**
**     (b)  The page was a freelist leaf page at the start of the transaction.
**
**     (c)  The page number is greater than the largest page that existed in
**          the database file at the start of the transaction.
**
** (1) A page of the database file is never overwritten unless one of the
**     following are true:
**
**     (a) The page and all other pages on the same sector are overwriteable.
**
**     (b) The atomic page write optimization is enabled, and the entire
**         transaction other than the update of the transaction sequence
**         number consists of a single page change.
**
** (2) The content of a page written into the rollback journal exactly matches
**     both the content in the database when the rollback journal was written
**     and the content in the database at the beginning of the current
**     transaction.
**
** (3) Writes to the database file are an integer multiple of the page size
**     in length and are aligned on a page boundary.
**
** (4) Reads from the database file are either aligned on a page boundary and
**     an integer multiple of the page size in length or are taken from the
**     first 100 bytes of the database file.
**
** (5) All writes to the database file are synced prior to the rollback journal
**     being deleted, truncated, or zeroed.
**
** (6) If a super-journal file is used, then all writes to the database file
**     are synced prior to the super-journal being deleted.
**
** Definition: Two databases (or the same database at two points it time)
** are said to be "logically equivalent" if they give the same answer to
** all queries.  Note in particular the content of freelist leaf
** pages can be changed arbitrarily without affecting the logical equivalence
** of the database.
**
** (7) At any time, if any subset, including the empty set and the total set,
**     of the unsynced changes to a rollback journal are removed and the
**     journal is rolled back, the resulting database file will be logically
**     equivalent to the database file at the beginning of the transaction.
**
** (8) When a transaction is rolled back, the xTruncate method of the VFS
**     is called to restore the database file to the same size it was at
**     the beginning of the transaction.  (In some VFSes, the xTruncate
**     method is a no-op, but that does not change the fact the SQLite will
**     invoke it.)
**
** (9) Whenever the database file is modified, at least one bit in the range
**     of bytes from 24 through 39 inclusive will be changed prior to releasing
**     the EXCLUSIVE lock, thus signaling other connections on the same
**     database to flush their caches.
**
** (10) The pattern of bits in bytes 24 through 39 shall not repeat in less
**      than one billion transactions.
**
** (11) A database file is well-formed at the beginning and at the conclusion
**      of every transaction.
**
** (12) An EXCLUSIVE lock is held on the database file when writing to
**      the database file.
**
** (13) A SHARED lock is held on the database file while reading any
**      content out of the database file.
**
******************************************************************************/

/*
** Macros for troubleshooting.  Normally turned off
*/
#if 0
int sqlite3PagerTrace=1;  /* True to enable tracing */
#define sqlite3DebugPrintf printf
#define PAGERTRACE(X)     if( sqlite3PagerTrace ){ sqlite3DebugPrintf X; }
#else
#define PAGERTRACE(X)
#endif

/*
** The following two macros are used within the PAGERTRACE() macros above
** to print out file-descriptors.
**
** PAGERID() takes a pointer to a Pager struct as its argument. The
** associated file-descriptor is returned. FILEHANDLEID() takes an sqlite3_file
** struct as its argument.
*/
#define PAGERID(p) (SQLITE_PTR_TO_INT(p->fd))
#define FILEHANDLEID(fd) (SQLITE_PTR_TO_INT(fd))

/*
** The Pager.eState variable stores the current 'state' of a pager. A
** pager may be in any one of the seven states shown in the following
** state diagram.
**
**                            OPEN <------+------+
**                              |         |      |
**                              V         |      |
**               +---------> READER-------+      |
**               |              |                |
**               |              V                |
**               |<-------WRITER_LOCKED------> ERROR
**               |              |                ^ 
**               |              V                |
**               |<------WRITER_CACHEMOD-------->|
**               |              |                |
**               |              V                |
**               |<-------WRITER_DBMOD---------->|
**               |              |                |
**               |              V                |
**               +<------WRITER_FINISHED-------->+
**
**
** List of state transitions and the C [function] that performs each:
**
**   OPEN              -> READER              [sqlite3PagerSharedLock]
**   READER            -> OPEN                [pager_unlock]
**
**   READER            -> WRITER_LOCKED       [sqlite3PagerBegin]
**   WRITER_LOCKED     -> WRITER_CACHEMOD     [pager_open_journal]
**   WRITER_CACHEMOD   -> WRITER_DBMOD        [syncJournal]
**   WRITER_DBMOD      -> WRITER_FINISHED     [sqlite3PagerCommitPhaseOne]
**   WRITER_***        -> READER              [pager_end_transaction]
**
**   WRITER_***        -> ERROR               [pager_error]
**   ERROR             -> OPEN                [pager_unlock]
**
**
**  OPEN:
**
**    The pager starts up in this state. Nothing is guaranteed in this
**    state - the file may or may not be locked and the database size is
**    unknown. The database may not be read or written.
**
**    * No read or write transaction is active.
**    * Any lock, or no lock at all, may be held on the database file.
**    * The dbSize, dbOrigSize and dbFileSize variables may not be trusted.
**
**  READER:
**
**    In this state all the requirements for reading the database in
**    rollback (non-WAL) mode are met. Unless the pager is (or recently
**    was) in exclusive-locking mode, a user-level read transaction is
**    open. The database size is known in this state.
**
**    A connection running with locking_mode=normal enters this state when
**    it opens a read-transaction on the database and returns to state
**    OPEN after the read-transaction is completed. However a connection
**    running in locking_mode=exclusive (including temp databases) remains in
**    this state even after the read-transaction is closed. The only way
**    a locking_mode=exclusive connection can transition from READER to OPEN
**    is via the ERROR state (see below).
**
**    * A read transaction may be active (but a write-transaction cannot).
**    * A SHARED or greater lock is held on the database file.
**    * The dbSize variable may be trusted (even if a user-level read
**      transaction is not active). The dbOrigSize and dbFileSize variables
**      may not be trusted at this point.
**    * If the database is a WAL database, then the WAL connection is open.
**    * Even if a read-transaction is not open, it is guaranteed that
**      there is no hot-journal in the file-system.
**
**  WRITER_LOCKED:
**
**    The pager moves to this state from READER when a write-transaction
**    is first opened on the database. In WRITER_LOCKED state, all locks
**    required to start a write-transaction are held, but no actual
**    modifications to the cache or database have taken place.
**
**    In rollback mode, a RESERVED or (if the transaction was opened with
**    BEGIN EXCLUSIVE) EXCLUSIVE lock is obtained on the database file when
**    moving to this state, but the journal file is not written to or opened
**    to in this state. If the transaction is committed or rolled back while
**    in WRITER_LOCKED state, all that is required is to unlock the database
**    file.
**
**    IN WAL mode, WalBeginWriteTransaction() is called to lock the log file.
**    If the connection is running with locking_mode=exclusive, an attempt
**    is made to obtain an EXCLUSIVE lock on the database file.
**
**    * A write transaction is active.
**    * If the connection is open in rollback-mode, a RESERVED or greater
**      lock is held on the database file.
**    * If the connection is open in WAL-mode, a WAL write transaction
**      is open (i.e. sqlite3WalBeginWriteTransaction() has been successfully
**      called).
**    * The dbSize, dbOrigSize and dbFileSize variables are all valid.
**    * The contents of the pager cache have not been modified.
**    * The journal file may or may not be open.
**    * Nothing (not even the first header) has been written to the journal.
**
**  WRITER_CACHEMOD:
**
**    A pager moves from WRITER_LOCKED state to this state when a page is
**    first modified by the upper layer. In rollback mode the journal file
**    is opened (if it is not already open) and a header written to the
**    start of it. The database file on disk has not been modified.
**
**    * A write transaction is active.
**    * A RESERVED or greater lock is held on the database file.
**    * The journal file is open and the first header has been written
**      to it, but the header has not been synced to disk.
**    * The contents of the page cache have been modified.
**
**  WRITER_DBMOD:
**
**    The pager transitions from WRITER_CACHEMOD into WRITER_DBMOD state
**    when it modifies the contents of the database file. WAL connections
**    never enter this state (since they do not modify the database file,
**    just the log file).
**
**    * A write transaction is active.
**    * An EXCLUSIVE or greater lock is held on the database file.
**    * The journal file is open and the first header has been written
**      and synced to disk.
**    * The contents of the page cache have been modified (and possibly
**      written to disk).
**
**  WRITER_FINISHED:
**
**    It is not possible for a WAL connection to enter this state.
**
**    A rollback-mode pager changes to WRITER_FINISHED state from WRITER_DBMOD
**    state after the entire transaction has been successfully written into the
**    database file. In this state the transaction may be committed simply
**    by finalizing the journal file. Once in WRITER_FINISHED state, it is
**    not possible to modify the database further. At this point, the upper
**    layer must either commit or rollback the transaction.
**
**    * A write transaction is active.
**    * An EXCLUSIVE or greater lock is held on the database file.
**    * All writing and syncing of journal and database data has finished.
**      If no error occurred, all that remains is to finalize the journal to
**      commit the transaction. If an error did occur, the caller will need
**      to rollback the transaction.
**
**  ERROR:
**
**    The ERROR state is entered when an IO or disk-full error (including
**    SQLITE_IOERR_NOMEM) occurs at a point in the code that makes it
**    difficult to be sure that the in-memory pager state (cache contents,
**    db size etc.) are consistent with the contents of the file-system.
**
**    Temporary pager files may enter the ERROR state, but in-memory pagers
**    cannot.
**
**    For example, if an IO error occurs while performing a rollback,
**    the contents of the page-cache may be left in an inconsistent state.
**    At this point it would be dangerous to change back to READER state
**    (as usually happens after a rollback). Any subsequent readers might
**    report database corruption (due to the inconsistent cache), and if
**    they upgrade to writers, they may inadvertently corrupt the database
**    file. To avoid this hazard, the pager switches into the ERROR state
**    instead of READER following such an error.
**
**    Once it has entered the ERROR state, any attempt to use the pager
**    to read or write data returns an error. Eventually, once all
**    outstanding transactions have been abandoned, the pager is able to
**    transition back to OPEN state, discarding the contents of the
**    page-cache and any other in-memory state at the same time. Everything
**    is reloaded from disk (and, if necessary, hot-journal rollback performed)
**    when a read-transaction is next opened on the pager (transitioning
**    the pager into READER state). At that point the system has recovered
**    from the error.
**
**    Specifically, the pager jumps into the ERROR state if:
**
**      1. An error occurs while attempting a rollback. This happens in
**         function sqlite3PagerRollback().
**
**      2. An error occurs while attempting to finalize a journal file
**         following a commit in function sqlite3PagerCommitPhaseTwo().
**
**      3. An error occurs while attempting to write to the journal or
**         database file in function pagerStress() in order to free up
**         memory.
**
**    In other cases, the error is returned to the b-tree layer. The b-tree
**    layer then attempts a rollback operation. If the error condition
**    persists, the pager enters the ERROR state via condition (1) above.
**
**    Condition (3) is necessary because it can be triggered by a read-only
**    statement executed within a transaction. In this case, if the error
**    code were simply returned to the user, the b-tree layer would not
**    automatically attempt a rollback, as it assumes that an error in a
**    read-only statement cannot leave the pager in an internally inconsistent
**    state.
**
**    * The Pager.errCode variable is set to something other than SQLITE_OK.
**    * There are one or more outstanding references to pages (after the
**      last reference is dropped the pager should move back to OPEN state).
**    * The pager is not an in-memory pager.
**   
**
** Notes:
**
**   * A pager is never in WRITER_DBMOD or WRITER_FINISHED state if the
**     connection is open in WAL mode. A WAL connection is always in one
**     of the first four states.
**
**   * Normally, a connection open in exclusive mode is never in PAGER_OPEN
**     state. There are two exceptions: immediately after exclusive-mode has
**     been turned on (and before any read or write transactions are
**     executed), and when the pager is leaving the "error state".
**
**   * See also: assert_pager_state().
*/
#define PAGER_OPEN                  0
#define PAGER_READER                1
#define PAGER_WRITER_LOCKED         2
#define PAGER_WRITER_CACHEMOD       3
#define PAGER_WRITER_DBMOD          4
#define PAGER_WRITER_FINISHED       5
#define PAGER_ERROR                 6

/*
** The Pager.eLock variable is almost always set to one of the
** following locking-states, according to the lock currently held on
** the database file: NO_LOCK, SHARED_LOCK, RESERVED_LOCK or EXCLUSIVE_LOCK.
** This variable is kept up to date as locks are taken and released by
** the pagerLockDb() and pagerUnlockDb() wrappers.
**
** If the VFS xLock() or xUnlock() returns an error other than SQLITE_BUSY
** (i.e. one of the SQLITE_IOERR subtypes), it is not clear whether or not
** the operation was successful. In these circumstances pagerLockDb() and
** pagerUnlockDb() take a conservative approach - eLock is always updated
** when unlocking the file, and only updated when locking the file if the
** VFS call is successful. This way, the Pager.eLock variable may be set
** to a less exclusive (lower) value than the lock that is actually held
** at the system level, but it is never set to a more exclusive value.
**
** This is usually safe. If an xUnlock fails or appears to fail, there may
** be a few redundant xLock() calls or a lock may be held for longer than
** required, but nothing really goes wrong.
**
** The exception is when the database file is unlocked as the pager moves
** from ERROR to OPEN state. At this point there may be a hot-journal file
** in the file-system that needs to be rolled back (as part of an OPEN->SHARED
** transition, by the same pager or any other). If the call to xUnlock()
** fails at this point and the pager is left holding an EXCLUSIVE lock, this
** can confuse the call to xCheckReservedLock() call made later as part
** of hot-journal detection.
**
** xCheckReservedLock() is defined as returning true "if there is a RESERVED
** lock held by this process or any others". So xCheckReservedLock may
** return true because the caller itself is holding an EXCLUSIVE lock (but
** doesn't know it because of a previous error in xUnlock). If this happens
** a hot-journal may be mistaken for a journal being created by an active
** transaction in another process, causing SQLite to read from the database
** without rolling it back.
**
** To work around this, if a call to xUnlock() fails when unlocking the
** database in the ERROR state, Pager.eLock is set to UNKNOWN_LOCK. It
** is only changed back to a real locking state after a successful call
** to xLock(EXCLUSIVE). Also, the code to do the OPEN->SHARED state transition
** omits the check for a hot-journal if Pager.eLock is set to UNKNOWN_LOCK
** lock. Instead, it assumes a hot-journal exists and obtains an EXCLUSIVE
** lock on the database file before attempting to roll it back. See function
** PagerSharedLock() for more detail.
**
** Pager.eLock may only be set to UNKNOWN_LOCK when the pager is in
** PAGER_OPEN state.
*/
#define UNKNOWN_LOCK                (EXCLUSIVE_LOCK+1)

/*
** A macro used for invoking the codec if there is one
*/
/* BEGIN SQLCIPHER */
#ifdef SQLITE_HAS_CODEC
# define CODEC1(P,D,N,X,E) \
    if( P->xCodec && P->xCodec(P->pCodec,D,N,X)==0 ){ E; }
# define CODEC2(P,D,N,X,E,O) \
    if( P->xCodec==0 ){ O=(char*)D; }else \
    if( (O=(char*)(P->xCodec(P->pCodec,D,N,X)))==0 ){ E; }
#else
# define CODEC1(P,D,N,X,E)   /* NO-OP */
# define CODEC2(P,D,N,X,E,O) O=(char*)D
#endif
/* END SQLCIPHER */

/*
** The maximum allowed sector size. 64KiB. If the xSectorsize() method
** returns a value larger than this, then MAX_SECTOR_SIZE is used instead.
** This could conceivably cause corruption following a power failure on
** such a system. This is currently an undocumented limit.
*/
#define MAX_SECTOR_SIZE 0x10000


/*
** An instance of the following structure is allocated for each active
** savepoint and statement transaction in the system. All such structures
** are stored in the Pager.aSavepoint[] array, which is allocated and
** resized using sqlite3Realloc().
**
** When a savepoint is created, the PagerSavepoint.iHdrOffset field is
** set to 0. If a journal-header is written into the main journal while
** the savepoint is active, then iHdrOffset is set to the byte offset
** immediately following the last journal record written into the main
** journal before the journal-header. This is required during savepoint
** rollback (see pagerPlaybackSavepoint()).
*/
typedef struct PagerSavepoint PagerSavepoint;
struct PagerSavepoint {
  i64 iOffset;                 /* Starting offset in main journal */
  i64 iHdrOffset;              /* See above */
  Bitvec *pInSavepoint;        /* Set of pages in this savepoint */
  Pgno nOrig;                  /* Original number of pages in file */
  Pgno iSubRec;                /* Index of first record in sub-journal */
  int bTruncateOnRelease;      /* If stmt journal may be truncated on RELEASE */
#ifndef SQLITE_OMIT_WAL
  u32 aWalData[WAL_SAVEPOINT_NDATA];        /* WAL savepoint context */
#endif
};

/*
** Bits of the Pager.doNotSpill flag.  See further description below.
*/
#define SPILLFLAG_OFF         0x01 /* Never spill cache.  Set via pragma */
#define SPILLFLAG_ROLLBACK    0x02 /* Current rolling back, so do not spill */
#define SPILLFLAG_NOSYNC      0x04 /* Spill is ok, but do not sync */

/*
** An open page cache is an instance of struct Pager. A description of
** some of the more important member variables follows:
**
** eState
**
**   The current 'state' of the pager object. See the comment and state
**   diagram above for a description of the pager state.
**
** eLock
**
**   For a real on-disk database, the current lock held on the database file -
**   NO_LOCK, SHARED_LOCK, RESERVED_LOCK or EXCLUSIVE_LOCK.
**
**   For a temporary or in-memory database (neither of which require any
**   locks), this variable is always set to EXCLUSIVE_LOCK. Since such
**   databases always have Pager.exclusiveMode==1, this tricks the pager
**   logic into thinking that it already has all the locks it will ever
**   need (and no reason to release them).
**
**   In some (obscure) circumstances, this variable may also be set to
**   UNKNOWN_LOCK. See the comment above the #define of UNKNOWN_LOCK for
**   details.
**
** changeCountDone
**
**   This boolean variable is used to make sure that the change-counter
**   (the 4-byte header field at byte offset 24 of the database file) is
**   not updated more often than necessary.
**
**   It is set to true when the change-counter field is updated, which
**   can only happen if an exclusive lock is held on the database file.
**   It is cleared (set to false) whenever an exclusive lock is
**   relinquished on the database file. Each time a transaction is committed,
**   The changeCountDone flag is inspected. If it is true, the work of
**   updating the change-counter is omitted for the current transaction.
**
**   This mechanism means that when running in exclusive mode, a connection
**   need only update the change-counter once, for the first transaction
**   committed.
**
** setSuper
**
**   When PagerCommitPhaseOne() is called to commit a transaction, it may
**   (or may not) specify a super-journal name to be written into the
**   journal file before it is synced to disk.
**
**   Whether or not a journal file contains a super-journal pointer affects
**   the way in which the journal file is finalized after the transaction is
**   committed or rolled back when running in "journal_mode=PERSIST" mode.
**   If a journal file does not contain a super-journal pointer, it is
**   finalized by overwriting the first journal header with zeroes. If
**   it does contain a super-journal pointer the journal file is finalized
**   by truncating it to zero bytes, just as if the connection were
**   running in "journal_mode=truncate" mode.
**
**   Journal files that contain super-journal pointers cannot be finalized
**   simply by overwriting the first journal-header with zeroes, as the
**   super-journal pointer could interfere with hot-journal rollback of any
**   subsequently interrupted transaction that reuses the journal file.
**
**   The flag is cleared as soon as the journal file is finalized (either
**   by PagerCommitPhaseTwo or PagerRollback). If an IO error prevents the
**   journal file from being successfully finalized, the setSuper flag
**   is cleared anyway (and the pager will move to ERROR state).
**
** doNotSpill
**
**   This variables control the behavior of cache-spills  (calls made by
**   the pcache module to the pagerStress() routine to write cached data
**   to the file-system in order to free up memory).
**
**   When bits SPILLFLAG_OFF or SPILLFLAG_ROLLBACK of doNotSpill are set,
**   writing to the database from pagerStress() is disabled altogether.
**   The SPILLFLAG_ROLLBACK case is done in a very obscure case that
**   comes up during savepoint rollback that requires the pcache module
**   to allocate a new page to prevent the journal file from being written
**   while it is being traversed by code in pager_playback().  The SPILLFLAG_OFF
**   case is a user preference.
**
**   If the SPILLFLAG_NOSYNC bit is set, writing to the database from
**   pagerStress() is permitted, but syncing the journal file is not.
**   This flag is set by sqlite3PagerWrite() when the file-system sector-size
**   is larger than the database page-size in order to prevent a journal sync
**   from happening in between the journalling of two pages on the same sector.
**
** subjInMemory
**
**   This is a boolean variable. If true, then any required sub-journal
**   is opened as an in-memory journal file. If false, then in-memory
**   sub-journals are only used for in-memory pager files.
**
**   This variable is updated by the upper layer each time a new
**   write-transaction is opened.
**
** dbSize, dbOrigSize, dbFileSize
**
**   Variable dbSize is set to the number of pages in the database file.
**   It is valid in PAGER_READER and higher states (all states except for
**   OPEN and ERROR).
**
**   dbSize is set based on the size of the database file, which may be
**   larger than the size of the database (the value stored at offset
**   28 of the database header by the btree). If the size of the file
**   is not an integer multiple of the page-size, the value stored in
**   dbSize is rounded down (i.e. a 5KB file with 2K page-size has dbSize==2).
**   Except, any file that is greater than 0 bytes in size is considered
**   to have at least one page. (i.e. a 1KB file with 2K page-size leads
**   to dbSize==1).
**
**   During a write-transaction, if pages with page-numbers greater than
**   dbSize are modified in the cache, dbSize is updated accordingly.
**   Similarly, if the database is truncated using PagerTruncateImage(),
**   dbSize is updated.
**
**   Variables dbOrigSize and dbFileSize are valid in states
**   PAGER_WRITER_LOCKED and higher. dbOrigSize is a copy of the dbSize
**   variable at the start of the transaction. It is used during rollback,
**   and to determine whether or not pages need to be journalled before
**   being modified.
**
**   Throughout a write-transaction, dbFileSize contains the size of
**   the file on disk in pages. It is set to a copy of dbSize when the
**   write-transaction is first opened, and updated when VFS calls are made
**   to write or truncate the database file on disk.
**
**   The only reason the dbFileSize variable is required is to suppress
**   unnecessary calls to xTruncate() after committing a transaction. If,
**   when a transaction is committed, the dbFileSize variable indicates
**   that the database file is larger than the database image (Pager.dbSize),
**   pager_truncate() is called. The pager_truncate() call uses xFilesize()
**   to measure the database file on disk, and then truncates it if required.
**   dbFileSize is not used when rolling back a transaction. In this case
**   pager_truncate() is called unconditionally (which means there may be
**   a call to xFilesize() that is not strictly required). In either case,
**   pager_truncate() may cause the file to become smaller or larger.
**
** dbHintSize
**
**   The dbHintSize variable is used to limit the number of calls made to
**   the VFS xFileControl(FCNTL_SIZE_HINT) method.
**
**   dbHintSize is set to a copy of the dbSize variable when a
**   write-transaction is opened (at the same time as dbFileSize and
**   dbOrigSize). If the xFileControl(FCNTL_SIZE_HINT) method is called,
**   dbHintSize is increased to the number of pages that correspond to the
**   size-hint passed to the method call. See pager_write_pagelist() for
**   details.
**
** errCode
**
**   The Pager.errCode variable is only ever used in PAGER_ERROR state. It
**   is set to zero in all other states. In PAGER_ERROR state, Pager.errCode
**   is always set to SQLITE_FULL, SQLITE_IOERR or one of the SQLITE_IOERR_XXX
**   sub-codes.
**
** syncFlags, walSyncFlags
**
**   syncFlags is either SQLITE_SYNC_NORMAL (0x02) or SQLITE_SYNC_FULL (0x03).
**   syncFlags is used for rollback mode.  walSyncFlags is used for WAL mode
**   and contains the flags used to sync the checkpoint operations in the
**   lower two bits, and sync flags used for transaction commits in the WAL
**   file in bits 0x04 and 0x08.  In other words, to get the correct sync flags
**   for checkpoint operations, use (walSyncFlags&0x03) and to get the correct
**   sync flags for transaction commit, use ((walSyncFlags>>2)&0x03).  Note
**   that with synchronous=NORMAL in WAL mode, transaction commit is not synced
**   meaning that the 0x04 and 0x08 bits are both zero.
*/
struct Pager {
  sqlite3_vfs *pVfs;          /* OS functions to use for IO */
  u8 exclusiveMode;           /* Boolean. True if locking_mode==EXCLUSIVE */
  u8 journalMode;             /* One of the PAGER_JOURNALMODE_* values */
  u8 useJournal;              /* Use a rollback journal on this file */
  u8 noSync;                  /* Do not sync the journal if true */
  u8 fullSync;                /* Do extra syncs of the journal for robustness */
  u8 extraSync;               /* sync directory after journal delete */
  u8 syncFlags;               /* SYNC_NORMAL or SYNC_FULL otherwise */
  u8 walSyncFlags;            /* See description above */
  u8 tempFile;                /* zFilename is a temporary or immutable file */
  u8 noLock;                  /* Do not lock (except in WAL mode) */
  u8 readOnly;                /* True for a read-only database */
  u8 memDb;                   /* True to inhibit all file I/O */
  u8 memVfs;                  /* VFS-implemented memory database */

  /**************************************************************************
  ** The following block contains those class members that change during
  ** routine operation.  Class members not in this block are either fixed
  ** when the pager is first created or else only change when there is a
  ** significant mode change (such as changing the page_size, locking_mode,
  ** or the journal_mode).  From another view, these class members describe
  ** the "state" of the pager, while other class members describe the
  ** "configuration" of the pager.
  */
  u8 eState;                  /* Pager state (OPEN, READER, WRITER_LOCKED..) */
  u8 eLock;                   /* Current lock held on database file */
  u8 changeCountDone;         /* Set after incrementing the change-counter */
  u8 setSuper;                /* Super-jrnl name is written into jrnl */
  u8 doNotSpill;              /* Do not spill the cache when non-zero */
  u8 subjInMemory;            /* True to use in-memory sub-journals */
  u8 bUseFetch;               /* True to use xFetch() */
  u8 hasHeldSharedLock;       /* True if a shared lock has ever been held */
  Pgno dbSize;                /* Number of pages in the database */
  Pgno dbOrigSize;            /* dbSize before the current transaction */
  Pgno dbFileSize;            /* Number of pages in the database file */
  Pgno dbHintSize;            /* Value passed to FCNTL_SIZE_HINT call */
  int errCode;                /* One of several kinds of errors */
  int nRec;                   /* Pages journalled since last j-header written */
  u32 cksumInit;              /* Quasi-random value added to every checksum */
  u32 nSubRec;                /* Number of records written to sub-journal */
  Bitvec *pInJournal;         /* One bit for each page in the database file */
  sqlite3_file *fd;           /* File descriptor for database */
  sqlite3_file *jfd;          /* File descriptor for main journal */
  sqlite3_file *sjfd;         /* File descriptor for sub-journal */
  i64 journalOff;             /* Current write offset in the journal file */
  i64 journalHdr;             /* Byte offset to previous journal header */
  sqlite3_backup *pBackup;    /* Pointer to list of ongoing backup processes */
  PagerSavepoint *aSavepoint; /* Array of active savepoints */
  int nSavepoint;             /* Number of elements in aSavepoint[] */
  u32 iDataVersion;           /* Changes whenever database content changes */
  char dbFileVers[16];        /* Changes whenever database file changes */

  int nMmapOut;               /* Number of mmap pages currently outstanding */
  sqlite3_int64 szMmap;       /* Desired maximum mmap size */
  PgHdr *pMmapFreelist;       /* List of free mmap page headers (pDirty) */
  /*
  ** End of the routinely-changing class members
  ***************************************************************************/

  u16 nExtra;                 /* Add this many bytes to each in-memory page */
  i16 nReserve;               /* Number of unused bytes at end of each page */
  u32 vfsFlags;               /* Flags for sqlite3_vfs.xOpen() */
  u32 sectorSize;             /* Assumed sector size during rollback */
  Pgno mxPgno;                /* Maximum allowed size of the database */
  Pgno lckPgno;               /* Page number for the locking page */
  i64 pageSize;               /* Number of bytes in a page */
  i64 journalSizeLimit;       /* Size limit for persistent journal files */
  char *zFilename;            /* Name of the database file */
  char *zJournal;             /* Name of the journal file */
  int (*xBusyHandler)(void*); /* Function to call when busy */
  void *pBusyHandlerArg;      /* Context argument for xBusyHandler */
  u32 aStat[4];               /* Total cache hits, misses, writes, spills */
#ifdef SQLITE_TEST
  int nRead;                  /* Database pages read */
#endif
  void (*xReiniter)(DbPage*); /* Call this routine when reloading pages */
  int (*xGet)(Pager*,Pgno,DbPage**,int); /* Routine to fetch a patch */
/* BEGIN SQLCIPHER */
#ifdef SQLITE_HAS_CODEC
  void *(*xCodec)(void*,void*,Pgno,int); /* Routine for en/decoding data */
  void (*xCodecSizeChng)(void*,int,int); /* Notify of page size changes */
  void (*xCodecFree)(void*);             /* Destructor for the codec */
  void *pCodec;               /* First argument to xCodec... methods */
#endif
/* END SQLCIPHER */
  char *pTmpSpace;            /* Pager.pageSize bytes of space for tmp use */
  PCache *pPCache;            /* Pointer to page cache object */
#ifndef SQLITE_OMIT_WAL
  Wal *pWal;                  /* Write-ahead log used by "journal_mode=wal" */
  char *zWal;                 /* File name for write-ahead log */
#endif
};

/*
** Indexes for use with Pager.aStat[]. The Pager.aStat[] array contains
** the values accessed by passing SQLITE_DBSTATUS_CACHE_HIT, CACHE_MISS
** or CACHE_WRITE to sqlite3_db_status().
*/
#define PAGER_STAT_HIT   0
#define PAGER_STAT_MISS  1
#define PAGER_STAT_WRITE 2
#define PAGER_STAT_SPILL 3

/*
** The following global variables hold counters used for
** testing purposes only.  These variables do not exist in
** a non-testing build.  These variables are not thread-safe.
*/
#ifdef SQLITE_TEST
int sqlite3_pager_readdb_count = 0;    /* Number of full pages read from DB */
int sqlite3_pager_writedb_count = 0;   /* Number of full pages written to DB */
int sqlite3_pager_writej_count = 0;    /* Number of pages written to journal */
# define PAGER_INCR(v)  v++
#else
# define PAGER_INCR(v)
#endif



/*
** Journal files begin with the following magic string.  The data
** was obtained from /dev/random.  It is used only as a sanity check.
**
** Since version 2.8.0, the journal format contains additional sanity
** checking information.  If the power fails while the journal is being
** written, semi-random garbage data might appear in the journal
** file after power is restored.  If an attempt is then made
** to roll the journal back, the database could be corrupted.  The additional
** sanity checking data is an attempt to discover the garbage in the
** journal and ignore it.
**
** The sanity checking information for the new journal format consists
** of a 32-bit checksum on each page of data.  The checksum covers both
** the page number and the pPager->pageSize bytes of data for the page.
** This cksum is initialized to a 32-bit random value that appears in the
** journal file right after the header.  The random initializer is important,
** because garbage data that appears at the end of a journal is likely
** data that was once in other files that have now been deleted.  If the
** garbage data came from an obsolete journal file, the checksums might
** be correct.  But by initializing the checksum to random value which
** is different for every journal, we minimize that risk.
*/
static const unsigned char aJournalMagic[] = {
  0xd9, 0xd5, 0x05, 0xf9, 0x20, 0xa1, 0x63, 0xd7,
};

/*
** The size of the of each page record in the journal is given by
** the following macro.
*/
#define JOURNAL_PG_SZ(pPager)  ((pPager->pageSize) + 8)

/*
** The journal header size for this pager. This is usually the same
** size as a single disk sector. See also setSectorSize().
*/
#define JOURNAL_HDR_SZ(pPager) (pPager->sectorSize)

/*
** The macro MEMDB is true if we are dealing with an in-memory database.
** We do this as a macro so that if the SQLITE_OMIT_MEMORYDB macro is set,
** the value of MEMDB will be a constant and the compiler will optimize
** out code that would never execute.
*/
#ifdef SQLITE_OMIT_MEMORYDB
# define MEMDB 0
#else
# define MEMDB pPager->memDb
#endif

/*
** The macro USEFETCH is true if we are allowed to use the xFetch and xUnfetch
** interfaces to access the database using memory-mapped I/O.
*/
#if SQLITE_MAX_MMAP_SIZE>0
# define USEFETCH(x) ((x)->bUseFetch)
#else
# define USEFETCH(x) 0
#endif

/*
** The argument to this macro is a file descriptor (type sqlite3_file*).
** Return 0 if it is not open, or non-zero (but not 1) if it is.
**
** This is so that expressions can be written as:
**
**   if( isOpen(pPager->jfd) ){ ...
**
** instead of
**
**   if( pPager->jfd->pMethods ){ ...
*/
#define isOpen(pFd) ((pFd)->pMethods!=0)

#ifdef SQLITE_DIRECT_OVERFLOW_READ
/*
** Return true if page pgno can be read directly from the database file
** by the b-tree layer. This is the case if:
**
**   (1)  the database file is open
**   (2)  the VFS for the database is able to do unaligned sub-page reads
**   (3)  there are no dirty pages in the cache, and
**   (4)  the desired page is not currently in the wal file.
*/
int sqlite3PagerDirectReadOk(Pager *pPager, Pgno pgno){
<<<<<<< HEAD
  if( pPager->fd->pMethods==0 ) return 0;
  if( sqlite3PCacheIsDirty(pPager->pPCache) ) return 0;
/* BEGIN SQLCIPHER */
#ifdef SQLITE_HAS_CODEC
  if( pPager->xCodec!=0 ) return 0;
#endif
/* END SQLCIPHER */
=======
  assert( pPager!=0 );
  assert( pPager->fd!=0 );
  if( pPager->fd->pMethods==0 ) return 0;  /* Case (1) */
  assert( pPager->fd->pMethods->xDeviceCharacteristics!=0 );
  if( (pPager->fd->pMethods->xDeviceCharacteristics(pPager->fd)
        & SQLITE_IOCAP_SUBPAGE_READ)==0 ){
    return 0; /* Case (2) */
  }
  if( sqlite3PCacheIsDirty(pPager->pPCache) ) return 0; /* Failed (3) */
>>>>>>> 2e5ad48f
#ifndef SQLITE_OMIT_WAL
  if( pPager->pWal ){
    u32 iRead = 0;
    (void)sqlite3WalFindFrame(pPager->pWal, pgno, &iRead);
    return iRead==0; /* Condition (4) */
  }
#endif
  return 1;
}
#endif

#ifndef SQLITE_OMIT_WAL
# define pagerUseWal(x) ((x)->pWal!=0)
#else
# define pagerUseWal(x) 0
# define pagerRollbackWal(x) 0
# define pagerWalFrames(v,w,x,y) 0
# define pagerOpenWalIfPresent(z) SQLITE_OK
# define pagerBeginReadTransaction(z) SQLITE_OK
#endif

#ifndef NDEBUG
/*
** Usage:
**
**   assert( assert_pager_state(pPager) );
**
** This function runs many asserts to try to find inconsistencies in
** the internal state of the Pager object.
*/
static int assert_pager_state(Pager *p){
  Pager *pPager = p;

  /* State must be valid. */
  assert( p->eState==PAGER_OPEN
       || p->eState==PAGER_READER
       || p->eState==PAGER_WRITER_LOCKED
       || p->eState==PAGER_WRITER_CACHEMOD
       || p->eState==PAGER_WRITER_DBMOD
       || p->eState==PAGER_WRITER_FINISHED
       || p->eState==PAGER_ERROR
  );

  /* Regardless of the current state, a temp-file connection always behaves
  ** as if it has an exclusive lock on the database file. It never updates
  ** the change-counter field, so the changeCountDone flag is always set.
  */
  assert( p->tempFile==0 || p->eLock==EXCLUSIVE_LOCK );
  assert( p->tempFile==0 || pPager->changeCountDone );

  /* If the useJournal flag is clear, the journal-mode must be "OFF".
  ** And if the journal-mode is "OFF", the journal file must not be open.
  */
  assert( p->journalMode==PAGER_JOURNALMODE_OFF || p->useJournal );
  assert( p->journalMode!=PAGER_JOURNALMODE_OFF || !isOpen(p->jfd) );

  /* Check that MEMDB implies noSync. And an in-memory journal. Since
  ** this means an in-memory pager performs no IO at all, it cannot encounter
  ** either SQLITE_IOERR or SQLITE_FULL during rollback or while finalizing
  ** a journal file. (although the in-memory journal implementation may
  ** return SQLITE_IOERR_NOMEM while the journal file is being written). It
  ** is therefore not possible for an in-memory pager to enter the ERROR
  ** state.
  */
  if( MEMDB ){
    assert( !isOpen(p->fd) );
    assert( p->noSync );
    assert( p->journalMode==PAGER_JOURNALMODE_OFF
         || p->journalMode==PAGER_JOURNALMODE_MEMORY
    );
    assert( p->eState!=PAGER_ERROR && p->eState!=PAGER_OPEN );
    assert( pagerUseWal(p)==0 );
  }

  /* If changeCountDone is set, a RESERVED lock or greater must be held
  ** on the file.
  */
  assert( pPager->changeCountDone==0 || pPager->eLock>=RESERVED_LOCK );
  assert( p->eLock!=PENDING_LOCK );

  switch( p->eState ){
    case PAGER_OPEN:
      assert( !MEMDB );
      assert( pPager->errCode==SQLITE_OK );
      assert( sqlite3PcacheRefCount(pPager->pPCache)==0 || pPager->tempFile );
      break;

    case PAGER_READER:
      assert( pPager->errCode==SQLITE_OK );
      assert( p->eLock!=UNKNOWN_LOCK );
      assert( p->eLock>=SHARED_LOCK );
      break;

    case PAGER_WRITER_LOCKED:
      assert( p->eLock!=UNKNOWN_LOCK );
      assert( pPager->errCode==SQLITE_OK );
      if( !pagerUseWal(pPager) ){
        assert( p->eLock>=RESERVED_LOCK );
      }
      assert( pPager->dbSize==pPager->dbOrigSize );
      assert( pPager->dbOrigSize==pPager->dbFileSize );
      assert( pPager->dbOrigSize==pPager->dbHintSize );
      assert( pPager->setSuper==0 );
      break;

    case PAGER_WRITER_CACHEMOD:
      assert( p->eLock!=UNKNOWN_LOCK );
      assert( pPager->errCode==SQLITE_OK );
      if( !pagerUseWal(pPager) ){
        /* It is possible that if journal_mode=wal here that neither the
        ** journal file nor the WAL file are open. This happens during
        ** a rollback transaction that switches from journal_mode=off
        ** to journal_mode=wal.
        */
        assert( p->eLock>=RESERVED_LOCK );
        assert( isOpen(p->jfd)
             || p->journalMode==PAGER_JOURNALMODE_OFF
             || p->journalMode==PAGER_JOURNALMODE_WAL
        );
      }
      assert( pPager->dbOrigSize==pPager->dbFileSize );
      assert( pPager->dbOrigSize==pPager->dbHintSize );
      break;

    case PAGER_WRITER_DBMOD:
      assert( p->eLock==EXCLUSIVE_LOCK );
      assert( pPager->errCode==SQLITE_OK );
      assert( !pagerUseWal(pPager) );
      assert( p->eLock>=EXCLUSIVE_LOCK );
      assert( isOpen(p->jfd)
           || p->journalMode==PAGER_JOURNALMODE_OFF
           || p->journalMode==PAGER_JOURNALMODE_WAL
           || (sqlite3OsDeviceCharacteristics(p->fd)&SQLITE_IOCAP_BATCH_ATOMIC)
      );
      assert( pPager->dbOrigSize<=pPager->dbHintSize );
      break;

    case PAGER_WRITER_FINISHED:
      assert( p->eLock==EXCLUSIVE_LOCK );
      assert( pPager->errCode==SQLITE_OK );
      assert( !pagerUseWal(pPager) );
      assert( isOpen(p->jfd)
           || p->journalMode==PAGER_JOURNALMODE_OFF
           || p->journalMode==PAGER_JOURNALMODE_WAL
           || (sqlite3OsDeviceCharacteristics(p->fd)&SQLITE_IOCAP_BATCH_ATOMIC)
      );
      break;

    case PAGER_ERROR:
      /* There must be at least one outstanding reference to the pager if
      ** in ERROR state. Otherwise the pager should have already dropped
      ** back to OPEN state.
      */
      assert( pPager->errCode!=SQLITE_OK );
      assert( sqlite3PcacheRefCount(pPager->pPCache)>0 || pPager->tempFile );
      break;
  }

  return 1;
}
#endif /* ifndef NDEBUG */

#ifdef SQLITE_DEBUG
/*
** Return a pointer to a human readable string in a static buffer
** containing the state of the Pager object passed as an argument. This
** is intended to be used within debuggers. For example, as an alternative
** to "print *pPager" in gdb:
**
** (gdb) printf "%s", print_pager_state(pPager)
**
** This routine has external linkage in order to suppress compiler warnings
** about an unused function.  It is enclosed within SQLITE_DEBUG and so does
** not appear in normal builds.
*/
char *print_pager_state(Pager *p){
  static char zRet[1024];

  sqlite3_snprintf(1024, zRet,
      "Filename:      %s\n"
      "State:         %s errCode=%d\n"
      "Lock:          %s\n"
      "Locking mode:  locking_mode=%s\n"
      "Journal mode:  journal_mode=%s\n"
      "Backing store: tempFile=%d memDb=%d useJournal=%d\n"
      "Journal:       journalOff=%lld journalHdr=%lld\n"
      "Size:          dbsize=%d dbOrigSize=%d dbFileSize=%d\n"
      , p->zFilename
      , p->eState==PAGER_OPEN            ? "OPEN" :
        p->eState==PAGER_READER          ? "READER" :
        p->eState==PAGER_WRITER_LOCKED   ? "WRITER_LOCKED" :
        p->eState==PAGER_WRITER_CACHEMOD ? "WRITER_CACHEMOD" :
        p->eState==PAGER_WRITER_DBMOD    ? "WRITER_DBMOD" :
        p->eState==PAGER_WRITER_FINISHED ? "WRITER_FINISHED" :
        p->eState==PAGER_ERROR           ? "ERROR" : "?error?"
      , (int)p->errCode
      , p->eLock==NO_LOCK         ? "NO_LOCK" :
        p->eLock==RESERVED_LOCK   ? "RESERVED" :
        p->eLock==EXCLUSIVE_LOCK  ? "EXCLUSIVE" :
        p->eLock==SHARED_LOCK     ? "SHARED" :
        p->eLock==UNKNOWN_LOCK    ? "UNKNOWN" : "?error?"
      , p->exclusiveMode ? "exclusive" : "normal"
      , p->journalMode==PAGER_JOURNALMODE_MEMORY   ? "memory" :
        p->journalMode==PAGER_JOURNALMODE_OFF      ? "off" :
        p->journalMode==PAGER_JOURNALMODE_DELETE   ? "delete" :
        p->journalMode==PAGER_JOURNALMODE_PERSIST  ? "persist" :
        p->journalMode==PAGER_JOURNALMODE_TRUNCATE ? "truncate" :
        p->journalMode==PAGER_JOURNALMODE_WAL      ? "wal" : "?error?"
      , (int)p->tempFile, (int)p->memDb, (int)p->useJournal
      , p->journalOff, p->journalHdr
      , (int)p->dbSize, (int)p->dbOrigSize, (int)p->dbFileSize
  );

  return zRet;
}
#endif

/* Forward references to the various page getters */
static int getPageNormal(Pager*,Pgno,DbPage**,int);
static int getPageError(Pager*,Pgno,DbPage**,int);
#if SQLITE_MAX_MMAP_SIZE>0
static int getPageMMap(Pager*,Pgno,DbPage**,int);
#endif

/*
** Set the Pager.xGet method for the appropriate routine used to fetch
** content from the pager.
*/
static void setGetterMethod(Pager *pPager){
  if( pPager->errCode ){
    pPager->xGet = getPageError;
#if SQLITE_MAX_MMAP_SIZE>0
  }else if( USEFETCH(pPager)
/* BEGIN SQLCIPHER */
#ifdef SQLITE_HAS_CODEC
   && pPager->xCodec==0
#endif
/* END SQLCIPHER */
  ){
    pPager->xGet = getPageMMap;
#endif /* SQLITE_MAX_MMAP_SIZE>0 */
  }else{
    pPager->xGet = getPageNormal;
  }
}

/*
** Return true if it is necessary to write page *pPg into the sub-journal.
** A page needs to be written into the sub-journal if there exists one
** or more open savepoints for which:
**
**   * The page-number is less than or equal to PagerSavepoint.nOrig, and
**   * The bit corresponding to the page-number is not set in
**     PagerSavepoint.pInSavepoint.
*/
static int subjRequiresPage(PgHdr *pPg){
  Pager *pPager = pPg->pPager;
  PagerSavepoint *p;
  Pgno pgno = pPg->pgno;
  int i;
  for(i=0; i<pPager->nSavepoint; i++){
    p = &pPager->aSavepoint[i];
    if( p->nOrig>=pgno && 0==sqlite3BitvecTestNotNull(p->pInSavepoint, pgno) ){
      for(i=i+1; i<pPager->nSavepoint; i++){
        pPager->aSavepoint[i].bTruncateOnRelease = 0;
      }
      return 1;
    }
  }
  return 0;
}

#ifdef SQLITE_DEBUG
/*
** Return true if the page is already in the journal file.
*/
static int pageInJournal(Pager *pPager, PgHdr *pPg){
  return sqlite3BitvecTest(pPager->pInJournal, pPg->pgno);
}
#endif

/*
** Read a 32-bit integer from the given file descriptor.  Store the integer
** that is read in *pRes.  Return SQLITE_OK if everything worked, or an
** error code is something goes wrong.
**
** All values are stored on disk as big-endian.
*/
static int read32bits(sqlite3_file *fd, i64 offset, u32 *pRes){
  unsigned char ac[4];
  int rc = sqlite3OsRead(fd, ac, sizeof(ac), offset);
  if( rc==SQLITE_OK ){
    *pRes = sqlite3Get4byte(ac);
  }
  return rc;
}

/*
** Write a 32-bit integer into a string buffer in big-endian byte order.
*/
#define put32bits(A,B)  sqlite3Put4byte((u8*)A,B)


/*
** Write a 32-bit integer into the given file descriptor.  Return SQLITE_OK
** on success or an error code is something goes wrong.
*/
static int write32bits(sqlite3_file *fd, i64 offset, u32 val){
  char ac[4];
  put32bits(ac, val);
  return sqlite3OsWrite(fd, ac, 4, offset);
}

/*
** Unlock the database file to level eLock, which must be either NO_LOCK
** or SHARED_LOCK. Regardless of whether or not the call to xUnlock()
** succeeds, set the Pager.eLock variable to match the (attempted) new lock.
**
** Except, if Pager.eLock is set to UNKNOWN_LOCK when this function is
** called, do not modify it. See the comment above the #define of
** UNKNOWN_LOCK for an explanation of this.
*/
static int pagerUnlockDb(Pager *pPager, int eLock){
  int rc = SQLITE_OK;

  assert( !pPager->exclusiveMode || pPager->eLock==eLock );
  assert( eLock==NO_LOCK || eLock==SHARED_LOCK );
  assert( eLock!=NO_LOCK || pagerUseWal(pPager)==0 );
  if( isOpen(pPager->fd) ){
    assert( pPager->eLock>=eLock );
    rc = pPager->noLock ? SQLITE_OK : sqlite3OsUnlock(pPager->fd, eLock);
    if( pPager->eLock!=UNKNOWN_LOCK ){
      pPager->eLock = (u8)eLock;
    }
    IOTRACE(("UNLOCK %p %d\n", pPager, eLock))
  }
  pPager->changeCountDone = pPager->tempFile; /* ticket fb3b3024ea238d5c */
  return rc;
}

/*
** Lock the database file to level eLock, which must be either SHARED_LOCK,
** RESERVED_LOCK or EXCLUSIVE_LOCK. If the caller is successful, set the
** Pager.eLock variable to the new locking state.
**
** Except, if Pager.eLock is set to UNKNOWN_LOCK when this function is
** called, do not modify it unless the new locking state is EXCLUSIVE_LOCK.
** See the comment above the #define of UNKNOWN_LOCK for an explanation
** of this.
*/
static int pagerLockDb(Pager *pPager, int eLock){
  int rc = SQLITE_OK;

  assert( eLock==SHARED_LOCK || eLock==RESERVED_LOCK || eLock==EXCLUSIVE_LOCK );
  if( pPager->eLock<eLock || pPager->eLock==UNKNOWN_LOCK ){
    rc = pPager->noLock ? SQLITE_OK : sqlite3OsLock(pPager->fd, eLock);
    if( rc==SQLITE_OK && (pPager->eLock!=UNKNOWN_LOCK||eLock==EXCLUSIVE_LOCK) ){
      pPager->eLock = (u8)eLock;
      IOTRACE(("LOCK %p %d\n", pPager, eLock))
    }
  }
  return rc;
}

/*
** This function determines whether or not the atomic-write or
** atomic-batch-write optimizations can be used with this pager. The
** atomic-write optimization can be used if:
**
**  (a) the value returned by OsDeviceCharacteristics() indicates that
**      a database page may be written atomically, and
**  (b) the value returned by OsSectorSize() is less than or equal
**      to the page size.
**
** If it can be used, then the value returned is the size of the journal
** file when it contains rollback data for exactly one page.
**
** The atomic-batch-write optimization can be used if OsDeviceCharacteristics()
** returns a value with the SQLITE_IOCAP_BATCH_ATOMIC bit set. -1 is
** returned in this case.
**
** If neither optimization can be used, 0 is returned.
*/
static int jrnlBufferSize(Pager *pPager){
  assert( !MEMDB );

#if defined(SQLITE_ENABLE_ATOMIC_WRITE) \
 || defined(SQLITE_ENABLE_BATCH_ATOMIC_WRITE)
  int dc;                           /* Device characteristics */

  assert( isOpen(pPager->fd) );
  dc = sqlite3OsDeviceCharacteristics(pPager->fd);
#else
  UNUSED_PARAMETER(pPager);
#endif

#ifdef SQLITE_ENABLE_BATCH_ATOMIC_WRITE
  if( pPager->dbSize>0 && (dc&SQLITE_IOCAP_BATCH_ATOMIC) ){
    return -1;
  }
#endif

#ifdef SQLITE_ENABLE_ATOMIC_WRITE
  {
    int nSector = pPager->sectorSize;
    int szPage = pPager->pageSize;

    assert(SQLITE_IOCAP_ATOMIC512==(512>>8));
    assert(SQLITE_IOCAP_ATOMIC64K==(65536>>8));
    if( 0==(dc&(SQLITE_IOCAP_ATOMIC|(szPage>>8)) || nSector>szPage) ){
      return 0;
    }
  }

  return JOURNAL_HDR_SZ(pPager) + JOURNAL_PG_SZ(pPager);
#endif

  return 0;
}

/*
** If SQLITE_CHECK_PAGES is defined then we do some sanity checking
** on the cache using a hash function.  This is used for testing
** and debugging only.
*/
#ifdef SQLITE_CHECK_PAGES
/*
** Return a 32-bit hash of the page data for pPage.
*/
static u32 pager_datahash(int nByte, unsigned char *pData){
  u32 hash = 0;
  int i;
  for(i=0; i<nByte; i++){
    hash = (hash*1039) + pData[i];
  }
  return hash;
}
static u32 pager_pagehash(PgHdr *pPage){
  return pager_datahash(pPage->pPager->pageSize, (unsigned char *)pPage->pData);
}
static void pager_set_pagehash(PgHdr *pPage){
  pPage->pageHash = pager_pagehash(pPage);
}

/*
** The CHECK_PAGE macro takes a PgHdr* as an argument. If SQLITE_CHECK_PAGES
** is defined, and NDEBUG is not defined, an assert() statement checks
** that the page is either dirty or still matches the calculated page-hash.
*/
#define CHECK_PAGE(x) checkPage(x)
static void checkPage(PgHdr *pPg){
  Pager *pPager = pPg->pPager;
  assert( pPager->eState!=PAGER_ERROR );
  assert( (pPg->flags&PGHDR_DIRTY) || pPg->pageHash==pager_pagehash(pPg) );
}

#else
#define pager_datahash(X,Y)  0
#define pager_pagehash(X)  0
#define pager_set_pagehash(X)
#define CHECK_PAGE(x)
#endif  /* SQLITE_CHECK_PAGES */

/*
** When this is called the journal file for pager pPager must be open.
** This function attempts to read a super-journal file name from the
** end of the file and, if successful, copies it into memory supplied
** by the caller. See comments above writeSuperJournal() for the format
** used to store a super-journal file name at the end of a journal file.
**
** zSuper must point to a buffer of at least nSuper bytes allocated by
** the caller. This should be sqlite3_vfs.mxPathname+1 (to ensure there is
** enough space to write the super-journal name). If the super-journal
** name in the journal is longer than nSuper bytes (including a
** nul-terminator), then this is handled as if no super-journal name
** were present in the journal.
**
** If a super-journal file name is present at the end of the journal
** file, then it is copied into the buffer pointed to by zSuper. A
** nul-terminator byte is appended to the buffer following the
** super-journal file name.
**
** If it is determined that no super-journal file name is present
** zSuper[0] is set to 0 and SQLITE_OK returned.
**
** If an error occurs while reading from the journal file, an SQLite
** error code is returned.
*/
static int readSuperJournal(sqlite3_file *pJrnl, char *zSuper, u32 nSuper){
  int rc;                    /* Return code */
  u32 len;                   /* Length in bytes of super-journal name */
  i64 szJ;                   /* Total size in bytes of journal file pJrnl */
  u32 cksum;                 /* MJ checksum value read from journal */
  u32 u;                     /* Unsigned loop counter */
  unsigned char aMagic[8];   /* A buffer to hold the magic header */
  zSuper[0] = '\0';

  if( SQLITE_OK!=(rc = sqlite3OsFileSize(pJrnl, &szJ))
   || szJ<16
   || SQLITE_OK!=(rc = read32bits(pJrnl, szJ-16, &len))
   || len>=nSuper
   || len>szJ-16
   || len==0
   || SQLITE_OK!=(rc = read32bits(pJrnl, szJ-12, &cksum))
   || SQLITE_OK!=(rc = sqlite3OsRead(pJrnl, aMagic, 8, szJ-8))
   || memcmp(aMagic, aJournalMagic, 8)
   || SQLITE_OK!=(rc = sqlite3OsRead(pJrnl, zSuper, len, szJ-16-len))
  ){
    return rc;
  }

  /* See if the checksum matches the super-journal name */
  for(u=0; u<len; u++){
    cksum -= zSuper[u];
  }
  if( cksum ){
    /* If the checksum doesn't add up, then one or more of the disk sectors
    ** containing the super-journal filename is corrupted. This means
    ** definitely roll back, so just return SQLITE_OK and report a (nul)
    ** super-journal filename.
    */
    len = 0;
  }
  zSuper[len] = '\0';
  zSuper[len+1] = '\0';
  
  return SQLITE_OK;
}

/*
** Return the offset of the sector boundary at or immediately
** following the value in pPager->journalOff, assuming a sector
** size of pPager->sectorSize bytes.
**
** i.e for a sector size of 512:
**
**   Pager.journalOff          Return value
**   ---------------------------------------
**   0                         0
**   512                       512
**   100                       512
**   2000                      2048
**
*/
static i64 journalHdrOffset(Pager *pPager){
  i64 offset = 0;
  i64 c = pPager->journalOff;
  if( c ){
    offset = ((c-1)/JOURNAL_HDR_SZ(pPager) + 1) * JOURNAL_HDR_SZ(pPager);
  }
  assert( offset%JOURNAL_HDR_SZ(pPager)==0 );
  assert( offset>=c );
  assert( (offset-c)<JOURNAL_HDR_SZ(pPager) );
  return offset;
}

/*
** The journal file must be open when this function is called.
**
** This function is a no-op if the journal file has not been written to
** within the current transaction (i.e. if Pager.journalOff==0).
**
** If doTruncate is non-zero or the Pager.journalSizeLimit variable is
** set to 0, then truncate the journal file to zero bytes in size. Otherwise,
** zero the 28-byte header at the start of the journal file. In either case,
** if the pager is not in no-sync mode, sync the journal file immediately
** after writing or truncating it.
**
** If Pager.journalSizeLimit is set to a positive, non-zero value, and
** following the truncation or zeroing described above the size of the
** journal file in bytes is larger than this value, then truncate the
** journal file to Pager.journalSizeLimit bytes. The journal file does
** not need to be synced following this operation.
**
** If an IO error occurs, abandon processing and return the IO error code.
** Otherwise, return SQLITE_OK.
*/
static int zeroJournalHdr(Pager *pPager, int doTruncate){
  int rc = SQLITE_OK;                               /* Return code */
  assert( isOpen(pPager->jfd) );
  assert( !sqlite3JournalIsInMemory(pPager->jfd) );
  if( pPager->journalOff ){
    const i64 iLimit = pPager->journalSizeLimit;    /* Local cache of jsl */

    IOTRACE(("JZEROHDR %p\n", pPager))
    if( doTruncate || iLimit==0 ){
      rc = sqlite3OsTruncate(pPager->jfd, 0);
    }else{
      static const char zeroHdr[28] = {0};
      rc = sqlite3OsWrite(pPager->jfd, zeroHdr, sizeof(zeroHdr), 0);
    }
    if( rc==SQLITE_OK && !pPager->noSync ){
      rc = sqlite3OsSync(pPager->jfd, SQLITE_SYNC_DATAONLY|pPager->syncFlags);
    }

    /* At this point the transaction is committed but the write lock
    ** is still held on the file. If there is a size limit configured for
    ** the persistent journal and the journal file currently consumes more
    ** space than that limit allows for, truncate it now. There is no need
    ** to sync the file following this operation.
    */
    if( rc==SQLITE_OK && iLimit>0 ){
      i64 sz;
      rc = sqlite3OsFileSize(pPager->jfd, &sz);
      if( rc==SQLITE_OK && sz>iLimit ){
        rc = sqlite3OsTruncate(pPager->jfd, iLimit);
      }
    }
  }
  return rc;
}

/*
** The journal file must be open when this routine is called. A journal
** header (JOURNAL_HDR_SZ bytes) is written into the journal file at the
** current location.
**
** The format for the journal header is as follows:
** - 8 bytes: Magic identifying journal format.
** - 4 bytes: Number of records in journal, or -1 no-sync mode is on.
** - 4 bytes: Random number used for page hash.
** - 4 bytes: Initial database page count.
** - 4 bytes: Sector size used by the process that wrote this journal.
** - 4 bytes: Database page size.
**
** Followed by (JOURNAL_HDR_SZ - 28) bytes of unused space.
*/
static int writeJournalHdr(Pager *pPager){
  int rc = SQLITE_OK;                 /* Return code */
  char *zHeader = pPager->pTmpSpace;  /* Temporary space used to build header */
  u32 nHeader = (u32)pPager->pageSize;/* Size of buffer pointed to by zHeader */
  u32 nWrite;                         /* Bytes of header sector written */
  int ii;                             /* Loop counter */

  assert( isOpen(pPager->jfd) );      /* Journal file must be open. */

  if( nHeader>JOURNAL_HDR_SZ(pPager) ){
    nHeader = JOURNAL_HDR_SZ(pPager);
  }

  /* If there are active savepoints and any of them were created
  ** since the most recent journal header was written, update the
  ** PagerSavepoint.iHdrOffset fields now.
  */
  for(ii=0; ii<pPager->nSavepoint; ii++){
    if( pPager->aSavepoint[ii].iHdrOffset==0 ){
      pPager->aSavepoint[ii].iHdrOffset = pPager->journalOff;
    }
  }

  pPager->journalHdr = pPager->journalOff = journalHdrOffset(pPager);

  /*
  ** Write the nRec Field - the number of page records that follow this
  ** journal header. Normally, zero is written to this value at this time.
  ** After the records are added to the journal (and the journal synced,
  ** if in full-sync mode), the zero is overwritten with the true number
  ** of records (see syncJournal()).
  **
  ** A faster alternative is to write 0xFFFFFFFF to the nRec field. When
  ** reading the journal this value tells SQLite to assume that the
  ** rest of the journal file contains valid page records. This assumption
  ** is dangerous, as if a failure occurred whilst writing to the journal
  ** file it may contain some garbage data. There are two scenarios
  ** where this risk can be ignored:
  **
  **   * When the pager is in no-sync mode. Corruption can follow a
  **     power failure in this case anyway.
  **
  **   * When the SQLITE_IOCAP_SAFE_APPEND flag is set. This guarantees
  **     that garbage data is never appended to the journal file.
  */
  assert( isOpen(pPager->fd) || pPager->noSync );
  if( pPager->noSync || (pPager->journalMode==PAGER_JOURNALMODE_MEMORY)
   || (sqlite3OsDeviceCharacteristics(pPager->fd)&SQLITE_IOCAP_SAFE_APPEND)
  ){
    memcpy(zHeader, aJournalMagic, sizeof(aJournalMagic));
    put32bits(&zHeader[sizeof(aJournalMagic)], 0xffffffff);
  }else{
    memset(zHeader, 0, sizeof(aJournalMagic)+4);
  }



  /* The random check-hash initializer */
  if( pPager->journalMode!=PAGER_JOURNALMODE_MEMORY ){
    sqlite3_randomness(sizeof(pPager->cksumInit), &pPager->cksumInit);
  }
#ifdef SQLITE_DEBUG
  else{
    /* The Pager.cksumInit variable is usually randomized above to protect
    ** against there being existing records in the journal file. This is
    ** dangerous, as following a crash they may be mistaken for records
    ** written by the current transaction and rolled back into the database
    ** file, causing corruption. The following assert statements verify
    ** that this is not required in "journal_mode=memory" mode, as in that
    ** case the journal file is always 0 bytes in size at this point. 
    ** It is advantageous to avoid the sqlite3_randomness() call if possible 
    ** as it takes the global PRNG mutex.  */
    i64 sz = 0;
    sqlite3OsFileSize(pPager->jfd, &sz);
    assert( sz==0 );
    assert( pPager->journalOff==journalHdrOffset(pPager) );
    assert( sqlite3JournalIsInMemory(pPager->jfd) );
  }
#endif
  put32bits(&zHeader[sizeof(aJournalMagic)+4], pPager->cksumInit);

  /* The initial database size */
  put32bits(&zHeader[sizeof(aJournalMagic)+8], pPager->dbOrigSize);
  /* The assumed sector size for this process */
  put32bits(&zHeader[sizeof(aJournalMagic)+12], pPager->sectorSize);

  /* The page size */
  put32bits(&zHeader[sizeof(aJournalMagic)+16], pPager->pageSize);

  /* Initializing the tail of the buffer is not necessary.  Everything
  ** works find if the following memset() is omitted.  But initializing
  ** the memory prevents valgrind from complaining, so we are willing to
  ** take the performance hit.
  */
  memset(&zHeader[sizeof(aJournalMagic)+20], 0,
         nHeader-(sizeof(aJournalMagic)+20));

  /* In theory, it is only necessary to write the 28 bytes that the
  ** journal header consumes to the journal file here. Then increment the
  ** Pager.journalOff variable by JOURNAL_HDR_SZ so that the next
  ** record is written to the following sector (leaving a gap in the file
  ** that will be implicitly filled in by the OS).
  **
  ** However it has been discovered that on some systems this pattern can
  ** be significantly slower than contiguously writing data to the file,
  ** even if that means explicitly writing data to the block of
  ** (JOURNAL_HDR_SZ - 28) bytes that will not be used. So that is what
  ** is done.
  **
  ** The loop is required here in case the sector-size is larger than the
  ** database page size. Since the zHeader buffer is only Pager.pageSize
  ** bytes in size, more than one call to sqlite3OsWrite() may be required
  ** to populate the entire journal header sector.
  */
  for(nWrite=0; rc==SQLITE_OK&&nWrite<JOURNAL_HDR_SZ(pPager); nWrite+=nHeader){
    IOTRACE(("JHDR %p %lld %d\n", pPager, pPager->journalHdr, nHeader))
    rc = sqlite3OsWrite(pPager->jfd, zHeader, nHeader, pPager->journalOff);
    assert( pPager->journalHdr <= pPager->journalOff );
    pPager->journalOff += nHeader;
  }

  return rc;
}

/*
** The journal file must be open when this is called. A journal header file
** (JOURNAL_HDR_SZ bytes) is read from the current location in the journal
** file. The current location in the journal file is given by
** pPager->journalOff. See comments above function writeJournalHdr() for
** a description of the journal header format.
**
** If the header is read successfully, *pNRec is set to the number of
** page records following this header and *pDbSize is set to the size of the
** database before the transaction began, in pages. Also, pPager->cksumInit
** is set to the value read from the journal header. SQLITE_OK is returned
** in this case.
**
** If the journal header file appears to be corrupted, SQLITE_DONE is
** returned and *pNRec and *PDbSize are undefined.  If JOURNAL_HDR_SZ bytes
** cannot be read from the journal file an error code is returned.
*/
static int readJournalHdr(
  Pager *pPager,               /* Pager object */
  int isHot,
  i64 journalSize,             /* Size of the open journal file in bytes */
  u32 *pNRec,                  /* OUT: Value read from the nRec field */
  u32 *pDbSize                 /* OUT: Value of original database size field */
){
  int rc;                      /* Return code */
  unsigned char aMagic[8];     /* A buffer to hold the magic header */
  i64 iHdrOff;                 /* Offset of journal header being read */

  assert( isOpen(pPager->jfd) );      /* Journal file must be open. */

  /* Advance Pager.journalOff to the start of the next sector. If the
  ** journal file is too small for there to be a header stored at this
  ** point, return SQLITE_DONE.
  */
  pPager->journalOff = journalHdrOffset(pPager);
  if( pPager->journalOff+JOURNAL_HDR_SZ(pPager) > journalSize ){
    return SQLITE_DONE;
  }
  iHdrOff = pPager->journalOff;

  /* Read in the first 8 bytes of the journal header. If they do not match
  ** the  magic string found at the start of each journal header, return
  ** SQLITE_DONE. If an IO error occurs, return an error code. Otherwise,
  ** proceed.
  */
  if( isHot || iHdrOff!=pPager->journalHdr ){
    rc = sqlite3OsRead(pPager->jfd, aMagic, sizeof(aMagic), iHdrOff);
    if( rc ){
      return rc;
    }
    if( memcmp(aMagic, aJournalMagic, sizeof(aMagic))!=0 ){
      return SQLITE_DONE;
    }
  }

  /* Read the first three 32-bit fields of the journal header: The nRec
  ** field, the checksum-initializer and the database size at the start
  ** of the transaction. Return an error code if anything goes wrong.
  */
  if( SQLITE_OK!=(rc = read32bits(pPager->jfd, iHdrOff+8, pNRec))
   || SQLITE_OK!=(rc = read32bits(pPager->jfd, iHdrOff+12, &pPager->cksumInit))
   || SQLITE_OK!=(rc = read32bits(pPager->jfd, iHdrOff+16, pDbSize))
  ){
    return rc;
  }

  if( pPager->journalOff==0 ){
    u32 iPageSize;               /* Page-size field of journal header */
    u32 iSectorSize;             /* Sector-size field of journal header */

    /* Read the page-size and sector-size journal header fields. */
    if( SQLITE_OK!=(rc = read32bits(pPager->jfd, iHdrOff+20, &iSectorSize))
     || SQLITE_OK!=(rc = read32bits(pPager->jfd, iHdrOff+24, &iPageSize))
    ){
      return rc;
    }

    /* Versions of SQLite prior to 3.5.8 set the page-size field of the
    ** journal header to zero. In this case, assume that the Pager.pageSize
    ** variable is already set to the correct page size.
    */
    if( iPageSize==0 ){
      iPageSize = pPager->pageSize;
    }

    /* Check that the values read from the page-size and sector-size fields
    ** are within range. To be 'in range', both values need to be a power
    ** of two greater than or equal to 512 or 32, and not greater than their
    ** respective compile time maximum limits.
    */
    if( iPageSize<512                  || iSectorSize<32
     || iPageSize>SQLITE_MAX_PAGE_SIZE || iSectorSize>MAX_SECTOR_SIZE
     || ((iPageSize-1)&iPageSize)!=0   || ((iSectorSize-1)&iSectorSize)!=0
    ){
      /* If the either the page-size or sector-size in the journal-header is
      ** invalid, then the process that wrote the journal-header must have
      ** crashed before the header was synced. In this case stop reading
      ** the journal file here.
      */
      return SQLITE_DONE;
    }

    /* Update the page-size to match the value read from the journal.
    ** Use a testcase() macro to make sure that malloc failure within
    ** PagerSetPagesize() is tested.
    */
    rc = sqlite3PagerSetPagesize(pPager, &iPageSize, -1);
    testcase( rc!=SQLITE_OK );

    /* Update the assumed sector-size to match the value used by
    ** the process that created this journal. If this journal was
    ** created by a process other than this one, then this routine
    ** is being called from within pager_playback(). The local value
    ** of Pager.sectorSize is restored at the end of that routine.
    */
    pPager->sectorSize = iSectorSize;
  }

  pPager->journalOff += JOURNAL_HDR_SZ(pPager);
  return rc;
}


/*
** Write the supplied super-journal name into the journal file for pager
** pPager at the current location. The super-journal name must be the last
** thing written to a journal file. If the pager is in full-sync mode, the
** journal file descriptor is advanced to the next sector boundary before
** anything is written. The format is:
**
**   + 4 bytes: PAGER_SJ_PGNO.
**   + N bytes: super-journal filename in utf-8.
**   + 4 bytes: N (length of super-journal name in bytes, no nul-terminator).
**   + 4 bytes: super-journal name checksum.
**   + 8 bytes: aJournalMagic[].
**
** The super-journal page checksum is the sum of the bytes in the super-journal
** name, where each byte is interpreted as a signed 8-bit integer.
**
** If zSuper is a NULL pointer (occurs for a single database transaction),
** this call is a no-op.
*/
static int writeSuperJournal(Pager *pPager, const char *zSuper){
  int rc;                          /* Return code */
  int nSuper;                      /* Length of string zSuper */
  i64 iHdrOff;                     /* Offset of header in journal file */
  i64 jrnlSize;                    /* Size of journal file on disk */
  u32 cksum = 0;                   /* Checksum of string zSuper */

  assert( pPager->setSuper==0 );
  assert( !pagerUseWal(pPager) );

  if( !zSuper
   || pPager->journalMode==PAGER_JOURNALMODE_MEMORY
   || !isOpen(pPager->jfd)
  ){
    return SQLITE_OK;
  }
  pPager->setSuper = 1;
  assert( pPager->journalHdr <= pPager->journalOff );

  /* Calculate the length in bytes and the checksum of zSuper */
  for(nSuper=0; zSuper[nSuper]; nSuper++){
    cksum += zSuper[nSuper];
  }

  /* If in full-sync mode, advance to the next disk sector before writing
  ** the super-journal name. This is in case the previous page written to
  ** the journal has already been synced.
  */
  if( pPager->fullSync ){
    pPager->journalOff = journalHdrOffset(pPager);
  }
  iHdrOff = pPager->journalOff;

  /* Write the super-journal data to the end of the journal file. If
  ** an error occurs, return the error code to the caller.
  */
  if( (0 != (rc = write32bits(pPager->jfd, iHdrOff, PAGER_SJ_PGNO(pPager))))
   || (0 != (rc = sqlite3OsWrite(pPager->jfd, zSuper, nSuper, iHdrOff+4)))
   || (0 != (rc = write32bits(pPager->jfd, iHdrOff+4+nSuper, nSuper)))
   || (0 != (rc = write32bits(pPager->jfd, iHdrOff+4+nSuper+4, cksum)))
   || (0 != (rc = sqlite3OsWrite(pPager->jfd, aJournalMagic, 8,
                                 iHdrOff+4+nSuper+8)))
  ){
    return rc;
  }
  pPager->journalOff += (nSuper+20);

  /* If the pager is in persistent-journal mode, then the physical
  ** journal-file may extend past the end of the super-journal name
  ** and 8 bytes of magic data just written to the file. This is
  ** dangerous because the code to rollback a hot-journal file
  ** will not be able to find the super-journal name to determine
  ** whether or not the journal is hot.
  **
  ** Easiest thing to do in this scenario is to truncate the journal
  ** file to the required size.
  */
  if( SQLITE_OK==(rc = sqlite3OsFileSize(pPager->jfd, &jrnlSize))
   && jrnlSize>pPager->journalOff
  ){
    rc = sqlite3OsTruncate(pPager->jfd, pPager->journalOff);
  }
  return rc;
}

/*
** Discard the entire contents of the in-memory page-cache.
*/
static void pager_reset(Pager *pPager){
  pPager->iDataVersion++;
  sqlite3BackupRestart(pPager->pBackup);
  sqlite3PcacheClear(pPager->pPCache);
}

/*
** Return the pPager->iDataVersion value
*/
u32 sqlite3PagerDataVersion(Pager *pPager){
  return pPager->iDataVersion;
}

/*
** Free all structures in the Pager.aSavepoint[] array and set both
** Pager.aSavepoint and Pager.nSavepoint to zero. Close the sub-journal
** if it is open and the pager is not in exclusive mode.
*/
static void releaseAllSavepoints(Pager *pPager){
  int ii;               /* Iterator for looping through Pager.aSavepoint */
  for(ii=0; ii<pPager->nSavepoint; ii++){
    sqlite3BitvecDestroy(pPager->aSavepoint[ii].pInSavepoint);
  }
  if( !pPager->exclusiveMode || sqlite3JournalIsInMemory(pPager->sjfd) ){
    sqlite3OsClose(pPager->sjfd);
  }
  sqlite3_free(pPager->aSavepoint);
  pPager->aSavepoint = 0;
  pPager->nSavepoint = 0;
  pPager->nSubRec = 0;
}

/*
** Set the bit number pgno in the PagerSavepoint.pInSavepoint
** bitvecs of all open savepoints. Return SQLITE_OK if successful
** or SQLITE_NOMEM if a malloc failure occurs.
*/
static int addToSavepointBitvecs(Pager *pPager, Pgno pgno){
  int ii;                   /* Loop counter */
  int rc = SQLITE_OK;       /* Result code */

  for(ii=0; ii<pPager->nSavepoint; ii++){
    PagerSavepoint *p = &pPager->aSavepoint[ii];
    if( pgno<=p->nOrig ){
      rc |= sqlite3BitvecSet(p->pInSavepoint, pgno);
      testcase( rc==SQLITE_NOMEM );
      assert( rc==SQLITE_OK || rc==SQLITE_NOMEM );
    }
  }
  return rc;
}

/*
** This function is a no-op if the pager is in exclusive mode and not
** in the ERROR state. Otherwise, it switches the pager to PAGER_OPEN
** state.
**
** If the pager is not in exclusive-access mode, the database file is
** completely unlocked. If the file is unlocked and the file-system does
** not exhibit the UNDELETABLE_WHEN_OPEN property, the journal file is
** closed (if it is open).
**
** If the pager is in ERROR state when this function is called, the
** contents of the pager cache are discarded before switching back to
** the OPEN state. Regardless of whether the pager is in exclusive-mode
** or not, any journal file left in the file-system will be treated
** as a hot-journal and rolled back the next time a read-transaction
** is opened (by this or by any other connection).
*/
static void pager_unlock(Pager *pPager){

  assert( pPager->eState==PAGER_READER
       || pPager->eState==PAGER_OPEN
       || pPager->eState==PAGER_ERROR
  );

  sqlite3BitvecDestroy(pPager->pInJournal);
  pPager->pInJournal = 0;
  releaseAllSavepoints(pPager);

  if( pagerUseWal(pPager) ){
    assert( !isOpen(pPager->jfd) );
    sqlite3WalEndReadTransaction(pPager->pWal);
    pPager->eState = PAGER_OPEN;
  }else if( !pPager->exclusiveMode ){
    int rc;                       /* Error code returned by pagerUnlockDb() */
    int iDc = isOpen(pPager->fd)?sqlite3OsDeviceCharacteristics(pPager->fd):0;

    /* If the operating system support deletion of open files, then
    ** close the journal file when dropping the database lock.  Otherwise
    ** another connection with journal_mode=delete might delete the file
    ** out from under us.
    */
    assert( (PAGER_JOURNALMODE_MEMORY   & 5)!=1 );
    assert( (PAGER_JOURNALMODE_OFF      & 5)!=1 );
    assert( (PAGER_JOURNALMODE_WAL      & 5)!=1 );
    assert( (PAGER_JOURNALMODE_DELETE   & 5)!=1 );
    assert( (PAGER_JOURNALMODE_TRUNCATE & 5)==1 );
    assert( (PAGER_JOURNALMODE_PERSIST  & 5)==1 );
    if( 0==(iDc & SQLITE_IOCAP_UNDELETABLE_WHEN_OPEN)
     || 1!=(pPager->journalMode & 5)
    ){
      sqlite3OsClose(pPager->jfd);
    }

    /* If the pager is in the ERROR state and the call to unlock the database
    ** file fails, set the current lock to UNKNOWN_LOCK. See the comment
    ** above the #define for UNKNOWN_LOCK for an explanation of why this
    ** is necessary.
    */
    rc = pagerUnlockDb(pPager, NO_LOCK);
    if( rc!=SQLITE_OK && pPager->eState==PAGER_ERROR ){
      pPager->eLock = UNKNOWN_LOCK;
    }

    /* The pager state may be changed from PAGER_ERROR to PAGER_OPEN here
    ** without clearing the error code. This is intentional - the error
    ** code is cleared and the cache reset in the block below.
    */
    assert( pPager->errCode || pPager->eState!=PAGER_ERROR );
    pPager->eState = PAGER_OPEN;
  }

  /* If Pager.errCode is set, the contents of the pager cache cannot be
  ** trusted. Now that there are no outstanding references to the pager,
  ** it can safely move back to PAGER_OPEN state. This happens in both
  ** normal and exclusive-locking mode.
  */
  assert( pPager->errCode==SQLITE_OK || !MEMDB );
  if( pPager->errCode ){
    if( pPager->tempFile==0 ){
      pager_reset(pPager);
      pPager->changeCountDone = 0;
      pPager->eState = PAGER_OPEN;
    }else{
      pPager->eState = (isOpen(pPager->jfd) ? PAGER_OPEN : PAGER_READER);
    }
    if( USEFETCH(pPager) ) sqlite3OsUnfetch(pPager->fd, 0, 0);
    pPager->errCode = SQLITE_OK;
    setGetterMethod(pPager);
  }

  pPager->journalOff = 0;
  pPager->journalHdr = 0;
  pPager->setSuper = 0;
}

/*
** This function is called whenever an IOERR or FULL error that requires
** the pager to transition into the ERROR state may have occurred.
** The first argument is a pointer to the pager structure, the second
** the error-code about to be returned by a pager API function. The
** value returned is a copy of the second argument to this function.
**
** If the second argument is SQLITE_FULL, SQLITE_IOERR or one of the
** IOERR sub-codes, the pager enters the ERROR state and the error code
** is stored in Pager.errCode. While the pager remains in the ERROR state,
** all major API calls on the Pager will immediately return Pager.errCode.
**
** The ERROR state indicates that the contents of the pager-cache
** cannot be trusted. This state can be cleared by completely discarding
** the contents of the pager-cache. If a transaction was active when
** the persistent error occurred, then the rollback journal may need
** to be replayed to restore the contents of the database file (as if
** it were a hot-journal).
*/
static int pager_error(Pager *pPager, int rc){
  int rc2 = rc & 0xff;
  assert( rc==SQLITE_OK || !MEMDB );
  assert(
       pPager->errCode==SQLITE_FULL ||
       pPager->errCode==SQLITE_OK ||
       (pPager->errCode & 0xff)==SQLITE_IOERR
  );
  if( rc2==SQLITE_FULL || rc2==SQLITE_IOERR ){
    pPager->errCode = rc;
    pPager->eState = PAGER_ERROR;
    setGetterMethod(pPager);
  }
  return rc;
}

static int pager_truncate(Pager *pPager, Pgno nPage);

/*
** The write transaction open on pPager is being committed (bCommit==1)
** or rolled back (bCommit==0).
**
** Return TRUE if and only if all dirty pages should be flushed to disk.
**
** Rules:
**
**   *  For non-TEMP databases, always sync to disk.  This is necessary
**      for transactions to be durable.
**
**   *  Sync TEMP database only on a COMMIT (not a ROLLBACK) when the backing
**      file has been created already (via a spill on pagerStress()) and
**      when the number of dirty pages in memory exceeds 25% of the total
**      cache size.
*/
static int pagerFlushOnCommit(Pager *pPager, int bCommit){
  if( pPager->tempFile==0 ) return 1;
  if( !bCommit ) return 0;
  if( !isOpen(pPager->fd) ) return 0;
  return (sqlite3PCachePercentDirty(pPager->pPCache)>=25);
}

/*
** This routine ends a transaction. A transaction is usually ended by
** either a COMMIT or a ROLLBACK operation. This routine may be called
** after rollback of a hot-journal, or if an error occurs while opening
** the journal file or writing the very first journal-header of a
** database transaction.
**
** This routine is never called in PAGER_ERROR state. If it is called
** in PAGER_NONE or PAGER_SHARED state and the lock held is less
** exclusive than a RESERVED lock, it is a no-op.
**
** Otherwise, any active savepoints are released.
**
** If the journal file is open, then it is "finalized". Once a journal
** file has been finalized it is not possible to use it to roll back a
** transaction. Nor will it be considered to be a hot-journal by this
** or any other database connection. Exactly how a journal is finalized
** depends on whether or not the pager is running in exclusive mode and
** the current journal-mode (Pager.journalMode value), as follows:
**
**   journalMode==MEMORY
**     Journal file descriptor is simply closed. This destroys an
**     in-memory journal.
**
**   journalMode==TRUNCATE
**     Journal file is truncated to zero bytes in size.
**
**   journalMode==PERSIST
**     The first 28 bytes of the journal file are zeroed. This invalidates
**     the first journal header in the file, and hence the entire journal
**     file. An invalid journal file cannot be rolled back.
**
**   journalMode==DELETE
**     The journal file is closed and deleted using sqlite3OsDelete().
**
**     If the pager is running in exclusive mode, this method of finalizing
**     the journal file is never used. Instead, if the journalMode is
**     DELETE and the pager is in exclusive mode, the method described under
**     journalMode==PERSIST is used instead.
**
** After the journal is finalized, the pager moves to PAGER_READER state.
** If running in non-exclusive rollback mode, the lock on the file is
** downgraded to a SHARED_LOCK.
**
** SQLITE_OK is returned if no error occurs. If an error occurs during
** any of the IO operations to finalize the journal file or unlock the
** database then the IO error code is returned to the user. If the
** operation to finalize the journal file fails, then the code still
** tries to unlock the database file if not in exclusive mode. If the
** unlock operation fails as well, then the first error code related
** to the first error encountered (the journal finalization one) is
** returned.
*/
static int pager_end_transaction(Pager *pPager, int hasSuper, int bCommit){
  int rc = SQLITE_OK;      /* Error code from journal finalization operation */
  int rc2 = SQLITE_OK;     /* Error code from db file unlock operation */

  /* Do nothing if the pager does not have an open write transaction
  ** or at least a RESERVED lock. This function may be called when there
  ** is no write-transaction active but a RESERVED or greater lock is
  ** held under two circumstances:
  **
  **   1. After a successful hot-journal rollback, it is called with
  **      eState==PAGER_NONE and eLock==EXCLUSIVE_LOCK.
  **
  **   2. If a connection with locking_mode=exclusive holding an EXCLUSIVE
  **      lock switches back to locking_mode=normal and then executes a
  **      read-transaction, this function is called with eState==PAGER_READER
  **      and eLock==EXCLUSIVE_LOCK when the read-transaction is closed.
  */
  assert( assert_pager_state(pPager) );
  assert( pPager->eState!=PAGER_ERROR );
  if( pPager->eState<PAGER_WRITER_LOCKED && pPager->eLock<RESERVED_LOCK ){
    return SQLITE_OK;
  }

  releaseAllSavepoints(pPager);
  assert( isOpen(pPager->jfd) || pPager->pInJournal==0
      || (sqlite3OsDeviceCharacteristics(pPager->fd)&SQLITE_IOCAP_BATCH_ATOMIC)
  );
  if( isOpen(pPager->jfd) ){
    assert( !pagerUseWal(pPager) );

    /* Finalize the journal file. */
    if( sqlite3JournalIsInMemory(pPager->jfd) ){
      /* assert( pPager->journalMode==PAGER_JOURNALMODE_MEMORY ); */
      sqlite3OsClose(pPager->jfd);
    }else if( pPager->journalMode==PAGER_JOURNALMODE_TRUNCATE ){
      if( pPager->journalOff==0 ){
        rc = SQLITE_OK;
      }else{
        rc = sqlite3OsTruncate(pPager->jfd, 0);
        if( rc==SQLITE_OK && pPager->fullSync ){
          /* Make sure the new file size is written into the inode right away.
          ** Otherwise the journal might resurrect following a power loss and
          ** cause the last transaction to roll back.  See
          ** https://bugzilla.mozilla.org/show_bug.cgi?id=1072773
          */
          rc = sqlite3OsSync(pPager->jfd, pPager->syncFlags);
        }
      }
      pPager->journalOff = 0;
    }else if( pPager->journalMode==PAGER_JOURNALMODE_PERSIST
      || (pPager->exclusiveMode && pPager->journalMode!=PAGER_JOURNALMODE_WAL)
    ){
      rc = zeroJournalHdr(pPager, hasSuper||pPager->tempFile);
      pPager->journalOff = 0;
    }else{
      /* This branch may be executed with Pager.journalMode==MEMORY if
      ** a hot-journal was just rolled back. In this case the journal
      ** file should be closed and deleted. If this connection writes to
      ** the database file, it will do so using an in-memory journal.
      */
      int bDelete = !pPager->tempFile;
      assert( sqlite3JournalIsInMemory(pPager->jfd)==0 );
      assert( pPager->journalMode==PAGER_JOURNALMODE_DELETE
           || pPager->journalMode==PAGER_JOURNALMODE_MEMORY
           || pPager->journalMode==PAGER_JOURNALMODE_WAL
      );
      sqlite3OsClose(pPager->jfd);
      if( bDelete ){
        rc = sqlite3OsDelete(pPager->pVfs, pPager->zJournal, pPager->extraSync);
      }
    }
  }

#ifdef SQLITE_CHECK_PAGES
  sqlite3PcacheIterateDirty(pPager->pPCache, pager_set_pagehash);
  if( pPager->dbSize==0 && sqlite3PcacheRefCount(pPager->pPCache)>0 ){
    PgHdr *p = sqlite3PagerLookup(pPager, 1);
    if( p ){
      p->pageHash = 0;
      sqlite3PagerUnrefNotNull(p);
    }
  }
#endif

  sqlite3BitvecDestroy(pPager->pInJournal);
  pPager->pInJournal = 0;
  pPager->nRec = 0;
  if( rc==SQLITE_OK ){
    if( MEMDB || pagerFlushOnCommit(pPager, bCommit) ){
      sqlite3PcacheCleanAll(pPager->pPCache);
    }else{
      sqlite3PcacheClearWritable(pPager->pPCache);
    }
    sqlite3PcacheTruncate(pPager->pPCache, pPager->dbSize);
  }

  if( pagerUseWal(pPager) ){
    /* Drop the WAL write-lock, if any. Also, if the connection was in
    ** locking_mode=exclusive mode but is no longer, drop the EXCLUSIVE
    ** lock held on the database file.
    */
    rc2 = sqlite3WalEndWriteTransaction(pPager->pWal);
    assert( rc2==SQLITE_OK );
  }else if( rc==SQLITE_OK && bCommit && pPager->dbFileSize>pPager->dbSize ){
    /* This branch is taken when committing a transaction in rollback-journal
    ** mode if the database file on disk is larger than the database image.
    ** At this point the journal has been finalized and the transaction
    ** successfully committed, but the EXCLUSIVE lock is still held on the
    ** file. So it is safe to truncate the database file to its minimum
    ** required size.  */
    assert( pPager->eLock==EXCLUSIVE_LOCK );
    rc = pager_truncate(pPager, pPager->dbSize);
  }

  if( rc==SQLITE_OK && bCommit ){
    rc = sqlite3OsFileControl(pPager->fd, SQLITE_FCNTL_COMMIT_PHASETWO, 0);
    if( rc==SQLITE_NOTFOUND ) rc = SQLITE_OK;
  }

  if( !pPager->exclusiveMode
   && (!pagerUseWal(pPager) || sqlite3WalExclusiveMode(pPager->pWal, 0))
  ){
    rc2 = pagerUnlockDb(pPager, SHARED_LOCK);
  }
  pPager->eState = PAGER_READER;
  pPager->setSuper = 0;

  return (rc==SQLITE_OK?rc2:rc);
}

/* Forward reference */
static int pager_playback(Pager *pPager, int isHot);

/*
** Execute a rollback if a transaction is active and unlock the
** database file.
**
** If the pager has already entered the ERROR state, do not attempt
** the rollback at this time. Instead, pager_unlock() is called. The
** call to pager_unlock() will discard all in-memory pages, unlock
** the database file and move the pager back to OPEN state. If this
** means that there is a hot-journal left in the file-system, the next
** connection to obtain a shared lock on the pager (which may be this one)
** will roll it back.
**
** If the pager has not already entered the ERROR state, but an IO or
** malloc error occurs during a rollback, then this will itself cause
** the pager to enter the ERROR state. Which will be cleared by the
** call to pager_unlock(), as described above.
*/
static void pagerUnlockAndRollback(Pager *pPager){
  if( pPager->eState!=PAGER_ERROR && pPager->eState!=PAGER_OPEN ){
    assert( assert_pager_state(pPager) );
    if( pPager->eState>=PAGER_WRITER_LOCKED ){
      sqlite3BeginBenignMalloc();
      sqlite3PagerRollback(pPager);
      sqlite3EndBenignMalloc();
    }else if( !pPager->exclusiveMode ){
      assert( pPager->eState==PAGER_READER );
      pager_end_transaction(pPager, 0, 0);
    }
  }else if( pPager->eState==PAGER_ERROR
         && pPager->journalMode==PAGER_JOURNALMODE_MEMORY
         && isOpen(pPager->jfd)
  ){
    /* Special case for a ROLLBACK due to I/O error with an in-memory
    ** journal:  We have to rollback immediately, before the journal is
    ** closed, because once it is closed, all content is forgotten. */
    int errCode = pPager->errCode;
    u8 eLock = pPager->eLock;
    pPager->eState = PAGER_OPEN;
    pPager->errCode = SQLITE_OK;
    pPager->eLock = EXCLUSIVE_LOCK;
    pager_playback(pPager, 1);
    pPager->errCode = errCode;
    pPager->eLock = eLock;
  }
  pager_unlock(pPager);
}

/*
** Parameter aData must point to a buffer of pPager->pageSize bytes
** of data. Compute and return a checksum based on the contents of the
** page of data and the current value of pPager->cksumInit.
**
** This is not a real checksum. It is really just the sum of the
** random initial value (pPager->cksumInit) and every 200th byte
** of the page data, starting with byte offset (pPager->pageSize%200).
** Each byte is interpreted as an 8-bit unsigned integer.
**
** Changing the formula used to compute this checksum results in an
** incompatible journal file format.
**
** If journal corruption occurs due to a power failure, the most likely
** scenario is that one end or the other of the record will be changed.
** It is much less likely that the two ends of the journal record will be
** correct and the middle be corrupt.  Thus, this "checksum" scheme,
** though fast and simple, catches the mostly likely kind of corruption.
*/
static u32 pager_cksum(Pager *pPager, const u8 *aData){
  u32 cksum = pPager->cksumInit;         /* Checksum value to return */
  int i = pPager->pageSize-200;          /* Loop counter */
  while( i>0 ){
    cksum += aData[i];
    i -= 200;
  }
  return cksum;
}

/*
** Report the current page size and number of reserved bytes back
** to the codec.
*/
/* BEGIN SQLCIPHER */
#ifdef SQLITE_HAS_CODEC
static void pagerReportSize(Pager *pPager){
  if( pPager->xCodecSizeChng ){
    pPager->xCodecSizeChng(pPager->pCodec, pPager->pageSize,
                           (int)pPager->nReserve);
  }
}
#else
# define pagerReportSize(X)     /* No-op if we do not support a codec */
#endif
/* END SQLCIPHER */

/* BEGIN SQLCIPHER */
#ifdef SQLITE_HAS_CODEC
/*
** Make sure the number of reserved bits is the same in the destination
** pager as it is in the source.  This comes up when a VACUUM changes the
** number of reserved bits to the "optimal" amount.
*/
void sqlite3PagerAlignReserve(Pager *pDest, Pager *pSrc){
  if( pDest->nReserve!=pSrc->nReserve ){
    pDest->nReserve = pSrc->nReserve;
    pagerReportSize(pDest);
  }
}
#endif
/* END SQLCIPHER */

/*
** Read a single page from either the journal file (if isMainJrnl==1) or
** from the sub-journal (if isMainJrnl==0) and playback that page.
** The page begins at offset *pOffset into the file. The *pOffset
** value is increased to the start of the next page in the journal.
**
** The main rollback journal uses checksums - the statement journal does
** not.
**
** If the page number of the page record read from the (sub-)journal file
** is greater than the current value of Pager.dbSize, then playback is
** skipped and SQLITE_OK is returned.
**
** If pDone is not NULL, then it is a record of pages that have already
** been played back.  If the page at *pOffset has already been played back
** (if the corresponding pDone bit is set) then skip the playback.
** Make sure the pDone bit corresponding to the *pOffset page is set
** prior to returning.
**
** If the page record is successfully read from the (sub-)journal file
** and played back, then SQLITE_OK is returned. If an IO error occurs
** while reading the record from the (sub-)journal file or while writing
** to the database file, then the IO error code is returned. If data
** is successfully read from the (sub-)journal file but appears to be
** corrupted, SQLITE_DONE is returned. Data is considered corrupted in
** two circumstances:
**
**   * If the record page-number is illegal (0 or PAGER_SJ_PGNO), or
**   * If the record is being rolled back from the main journal file
**     and the checksum field does not match the record content.
**
** Neither of these two scenarios are possible during a savepoint rollback.
**
** If this is a savepoint rollback, then memory may have to be dynamically
** allocated by this function. If this is the case and an allocation fails,
** SQLITE_NOMEM is returned.
*/
static int pager_playback_one_page(
  Pager *pPager,                /* The pager being played back */
  i64 *pOffset,                 /* Offset of record to playback */
  Bitvec *pDone,                /* Bitvec of pages already played back */
  int isMainJrnl,               /* 1 -> main journal. 0 -> sub-journal. */
  int isSavepnt                 /* True for a savepoint rollback */
){
  int rc;
  PgHdr *pPg;                   /* An existing page in the cache */
  Pgno pgno;                    /* The page number of a page in journal */
  u32 cksum;                    /* Checksum used for sanity checking */
  char *aData;                  /* Temporary storage for the page */
  sqlite3_file *jfd;            /* The file descriptor for the journal file */
  int isSynced;                 /* True if journal page is synced */
/* BEGIN SQLCIPHER */
#ifdef SQLITE_HAS_CODEC
  /* The jrnlEnc flag is true if Journal pages should be passed through
  ** the codec.  It is false for pure in-memory journals. */
  const int jrnlEnc = (isMainJrnl || pPager->subjInMemory==0);
#endif
/* END SQLCIPHER */

  assert( (isMainJrnl&~1)==0 );      /* isMainJrnl is 0 or 1 */
  assert( (isSavepnt&~1)==0 );       /* isSavepnt is 0 or 1 */
  assert( isMainJrnl || pDone );     /* pDone always used on sub-journals */
  assert( isSavepnt || pDone==0 );   /* pDone never used on non-savepoint */

  aData = pPager->pTmpSpace;
  assert( aData );         /* Temp storage must have already been allocated */
  assert( pagerUseWal(pPager)==0 || (!isMainJrnl && isSavepnt) );

  /* Either the state is greater than PAGER_WRITER_CACHEMOD (a transaction
  ** or savepoint rollback done at the request of the caller) or this is
  ** a hot-journal rollback. If it is a hot-journal rollback, the pager
  ** is in state OPEN and holds an EXCLUSIVE lock. Hot-journal rollback
  ** only reads from the main journal, not the sub-journal.
  */
  assert( pPager->eState>=PAGER_WRITER_CACHEMOD
       || (pPager->eState==PAGER_OPEN && pPager->eLock==EXCLUSIVE_LOCK)
  );
  assert( pPager->eState>=PAGER_WRITER_CACHEMOD || isMainJrnl );

  /* Read the page number and page data from the journal or sub-journal
  ** file. Return an error code to the caller if an IO error occurs.
  */
  jfd = isMainJrnl ? pPager->jfd : pPager->sjfd;
  rc = read32bits(jfd, *pOffset, &pgno);
  if( rc!=SQLITE_OK ) return rc;
  rc = sqlite3OsRead(jfd, (u8*)aData, pPager->pageSize, (*pOffset)+4);
  if( rc!=SQLITE_OK ) return rc;
  *pOffset += pPager->pageSize + 4 + isMainJrnl*4;

  /* Sanity checking on the page.  This is more important that I originally
  ** thought.  If a power failure occurs while the journal is being written,
  ** it could cause invalid data to be written into the journal.  We need to
  ** detect this invalid data (with high probability) and ignore it.
  */
  if( pgno==0 || pgno==PAGER_SJ_PGNO(pPager) ){
    assert( !isSavepnt );
    return SQLITE_DONE;
  }
  if( pgno>(Pgno)pPager->dbSize || sqlite3BitvecTest(pDone, pgno) ){
    return SQLITE_OK;
  }
  if( isMainJrnl ){
    rc = read32bits(jfd, (*pOffset)-4, &cksum);
    if( rc ) return rc;
    if( !isSavepnt && pager_cksum(pPager, (u8*)aData)!=cksum ){
      return SQLITE_DONE;
    }
  }

  /* If this page has already been played back before during the current
  ** rollback, then don't bother to play it back again.
  */
  if( pDone && (rc = sqlite3BitvecSet(pDone, pgno))!=SQLITE_OK ){
    return rc;
  }

  /* When playing back page 1, restore the nReserve setting
  */
  if( pgno==1 && pPager->nReserve!=((u8*)aData)[20] ){
    pPager->nReserve = ((u8*)aData)[20];
    pagerReportSize(pPager);
  }

  /* If the pager is in CACHEMOD state, then there must be a copy of this
  ** page in the pager cache. In this case just update the pager cache,
  ** not the database file. The page is left marked dirty in this case.
  **
  ** An exception to the above rule: If the database is in no-sync mode
  ** and a page is moved during an incremental vacuum then the page may
  ** not be in the pager cache. Later: if a malloc() or IO error occurs
  ** during a Movepage() call, then the page may not be in the cache
  ** either. So the condition described in the above paragraph is not
  ** assert()able.
  **
  ** If in WRITER_DBMOD, WRITER_FINISHED or OPEN state, then we update the
  ** pager cache if it exists and the main file. The page is then marked
  ** not dirty. Since this code is only executed in PAGER_OPEN state for
  ** a hot-journal rollback, it is guaranteed that the page-cache is empty
  ** if the pager is in OPEN state.
  **
  ** Ticket #1171:  The statement journal might contain page content that is
  ** different from the page content at the start of the transaction.
  ** This occurs when a page is changed prior to the start of a statement
  ** then changed again within the statement.  When rolling back such a
  ** statement we must not write to the original database unless we know
  ** for certain that original page contents are synced into the main rollback
  ** journal.  Otherwise, a power loss might leave modified data in the
  ** database file without an entry in the rollback journal that can
  ** restore the database to its original form.  Two conditions must be
  ** met before writing to the database files. (1) the database must be
  ** locked.  (2) we know that the original page content is fully synced
  ** in the main journal either because the page is not in cache or else
  ** the page is marked as needSync==0.
  **
  ** 2008-04-14:  When attempting to vacuum a corrupt database file, it
  ** is possible to fail a statement on a database that does not yet exist.
  ** Do not attempt to write if database file has never been opened.
  */
  if( pagerUseWal(pPager) ){
    pPg = 0;
  }else{
    pPg = sqlite3PagerLookup(pPager, pgno);
  }
  assert( pPg || !MEMDB );
  assert( pPager->eState!=PAGER_OPEN || pPg==0 || pPager->tempFile );
  PAGERTRACE(("PLAYBACK %d page %d hash(%08x) %s\n",
           PAGERID(pPager), pgno, pager_datahash(pPager->pageSize, (u8*)aData),
           (isMainJrnl?"main-journal":"sub-journal")
  ));
  if( isMainJrnl ){
    isSynced = pPager->noSync || (*pOffset <= pPager->journalHdr);
  }else{
    isSynced = (pPg==0 || 0==(pPg->flags & PGHDR_NEED_SYNC));
  }
  if( isOpen(pPager->fd)
   && (pPager->eState>=PAGER_WRITER_DBMOD || pPager->eState==PAGER_OPEN)
   && isSynced
  ){
    i64 ofst = (pgno-1)*(i64)pPager->pageSize;
    testcase( !isSavepnt && pPg!=0 && (pPg->flags&PGHDR_NEED_SYNC)!=0 );
    assert( !pagerUseWal(pPager) );

    /* Write the data read from the journal back into the database file.
    ** This is usually safe even for an encrypted database - as the data
    ** was encrypted before it was written to the journal file. The exception
    ** is if the data was just read from an in-memory sub-journal. In that
    ** case it must be encrypted here before it is copied into the database
    ** file.  */
/* BEGIN SQLCIPHER */
#ifdef SQLITE_HAS_CODEC
    if( !jrnlEnc ){
      CODEC2(pPager, aData, pgno, 7, rc=SQLITE_NOMEM_BKPT, aData);
      rc = sqlite3OsWrite(pPager->fd, (u8 *)aData, pPager->pageSize, ofst);
      CODEC1(pPager, aData, pgno, 3, rc=SQLITE_NOMEM_BKPT);
    }else
#endif
/* END SQLCIPHER */
    rc = sqlite3OsWrite(pPager->fd, (u8 *)aData, pPager->pageSize, ofst);

    if( pgno>pPager->dbFileSize ){
      pPager->dbFileSize = pgno;
    }
    if( pPager->pBackup ){
/* BEGIN SQLCIPHER */
#ifdef SQLITE_HAS_CODEC
      if( jrnlEnc ){
        CODEC1(pPager, aData, pgno, 3, rc=SQLITE_NOMEM_BKPT);
        sqlite3BackupUpdate(pPager->pBackup, pgno, (u8*)aData);
        CODEC2(pPager, aData, pgno, 7, rc=SQLITE_NOMEM_BKPT,aData);
      }else
#endif
/* END SQLCIPHER */
      sqlite3BackupUpdate(pPager->pBackup, pgno, (u8*)aData);
    }
  }else if( !isMainJrnl && pPg==0 ){
    /* If this is a rollback of a savepoint and data was not written to
    ** the database and the page is not in-memory, there is a potential
    ** problem. When the page is next fetched by the b-tree layer, it
    ** will be read from the database file, which may or may not be
    ** current.
    **
    ** There are a couple of different ways this can happen. All are quite
    ** obscure. When running in synchronous mode, this can only happen
    ** if the page is on the free-list at the start of the transaction, then
    ** populated, then moved using sqlite3PagerMovepage().
    **
    ** The solution is to add an in-memory page to the cache containing
    ** the data just read from the sub-journal. Mark the page as dirty
    ** and if the pager requires a journal-sync, then mark the page as
    ** requiring a journal-sync before it is written.
    */
    assert( isSavepnt );
    assert( (pPager->doNotSpill & SPILLFLAG_ROLLBACK)==0 );
    pPager->doNotSpill |= SPILLFLAG_ROLLBACK;
    rc = sqlite3PagerGet(pPager, pgno, &pPg, 1);
    assert( (pPager->doNotSpill & SPILLFLAG_ROLLBACK)!=0 );
    pPager->doNotSpill &= ~SPILLFLAG_ROLLBACK;
    if( rc!=SQLITE_OK ) return rc;
    sqlite3PcacheMakeDirty(pPg);
  }
  if( pPg ){
    /* No page should ever be explicitly rolled back that is in use, except
    ** for page 1 which is held in use in order to keep the lock on the
    ** database active. However such a page may be rolled back as a result
    ** of an internal error resulting in an automatic call to
    ** sqlite3PagerRollback().
    */
    void *pData;
    pData = pPg->pData;
    memcpy(pData, (u8*)aData, pPager->pageSize);
    pPager->xReiniter(pPg);
    /* It used to be that sqlite3PcacheMakeClean(pPg) was called here.  But
    ** that call was dangerous and had no detectable benefit since the cache
    ** is normally cleaned by sqlite3PcacheCleanAll() after rollback and so
    ** has been removed. */
    pager_set_pagehash(pPg);

    /* If this was page 1, then restore the value of Pager.dbFileVers.
    ** Do this before any decoding. */
    if( pgno==1 ){
      memcpy(&pPager->dbFileVers, &((u8*)pData)[24],sizeof(pPager->dbFileVers));
    }

    /* Decode the page just read from disk */
/* BEGIN SQLCIPHER */
#if SQLITE_HAS_CODEC
    if( jrnlEnc ){ CODEC1(pPager, pData, pPg->pgno, 3, rc=SQLITE_NOMEM_BKPT); }
#endif
/* END SQLCIPHER */
    sqlite3PcacheRelease(pPg);
  }
  return rc;
}

/*
** Parameter zSuper is the name of a super-journal file. A single journal
** file that referred to the super-journal file has just been rolled back.
** This routine checks if it is possible to delete the super-journal file,
** and does so if it is.
**
** Argument zSuper may point to Pager.pTmpSpace. So that buffer is not
** available for use within this function.
**
** When a super-journal file is created, it is populated with the names
** of all of its child journals, one after another, formatted as utf-8
** encoded text. The end of each child journal file is marked with a
** nul-terminator byte (0x00). i.e. the entire contents of a super-journal
** file for a transaction involving two databases might be:
**
**   "/home/bill/a.db-journal\x00/home/bill/b.db-journal\x00"
**
** A super-journal file may only be deleted once all of its child
** journals have been rolled back.
**
** This function reads the contents of the super-journal file into
** memory and loops through each of the child journal names. For
** each child journal, it checks if:
**
**   * if the child journal exists, and if so
**   * if the child journal contains a reference to super-journal
**     file zSuper
**
** If a child journal can be found that matches both of the criteria
** above, this function returns without doing anything. Otherwise, if
** no such child journal can be found, file zSuper is deleted from
** the file-system using sqlite3OsDelete().
**
** If an IO error within this function, an error code is returned. This
** function allocates memory by calling sqlite3Malloc(). If an allocation
** fails, SQLITE_NOMEM is returned. Otherwise, if no IO or malloc errors
** occur, SQLITE_OK is returned.
**
** TODO: This function allocates a single block of memory to load
** the entire contents of the super-journal file. This could be
** a couple of kilobytes or so - potentially larger than the page
** size.
*/
static int pager_delsuper(Pager *pPager, const char *zSuper){
  sqlite3_vfs *pVfs = pPager->pVfs;
  int rc;                   /* Return code */
  sqlite3_file *pSuper;     /* Malloc'd super-journal file descriptor */
  sqlite3_file *pJournal;   /* Malloc'd child-journal file descriptor */
  char *zSuperJournal = 0;  /* Contents of super-journal file */
  i64 nSuperJournal;        /* Size of super-journal file */
  char *zJournal;           /* Pointer to one journal within MJ file */
  char *zSuperPtr;          /* Space to hold super-journal filename */
  char *zFree = 0;          /* Free this buffer */
  int nSuperPtr;            /* Amount of space allocated to zSuperPtr[] */

  /* Allocate space for both the pJournal and pSuper file descriptors.
  ** If successful, open the super-journal file for reading.
  */
  pSuper = (sqlite3_file *)sqlite3MallocZero(pVfs->szOsFile * 2);
  if( !pSuper ){
    rc = SQLITE_NOMEM_BKPT;
    pJournal = 0;
  }else{
    const int flags = (SQLITE_OPEN_READONLY|SQLITE_OPEN_SUPER_JOURNAL);
    rc = sqlite3OsOpen(pVfs, zSuper, pSuper, flags, 0);
    pJournal = (sqlite3_file *)(((u8 *)pSuper) + pVfs->szOsFile);
  }
  if( rc!=SQLITE_OK ) goto delsuper_out;

  /* Load the entire super-journal file into space obtained from
  ** sqlite3_malloc() and pointed to by zSuperJournal.   Also obtain
  ** sufficient space (in zSuperPtr) to hold the names of super-journal
  ** files extracted from regular rollback-journals.
  */
  rc = sqlite3OsFileSize(pSuper, &nSuperJournal);
  if( rc!=SQLITE_OK ) goto delsuper_out;
  nSuperPtr = pVfs->mxPathname+1;
  zFree = sqlite3Malloc(4 + nSuperJournal + nSuperPtr + 2);
  if( !zFree ){
    rc = SQLITE_NOMEM_BKPT;
    goto delsuper_out;
  }
  zFree[0] = zFree[1] = zFree[2] = zFree[3] = 0;
  zSuperJournal = &zFree[4];
  zSuperPtr = &zSuperJournal[nSuperJournal+2];
  rc = sqlite3OsRead(pSuper, zSuperJournal, (int)nSuperJournal, 0);
  if( rc!=SQLITE_OK ) goto delsuper_out;
  zSuperJournal[nSuperJournal] = 0;
  zSuperJournal[nSuperJournal+1] = 0;

  zJournal = zSuperJournal;
  while( (zJournal-zSuperJournal)<nSuperJournal ){
    int exists;
    rc = sqlite3OsAccess(pVfs, zJournal, SQLITE_ACCESS_EXISTS, &exists);
    if( rc!=SQLITE_OK ){
      goto delsuper_out;
    }
    if( exists ){
      /* One of the journals pointed to by the super-journal exists.
      ** Open it and check if it points at the super-journal. If
      ** so, return without deleting the super-journal file.
      ** NB:  zJournal is really a MAIN_JOURNAL.  But call it a
      ** SUPER_JOURNAL here so that the VFS will not send the zJournal
      ** name into sqlite3_database_file_object().
      */
      int c;
      int flags = (SQLITE_OPEN_READONLY|SQLITE_OPEN_SUPER_JOURNAL);
      rc = sqlite3OsOpen(pVfs, zJournal, pJournal, flags, 0);
      if( rc!=SQLITE_OK ){
        goto delsuper_out;
      }

      rc = readSuperJournal(pJournal, zSuperPtr, nSuperPtr);
      sqlite3OsClose(pJournal);
      if( rc!=SQLITE_OK ){
        goto delsuper_out;
      }

      c = zSuperPtr[0]!=0 && strcmp(zSuperPtr, zSuper)==0;
      if( c ){
        /* We have a match. Do not delete the super-journal file. */
        goto delsuper_out;
      }
    }
    zJournal += (sqlite3Strlen30(zJournal)+1);
  }

  sqlite3OsClose(pSuper);
  rc = sqlite3OsDelete(pVfs, zSuper, 0);

delsuper_out:
  sqlite3_free(zFree);
  if( pSuper ){
    sqlite3OsClose(pSuper);
    assert( !isOpen(pJournal) );
    sqlite3_free(pSuper);
  }
  return rc;
}


/*
** This function is used to change the actual size of the database
** file in the file-system. This only happens when committing a transaction,
** or rolling back a transaction (including rolling back a hot-journal).
**
** If the main database file is not open, or the pager is not in either
** DBMOD or OPEN state, this function is a no-op. Otherwise, the size
** of the file is changed to nPage pages (nPage*pPager->pageSize bytes).
** If the file on disk is currently larger than nPage pages, then use the VFS
** xTruncate() method to truncate it.
**
** Or, it might be the case that the file on disk is smaller than
** nPage pages. Some operating system implementations can get confused if
** you try to truncate a file to some size that is larger than it
** currently is, so detect this case and write a single zero byte to
** the end of the new file instead.
**
** If successful, return SQLITE_OK. If an IO error occurs while modifying
** the database file, return the error code to the caller.
*/
static int pager_truncate(Pager *pPager, Pgno nPage){
  int rc = SQLITE_OK;
  assert( pPager->eState!=PAGER_ERROR );
  assert( pPager->eState!=PAGER_READER );
  PAGERTRACE(("Truncate %d npage %u\n", PAGERID(pPager), nPage));

 
  if( isOpen(pPager->fd)
   && (pPager->eState>=PAGER_WRITER_DBMOD || pPager->eState==PAGER_OPEN)
  ){
    i64 currentSize, newSize;
    int szPage = pPager->pageSize;
    assert( pPager->eLock==EXCLUSIVE_LOCK );
    /* TODO: Is it safe to use Pager.dbFileSize here? */
    rc = sqlite3OsFileSize(pPager->fd, &currentSize);
    newSize = szPage*(i64)nPage;
    if( rc==SQLITE_OK && currentSize!=newSize ){
      if( currentSize>newSize ){
        rc = sqlite3OsTruncate(pPager->fd, newSize);
      }else if( (currentSize+szPage)<=newSize ){
        char *pTmp = pPager->pTmpSpace;
        memset(pTmp, 0, szPage);
        testcase( (newSize-szPage) == currentSize );
        testcase( (newSize-szPage) >  currentSize );
        sqlite3OsFileControlHint(pPager->fd, SQLITE_FCNTL_SIZE_HINT, &newSize);
        rc = sqlite3OsWrite(pPager->fd, pTmp, szPage, newSize-szPage);
      }
      if( rc==SQLITE_OK ){
        pPager->dbFileSize = nPage;
      }
    }
  }
  return rc;
}

/*
** Return a sanitized version of the sector-size of OS file pFile. The
** return value is guaranteed to lie between 32 and MAX_SECTOR_SIZE.
*/
int sqlite3SectorSize(sqlite3_file *pFile){
  int iRet = sqlite3OsSectorSize(pFile);
  if( iRet<32 ){
    iRet = 512;
  }else if( iRet>MAX_SECTOR_SIZE ){
    assert( MAX_SECTOR_SIZE>=512 );
    iRet = MAX_SECTOR_SIZE;
  }
  return iRet;
}

/*
** Set the value of the Pager.sectorSize variable for the given
** pager based on the value returned by the xSectorSize method
** of the open database file. The sector size will be used
** to determine the size and alignment of journal header and
** super-journal pointers within created journal files.
**
** For temporary files the effective sector size is always 512 bytes.
**
** Otherwise, for non-temporary files, the effective sector size is
** the value returned by the xSectorSize() method rounded up to 32 if
** it is less than 32, or rounded down to MAX_SECTOR_SIZE if it
** is greater than MAX_SECTOR_SIZE.
**
** If the file has the SQLITE_IOCAP_POWERSAFE_OVERWRITE property, then set
** the effective sector size to its minimum value (512).  The purpose of
** pPager->sectorSize is to define the "blast radius" of bytes that
** might change if a crash occurs while writing to a single byte in
** that range.  But with POWERSAFE_OVERWRITE, the blast radius is zero
** (that is what POWERSAFE_OVERWRITE means), so we minimize the sector
** size.  For backwards compatibility of the rollback journal file format,
** we cannot reduce the effective sector size below 512.
*/
static void setSectorSize(Pager *pPager){
  assert( isOpen(pPager->fd) || pPager->tempFile );

  if( pPager->tempFile
   || (sqlite3OsDeviceCharacteristics(pPager->fd) &
              SQLITE_IOCAP_POWERSAFE_OVERWRITE)!=0
  ){
    /* Sector size doesn't matter for temporary files. Also, the file
    ** may not have been opened yet, in which case the OsSectorSize()
    ** call will segfault. */
    pPager->sectorSize = 512;
  }else{
    pPager->sectorSize = sqlite3SectorSize(pPager->fd);
  }
}

/*
** Playback the journal and thus restore the database file to
** the state it was in before we started making changes. 
**
** The journal file format is as follows:
**
**  (1)  8 byte prefix.  A copy of aJournalMagic[].
**  (2)  4 byte big-endian integer which is the number of valid page records
**       in the journal.  If this value is 0xffffffff, then compute the
**       number of page records from the journal size.
**  (3)  4 byte big-endian integer which is the initial value for the
**       sanity checksum.
**  (4)  4 byte integer which is the number of pages to truncate the
**       database to during a rollback.
**  (5)  4 byte big-endian integer which is the sector size.  The header
**       is this many bytes in size.
**  (6)  4 byte big-endian integer which is the page size.
**  (7)  zero padding out to the next sector size.
**  (8)  Zero or more pages instances, each as follows:
**        +  4 byte page number.
**        +  pPager->pageSize bytes of data.
**        +  4 byte checksum
**
** When we speak of the journal header, we mean the first 7 items above.
** Each entry in the journal is an instance of the 8th item.
**
** Call the value from the second bullet "nRec".  nRec is the number of
** valid page entries in the journal.  In most cases, you can compute the
** value of nRec from the size of the journal file.  But if a power
** failure occurred while the journal was being written, it could be the
** case that the size of the journal file had already been increased but
** the extra entries had not yet made it safely to disk.  In such a case,
** the value of nRec computed from the file size would be too large.  For
** that reason, we always use the nRec value in the header.
**
** If the nRec value is 0xffffffff it means that nRec should be computed
** from the file size.  This value is used when the user selects the
** no-sync option for the journal.  A power failure could lead to corruption
** in this case.  But for things like temporary table (which will be
** deleted when the power is restored) we don't care. 
**
** If the file opened as the journal file is not a well-formed
** journal file then all pages up to the first corrupted page are rolled
** back (or no pages if the journal header is corrupted). The journal file
** is then deleted and SQLITE_OK returned, just as if no corruption had
** been encountered.
**
** If an I/O or malloc() error occurs, the journal-file is not deleted
** and an error code is returned.
**
** The isHot parameter indicates that we are trying to rollback a journal
** that might be a hot journal.  Or, it could be that the journal is
** preserved because of JOURNALMODE_PERSIST or JOURNALMODE_TRUNCATE.
** If the journal really is hot, reset the pager cache prior rolling
** back any content.  If the journal is merely persistent, no reset is
** needed.
*/
static int pager_playback(Pager *pPager, int isHot){
  sqlite3_vfs *pVfs = pPager->pVfs;
  i64 szJ;                 /* Size of the journal file in bytes */
  u32 nRec;                /* Number of Records in the journal */
  u32 u;                   /* Unsigned loop counter */
  Pgno mxPg = 0;           /* Size of the original file in pages */
  int rc;                  /* Result code of a subroutine */
  int res = 1;             /* Value returned by sqlite3OsAccess() */
  char *zSuper = 0;        /* Name of super-journal file if any */
  int needPagerReset;      /* True to reset page prior to first page rollback */
  int nPlayback = 0;       /* Total number of pages restored from journal */
  u32 savedPageSize = pPager->pageSize;

  /* Figure out how many records are in the journal.  Abort early if
  ** the journal is empty.
  */
  assert( isOpen(pPager->jfd) );
  rc = sqlite3OsFileSize(pPager->jfd, &szJ);
  if( rc!=SQLITE_OK ){
    goto end_playback;
  }

  /* Read the super-journal name from the journal, if it is present.
  ** If a super-journal file name is specified, but the file is not
  ** present on disk, then the journal is not hot and does not need to be
  ** played back.
  **
  ** TODO: Technically the following is an error because it assumes that
  ** buffer Pager.pTmpSpace is (mxPathname+1) bytes or larger. i.e. that
  ** (pPager->pageSize >= pPager->pVfs->mxPathname+1). Using os_unix.c,
  ** mxPathname is 512, which is the same as the minimum allowable value
  ** for pageSize.
  */
  zSuper = pPager->pTmpSpace;
  rc = readSuperJournal(pPager->jfd, zSuper, pPager->pVfs->mxPathname+1);
  if( rc==SQLITE_OK && zSuper[0] ){
    rc = sqlite3OsAccess(pVfs, zSuper, SQLITE_ACCESS_EXISTS, &res);
  }
  zSuper = 0;
  if( rc!=SQLITE_OK || !res ){
    goto end_playback;
  }
  pPager->journalOff = 0;
  needPagerReset = isHot;

  /* This loop terminates either when a readJournalHdr() or
  ** pager_playback_one_page() call returns SQLITE_DONE or an IO error
  ** occurs.
  */
  while( 1 ){
    /* Read the next journal header from the journal file.  If there are
    ** not enough bytes left in the journal file for a complete header, or
    ** it is corrupted, then a process must have failed while writing it.
    ** This indicates nothing more needs to be rolled back.
    */
    rc = readJournalHdr(pPager, isHot, szJ, &nRec, &mxPg);
    if( rc!=SQLITE_OK ){
      if( rc==SQLITE_DONE ){
        rc = SQLITE_OK;
      }
      goto end_playback;
    }

    /* If nRec is 0xffffffff, then this journal was created by a process
    ** working in no-sync mode. This means that the rest of the journal
    ** file consists of pages, there are no more journal headers. Compute
    ** the value of nRec based on this assumption.
    */
    if( nRec==0xffffffff ){
      assert( pPager->journalOff==JOURNAL_HDR_SZ(pPager) );
      nRec = (int)((szJ - JOURNAL_HDR_SZ(pPager))/JOURNAL_PG_SZ(pPager));
    }

    /* If nRec is 0 and this rollback is of a transaction created by this
    ** process and if this is the final header in the journal, then it means
    ** that this part of the journal was being filled but has not yet been
    ** synced to disk.  Compute the number of pages based on the remaining
    ** size of the file.
    **
    ** The third term of the test was added to fix ticket #2565.
    ** When rolling back a hot journal, nRec==0 always means that the next
    ** chunk of the journal contains zero pages to be rolled back.  But
    ** when doing a ROLLBACK and the nRec==0 chunk is the last chunk in
    ** the journal, it means that the journal might contain additional
    ** pages that need to be rolled back and that the number of pages
    ** should be computed based on the journal file size.
    */
    if( nRec==0 && !isHot &&
        pPager->journalHdr+JOURNAL_HDR_SZ(pPager)==pPager->journalOff ){
      nRec = (int)((szJ - pPager->journalOff) / JOURNAL_PG_SZ(pPager));
    }

    /* If this is the first header read from the journal, truncate the
    ** database file back to its original size.
    */
    if( pPager->journalOff==JOURNAL_HDR_SZ(pPager) ){
      rc = pager_truncate(pPager, mxPg);
      if( rc!=SQLITE_OK ){
        goto end_playback;
      }
      pPager->dbSize = mxPg;
      if( pPager->mxPgno<mxPg ){
        pPager->mxPgno = mxPg;
      }
    }

    /* Copy original pages out of the journal and back into the
    ** database file and/or page cache.
    */
    for(u=0; u<nRec; u++){
      if( needPagerReset ){
        pager_reset(pPager);
        needPagerReset = 0;
      }
      rc = pager_playback_one_page(pPager,&pPager->journalOff,0,1,0);
      if( rc==SQLITE_OK ){
        nPlayback++;
      }else{
        if( rc==SQLITE_DONE ){
          pPager->journalOff = szJ;
          break;
        }else if( rc==SQLITE_IOERR_SHORT_READ ){
          /* If the journal has been truncated, simply stop reading and
          ** processing the journal. This might happen if the journal was
          ** not completely written and synced prior to a crash.  In that
          ** case, the database should have never been written in the
          ** first place so it is OK to simply abandon the rollback. */
          rc = SQLITE_OK;
          goto end_playback;
        }else{
          /* If we are unable to rollback, quit and return the error
          ** code.  This will cause the pager to enter the error state
          ** so that no further harm will be done.  Perhaps the next
          ** process to come along will be able to rollback the database.
          */
          goto end_playback;
        }
      }
    }
  }
  /*NOTREACHED*/
  assert( 0 );

end_playback:
  if( rc==SQLITE_OK ){
    rc = sqlite3PagerSetPagesize(pPager, &savedPageSize, -1);
  }
  /* Following a rollback, the database file should be back in its original
  ** state prior to the start of the transaction, so invoke the
  ** SQLITE_FCNTL_DB_UNCHANGED file-control method to disable the
  ** assertion that the transaction counter was modified.
  */
#ifdef SQLITE_DEBUG
  sqlite3OsFileControlHint(pPager->fd,SQLITE_FCNTL_DB_UNCHANGED,0);
#endif

  /* If this playback is happening automatically as a result of an IO or
  ** malloc error that occurred after the change-counter was updated but
  ** before the transaction was committed, then the change-counter
  ** modification may just have been reverted. If this happens in exclusive
  ** mode, then subsequent transactions performed by the connection will not
  ** update the change-counter at all. This may lead to cache inconsistency
  ** problems for other processes at some point in the future. So, just
  ** in case this has happened, clear the changeCountDone flag now.
  */
  pPager->changeCountDone = pPager->tempFile;

  if( rc==SQLITE_OK ){
    /* Leave 4 bytes of space before the super-journal filename in memory.
    ** This is because it may end up being passed to sqlite3OsOpen(), in
    ** which case it requires 4 0x00 bytes in memory immediately before
    ** the filename. */
    zSuper = &pPager->pTmpSpace[4];
    rc = readSuperJournal(pPager->jfd, zSuper, pPager->pVfs->mxPathname+1);
    testcase( rc!=SQLITE_OK );
  }
  if( rc==SQLITE_OK
   && (pPager->eState>=PAGER_WRITER_DBMOD || pPager->eState==PAGER_OPEN)
  ){
    rc = sqlite3PagerSync(pPager, 0);
  }
  if( rc==SQLITE_OK ){
    rc = pager_end_transaction(pPager, zSuper[0]!='\0', 0);
    testcase( rc!=SQLITE_OK );
  }
  if( rc==SQLITE_OK && zSuper[0] && res ){
    /* If there was a super-journal and this routine will return success,
    ** see if it is possible to delete the super-journal.
    */
    assert( zSuper==&pPager->pTmpSpace[4] );
    memset(pPager->pTmpSpace, 0, 4);
    rc = pager_delsuper(pPager, zSuper);
    testcase( rc!=SQLITE_OK );
  }
  if( isHot && nPlayback ){
    sqlite3_log(SQLITE_NOTICE_RECOVER_ROLLBACK, "recovered %d pages from %s",
                nPlayback, pPager->zJournal);
  }

  /* The Pager.sectorSize variable may have been updated while rolling
  ** back a journal created by a process with a different sector size
  ** value. Reset it to the correct value for this process.
  */
  setSectorSize(pPager);
  return rc;
}


/*
** Read the content for page pPg out of the database file (or out of
** the WAL if that is where the most recent copy if found) into
** pPg->pData. A shared lock or greater must be held on the database
** file before this function is called.
**
** If page 1 is read, then the value of Pager.dbFileVers[] is set to
** the value read from the database file.
**
** If an IO error occurs, then the IO error is returned to the caller.
** Otherwise, SQLITE_OK is returned.
*/
static int readDbPage(PgHdr *pPg){
  Pager *pPager = pPg->pPager; /* Pager object associated with page pPg */
  int rc = SQLITE_OK;          /* Return code */

#ifndef SQLITE_OMIT_WAL
  u32 iFrame = 0;              /* Frame of WAL containing pgno */

  assert( pPager->eState>=PAGER_READER && !MEMDB );
  assert( isOpen(pPager->fd) );

  if( pagerUseWal(pPager) ){
    rc = sqlite3WalFindFrame(pPager->pWal, pPg->pgno, &iFrame);
    if( rc ) return rc;
  }
  if( iFrame ){
    rc = sqlite3WalReadFrame(pPager->pWal, iFrame,pPager->pageSize,pPg->pData);
  }else
#endif
  {
    i64 iOffset = (pPg->pgno-1)*(i64)pPager->pageSize;
    rc = sqlite3OsRead(pPager->fd, pPg->pData, pPager->pageSize, iOffset);
    if( rc==SQLITE_IOERR_SHORT_READ ){
      rc = SQLITE_OK;
    }
  }

  if( pPg->pgno==1 ){
    if( rc ){
      /* If the read is unsuccessful, set the dbFileVers[] to something
      ** that will never be a valid file version.  dbFileVers[] is a copy
      ** of bytes 24..39 of the database.  Bytes 28..31 should always be
      ** zero or the size of the database in page. Bytes 32..35 and 35..39
      ** should be page numbers which are never 0xffffffff.  So filling
      ** pPager->dbFileVers[] with all 0xff bytes should suffice.
      **
      ** For an encrypted database, the situation is more complex:  bytes
      ** 24..39 of the database are white noise.  But the probability of
      ** white noise equaling 16 bytes of 0xff is vanishingly small so
      ** we should still be ok.
      */
      memset(pPager->dbFileVers, 0xff, sizeof(pPager->dbFileVers));
    }else{
      u8 *dbFileVers = &((u8*)pPg->pData)[24];
      memcpy(&pPager->dbFileVers, dbFileVers, sizeof(pPager->dbFileVers));
    }
  }
  CODEC1(pPager, pPg->pData, pPg->pgno, 3, rc = SQLITE_NOMEM_BKPT);

  PAGER_INCR(sqlite3_pager_readdb_count);
  PAGER_INCR(pPager->nRead);
  IOTRACE(("PGIN %p %d\n", pPager, pPg->pgno));
  PAGERTRACE(("FETCH %d page %d hash(%08x)\n",
               PAGERID(pPager), pPg->pgno, pager_pagehash(pPg)));

  return rc;
}

/*
** Update the value of the change-counter at offsets 24 and 92 in
** the header and the sqlite version number at offset 96.
**
** This is an unconditional update.  See also the pager_incr_changecounter()
** routine which only updates the change-counter if the update is actually
** needed, as determined by the pPager->changeCountDone state variable.
*/
static void pager_write_changecounter(PgHdr *pPg){
  u32 change_counter;
  if( NEVER(pPg==0) ) return;

  /* Increment the value just read and write it back to byte 24. */
  change_counter = sqlite3Get4byte((u8*)pPg->pPager->dbFileVers)+1;
  put32bits(((char*)pPg->pData)+24, change_counter);

  /* Also store the SQLite version number in bytes 96..99 and in
  ** bytes 92..95 store the change counter for which the version number
  ** is valid. */
  put32bits(((char*)pPg->pData)+92, change_counter);
  put32bits(((char*)pPg->pData)+96, SQLITE_VERSION_NUMBER);
}

#ifndef SQLITE_OMIT_WAL
/*
** This function is invoked once for each page that has already been
** written into the log file when a WAL transaction is rolled back.
** Parameter iPg is the page number of said page. The pCtx argument
** is actually a pointer to the Pager structure.
**
** If page iPg is present in the cache, and has no outstanding references,
** it is discarded. Otherwise, if there are one or more outstanding
** references, the page content is reloaded from the database. If the
** attempt to reload content from the database is required and fails,
** return an SQLite error code. Otherwise, SQLITE_OK.
*/
static int pagerUndoCallback(void *pCtx, Pgno iPg){
  int rc = SQLITE_OK;
  Pager *pPager = (Pager *)pCtx;
  PgHdr *pPg;

  assert( pagerUseWal(pPager) );
  pPg = sqlite3PagerLookup(pPager, iPg);
  if( pPg ){
    if( sqlite3PcachePageRefcount(pPg)==1 ){
      sqlite3PcacheDrop(pPg);
    }else{
      rc = readDbPage(pPg);
      if( rc==SQLITE_OK ){
        pPager->xReiniter(pPg);
      }
      sqlite3PagerUnrefNotNull(pPg);
    }
  }

  /* Normally, if a transaction is rolled back, any backup processes are
  ** updated as data is copied out of the rollback journal and into the
  ** database. This is not generally possible with a WAL database, as
  ** rollback involves simply truncating the log file. Therefore, if one
  ** or more frames have already been written to the log (and therefore
  ** also copied into the backup databases) as part of this transaction,
  ** the backups must be restarted.
  */
  sqlite3BackupRestart(pPager->pBackup);

  return rc;
}

/*
** This function is called to rollback a transaction on a WAL database.
*/
static int pagerRollbackWal(Pager *pPager){
  int rc;                         /* Return Code */
  PgHdr *pList;                   /* List of dirty pages to revert */

  /* For all pages in the cache that are currently dirty or have already
  ** been written (but not committed) to the log file, do one of the
  ** following:
  **
  **   + Discard the cached page (if refcount==0), or
  **   + Reload page content from the database (if refcount>0).
  */
  pPager->dbSize = pPager->dbOrigSize;
  rc = sqlite3WalUndo(pPager->pWal, pagerUndoCallback, (void *)pPager);
  pList = sqlite3PcacheDirtyList(pPager->pPCache);
  while( pList && rc==SQLITE_OK ){
    PgHdr *pNext = pList->pDirty;
    rc = pagerUndoCallback((void *)pPager, pList->pgno);
    pList = pNext;
  }

  return rc;
}

/*
** This function is a wrapper around sqlite3WalFrames(). As well as logging
** the contents of the list of pages headed by pList (connected by pDirty),
** this function notifies any active backup processes that the pages have
** changed.
**
** The list of pages passed into this routine is always sorted by page number.
** Hence, if page 1 appears anywhere on the list, it will be the first page.
*/
static int pagerWalFrames(
  Pager *pPager,                  /* Pager object */
  PgHdr *pList,                   /* List of frames to log */
  Pgno nTruncate,                 /* Database size after this commit */
  int isCommit                    /* True if this is a commit */
){
  int rc;                         /* Return code */
  int nList;                      /* Number of pages in pList */
  PgHdr *p;                       /* For looping over pages */

  assert( pPager->pWal );
  assert( pList );
#ifdef SQLITE_DEBUG
  /* Verify that the page list is in ascending order */
  for(p=pList; p && p->pDirty; p=p->pDirty){
    assert( p->pgno < p->pDirty->pgno );
  }
#endif

  assert( pList->pDirty==0 || isCommit );
  if( isCommit ){
    /* If a WAL transaction is being committed, there is no point in writing
    ** any pages with page numbers greater than nTruncate into the WAL file.
    ** They will never be read by any client. So remove them from the pDirty
    ** list here. */
    PgHdr **ppNext = &pList;
    nList = 0;
    for(p=pList; (*ppNext = p)!=0; p=p->pDirty){
      if( p->pgno<=nTruncate ){
        ppNext = &p->pDirty;
        nList++;
      }
    }
    assert( pList );
  }else{
    nList = 1;
  }
  pPager->aStat[PAGER_STAT_WRITE] += nList;

  if( pList->pgno==1 ) pager_write_changecounter(pList);
  rc = sqlite3WalFrames(pPager->pWal,
      pPager->pageSize, pList, nTruncate, isCommit, pPager->walSyncFlags
  );
  if( rc==SQLITE_OK && pPager->pBackup ){
    for(p=pList; p; p=p->pDirty){
      sqlite3BackupUpdate(pPager->pBackup, p->pgno, (u8 *)p->pData);
    }
  }

#ifdef SQLITE_CHECK_PAGES
  pList = sqlite3PcacheDirtyList(pPager->pPCache);
  for(p=pList; p; p=p->pDirty){
    pager_set_pagehash(p);
  }
#endif

  return rc;
}

/*
** Begin a read transaction on the WAL.
**
** This routine used to be called "pagerOpenSnapshot()" because it essentially
** makes a snapshot of the database at the current point in time and preserves
** that snapshot for use by the reader in spite of concurrently changes by
** other writers or checkpointers.
*/
static int pagerBeginReadTransaction(Pager *pPager){
  int rc;                         /* Return code */
  int changed = 0;                /* True if cache must be reset */

  assert( pagerUseWal(pPager) );
  assert( pPager->eState==PAGER_OPEN || pPager->eState==PAGER_READER );

  /* sqlite3WalEndReadTransaction() was not called for the previous
  ** transaction in locking_mode=EXCLUSIVE.  So call it now.  If we
  ** are in locking_mode=NORMAL and EndRead() was previously called,
  ** the duplicate call is harmless.
  */
  sqlite3WalEndReadTransaction(pPager->pWal);

  rc = sqlite3WalBeginReadTransaction(pPager->pWal, &changed);
  if( rc!=SQLITE_OK || changed ){
    pager_reset(pPager);
    if( USEFETCH(pPager) ) sqlite3OsUnfetch(pPager->fd, 0, 0);
  }

  return rc;
}
#endif

/*
** This function is called as part of the transition from PAGER_OPEN
** to PAGER_READER state to determine the size of the database file
** in pages (assuming the page size currently stored in Pager.pageSize).
**
** If no error occurs, SQLITE_OK is returned and the size of the database
** in pages is stored in *pnPage. Otherwise, an error code (perhaps
** SQLITE_IOERR_FSTAT) is returned and *pnPage is left unmodified.
*/
static int pagerPagecount(Pager *pPager, Pgno *pnPage){
  Pgno nPage;                     /* Value to return via *pnPage */

  /* Query the WAL sub-system for the database size. The WalDbsize()
  ** function returns zero if the WAL is not open (i.e. Pager.pWal==0), or
  ** if the database size is not available. The database size is not
  ** available from the WAL sub-system if the log file is empty or
  ** contains no valid committed transactions.
  */
  assert( pPager->eState==PAGER_OPEN );
  assert( pPager->eLock>=SHARED_LOCK );
  assert( isOpen(pPager->fd) );
  assert( pPager->tempFile==0 );
  nPage = sqlite3WalDbsize(pPager->pWal);

  /* If the number of pages in the database is not available from the
  ** WAL sub-system, determine the page count based on the size of
  ** the database file.  If the size of the database file is not an
  ** integer multiple of the page-size, round up the result.
  */
  if( nPage==0 && ALWAYS(isOpen(pPager->fd)) ){
    i64 n = 0;                    /* Size of db file in bytes */
    int rc = sqlite3OsFileSize(pPager->fd, &n);
    if( rc!=SQLITE_OK ){
      return rc;
    }
    nPage = (Pgno)((n+pPager->pageSize-1) / pPager->pageSize);
  }

  /* If the current number of pages in the file is greater than the
  ** configured maximum pager number, increase the allowed limit so
  ** that the file can be read.
  */
  if( nPage>pPager->mxPgno ){
    pPager->mxPgno = (Pgno)nPage;
  }

  *pnPage = nPage;
  return SQLITE_OK;
}

#ifndef SQLITE_OMIT_WAL
/*
** Check if the *-wal file that corresponds to the database opened by pPager
** exists if the database is not empty, or verify that the *-wal file does
** not exist (by deleting it) if the database file is empty.
**
** If the database is not empty and the *-wal file exists, open the pager
** in WAL mode.  If the database is empty or if no *-wal file exists and
** if no error occurs, make sure Pager.journalMode is not set to
** PAGER_JOURNALMODE_WAL.
**
** Return SQLITE_OK or an error code.
**
** The caller must hold a SHARED lock on the database file to call this
** function. Because an EXCLUSIVE lock on the db file is required to delete
** a WAL on a none-empty database, this ensures there is no race condition
** between the xAccess() below and an xDelete() being executed by some
** other connection.
*/
static int pagerOpenWalIfPresent(Pager *pPager){
  int rc = SQLITE_OK;
  assert( pPager->eState==PAGER_OPEN );
  assert( pPager->eLock>=SHARED_LOCK );

  if( !pPager->tempFile ){
    int isWal;                    /* True if WAL file exists */
    rc = sqlite3OsAccess(
        pPager->pVfs, pPager->zWal, SQLITE_ACCESS_EXISTS, &isWal
    );
    if( rc==SQLITE_OK ){
      if( isWal ){
        Pgno nPage;                   /* Size of the database file */

        rc = pagerPagecount(pPager, &nPage);
        if( rc ) return rc;
        if( nPage==0 ){
          rc = sqlite3OsDelete(pPager->pVfs, pPager->zWal, 0);
        }else{
          testcase( sqlite3PcachePagecount(pPager->pPCache)==0 );
          rc = sqlite3PagerOpenWal(pPager, 0);
        }
      }else if( pPager->journalMode==PAGER_JOURNALMODE_WAL ){
        pPager->journalMode = PAGER_JOURNALMODE_DELETE;
      }
    }
  }
  return rc;
}
#endif

/*
** Playback savepoint pSavepoint. Or, if pSavepoint==NULL, then playback
** the entire super-journal file. The case pSavepoint==NULL occurs when
** a ROLLBACK TO command is invoked on a SAVEPOINT that is a transaction
** savepoint.
**
** When pSavepoint is not NULL (meaning a non-transaction savepoint is
** being rolled back), then the rollback consists of up to three stages,
** performed in the order specified:
**
**   * Pages are played back from the main journal starting at byte
**     offset PagerSavepoint.iOffset and continuing to
**     PagerSavepoint.iHdrOffset, or to the end of the main journal
**     file if PagerSavepoint.iHdrOffset is zero.
**
**   * If PagerSavepoint.iHdrOffset is not zero, then pages are played
**     back starting from the journal header immediately following
**     PagerSavepoint.iHdrOffset to the end of the main journal file.
**
**   * Pages are then played back from the sub-journal file, starting
**     with the PagerSavepoint.iSubRec and continuing to the end of
**     the journal file.
**
** Throughout the rollback process, each time a page is rolled back, the
** corresponding bit is set in a bitvec structure (variable pDone in the
** implementation below). This is used to ensure that a page is only
** rolled back the first time it is encountered in either journal.
**
** If pSavepoint is NULL, then pages are only played back from the main
** journal file. There is no need for a bitvec in this case.
**
** In either case, before playback commences the Pager.dbSize variable
** is reset to the value that it held at the start of the savepoint
** (or transaction). No page with a page-number greater than this value
** is played back. If one is encountered it is simply skipped.
*/
static int pagerPlaybackSavepoint(Pager *pPager, PagerSavepoint *pSavepoint){
  i64 szJ;                 /* Effective size of the main journal */
  i64 iHdrOff;             /* End of first segment of main-journal records */
  int rc = SQLITE_OK;      /* Return code */
  Bitvec *pDone = 0;       /* Bitvec to ensure pages played back only once */

  assert( pPager->eState!=PAGER_ERROR );
  assert( pPager->eState>=PAGER_WRITER_LOCKED );

  /* Allocate a bitvec to use to store the set of pages rolled back */
  if( pSavepoint ){
    pDone = sqlite3BitvecCreate(pSavepoint->nOrig);
    if( !pDone ){
      return SQLITE_NOMEM_BKPT;
    }
  }

  /* Set the database size back to the value it was before the savepoint
  ** being reverted was opened.
  */
  pPager->dbSize = pSavepoint ? pSavepoint->nOrig : pPager->dbOrigSize;
  pPager->changeCountDone = pPager->tempFile;

  if( !pSavepoint && pagerUseWal(pPager) ){
    return pagerRollbackWal(pPager);
  }

  /* Use pPager->journalOff as the effective size of the main rollback
  ** journal.  The actual file might be larger than this in
  ** PAGER_JOURNALMODE_TRUNCATE or PAGER_JOURNALMODE_PERSIST.  But anything
  ** past pPager->journalOff is off-limits to us.
  */
  szJ = pPager->journalOff;
  assert( pagerUseWal(pPager)==0 || szJ==0 );

  /* Begin by rolling back records from the main journal starting at
  ** PagerSavepoint.iOffset and continuing to the next journal header.
  ** There might be records in the main journal that have a page number
  ** greater than the current database size (pPager->dbSize) but those
  ** will be skipped automatically.  Pages are added to pDone as they
  ** are played back.
  */
  if( pSavepoint && !pagerUseWal(pPager) ){
    iHdrOff = pSavepoint->iHdrOffset ? pSavepoint->iHdrOffset : szJ;
    pPager->journalOff = pSavepoint->iOffset;
    while( rc==SQLITE_OK && pPager->journalOff<iHdrOff ){
      rc = pager_playback_one_page(pPager, &pPager->journalOff, pDone, 1, 1);
    }
    assert( rc!=SQLITE_DONE );
  }else{
    pPager->journalOff = 0;
  }

  /* Continue rolling back records out of the main journal starting at
  ** the first journal header seen and continuing until the effective end
  ** of the main journal file.  Continue to skip out-of-range pages and
  ** continue adding pages rolled back to pDone.
  */
  while( rc==SQLITE_OK && pPager->journalOff<szJ ){
    u32 ii;            /* Loop counter */
    u32 nJRec = 0;     /* Number of Journal Records */
    u32 dummy;
    rc = readJournalHdr(pPager, 0, szJ, &nJRec, &dummy);
    assert( rc!=SQLITE_DONE );

    /*
    ** The "pPager->journalHdr+JOURNAL_HDR_SZ(pPager)==pPager->journalOff"
    ** test is related to ticket #2565.  See the discussion in the
    ** pager_playback() function for additional information.
    */
    if( nJRec==0
     && pPager->journalHdr+JOURNAL_HDR_SZ(pPager)==pPager->journalOff
    ){
      nJRec = (u32)((szJ - pPager->journalOff)/JOURNAL_PG_SZ(pPager));
    }
    for(ii=0; rc==SQLITE_OK && ii<nJRec && pPager->journalOff<szJ; ii++){
      rc = pager_playback_one_page(pPager, &pPager->journalOff, pDone, 1, 1);
    }
    assert( rc!=SQLITE_DONE );
  }
  assert( rc!=SQLITE_OK || pPager->journalOff>=szJ );

  /* Finally,  rollback pages from the sub-journal.  Page that were
  ** previously rolled back out of the main journal (and are hence in pDone)
  ** will be skipped.  Out-of-range pages are also skipped.
  */
  if( pSavepoint ){
    u32 ii;            /* Loop counter */
    i64 offset = (i64)pSavepoint->iSubRec*(4+pPager->pageSize);

    if( pagerUseWal(pPager) ){
      rc = sqlite3WalSavepointUndo(pPager->pWal, pSavepoint->aWalData);
    }
    for(ii=pSavepoint->iSubRec; rc==SQLITE_OK && ii<pPager->nSubRec; ii++){
      assert( offset==(i64)ii*(4+pPager->pageSize) );
      rc = pager_playback_one_page(pPager, &offset, pDone, 0, 1);
    }
    assert( rc!=SQLITE_DONE );
  }

  sqlite3BitvecDestroy(pDone);
  if( rc==SQLITE_OK ){
    pPager->journalOff = szJ;
  }

  return rc;
}

/*
** Change the maximum number of in-memory pages that are allowed
** before attempting to recycle clean and unused pages.
*/
void sqlite3PagerSetCachesize(Pager *pPager, int mxPage){
  sqlite3PcacheSetCachesize(pPager->pPCache, mxPage);
}

/*
** Change the maximum number of in-memory pages that are allowed
** before attempting to spill pages to journal.
*/
int sqlite3PagerSetSpillsize(Pager *pPager, int mxPage){
  return sqlite3PcacheSetSpillsize(pPager->pPCache, mxPage);
}

/*
** Invoke SQLITE_FCNTL_MMAP_SIZE based on the current value of szMmap.
*/
static void pagerFixMaplimit(Pager *pPager){
#if SQLITE_MAX_MMAP_SIZE>0
  sqlite3_file *fd = pPager->fd;
  if( isOpen(fd) && fd->pMethods->iVersion>=3 ){
    sqlite3_int64 sz;
    sz = pPager->szMmap;
    pPager->bUseFetch = (sz>0);
    setGetterMethod(pPager);
    sqlite3OsFileControlHint(pPager->fd, SQLITE_FCNTL_MMAP_SIZE, &sz);
  }
#endif
}

/*
** Change the maximum size of any memory mapping made of the database file.
*/
void sqlite3PagerSetMmapLimit(Pager *pPager, sqlite3_int64 szMmap){
  pPager->szMmap = szMmap;
  pagerFixMaplimit(pPager);
}

/*
** Free as much memory as possible from the pager.
*/
void sqlite3PagerShrink(Pager *pPager){
  sqlite3PcacheShrink(pPager->pPCache);
}

/*
** Adjust settings of the pager to those specified in the pgFlags parameter.
**
** The "level" in pgFlags & PAGER_SYNCHRONOUS_MASK sets the robustness
** of the database to damage due to OS crashes or power failures by
** changing the number of syncs()s when writing the journals.
** There are four levels:
**
**    OFF       sqlite3OsSync() is never called.  This is the default
**              for temporary and transient files.
**
**    NORMAL    The journal is synced once before writes begin on the
**              database.  This is normally adequate protection, but
**              it is theoretically possible, though very unlikely,
**              that an inopertune power failure could leave the journal
**              in a state which would cause damage to the database
**              when it is rolled back.
**
**    FULL      The journal is synced twice before writes begin on the
**              database (with some additional information - the nRec field
**              of the journal header - being written in between the two
**              syncs).  If we assume that writing a
**              single disk sector is atomic, then this mode provides
**              assurance that the journal will not be corrupted to the
**              point of causing damage to the database during rollback.
**
**    EXTRA     This is like FULL except that is also syncs the directory
**              that contains the rollback journal after the rollback
**              journal is unlinked.
**
** The above is for a rollback-journal mode.  For WAL mode, OFF continues
** to mean that no syncs ever occur.  NORMAL means that the WAL is synced
** prior to the start of checkpoint and that the database file is synced
** at the conclusion of the checkpoint if the entire content of the WAL
** was written back into the database.  But no sync operations occur for
** an ordinary commit in NORMAL mode with WAL.  FULL means that the WAL
** file is synced following each commit operation, in addition to the
** syncs associated with NORMAL.  There is no difference between FULL
** and EXTRA for WAL mode.
**
** Do not confuse synchronous=FULL with SQLITE_SYNC_FULL.  The
** SQLITE_SYNC_FULL macro means to use the MacOSX-style full-fsync
** using fcntl(F_FULLFSYNC).  SQLITE_SYNC_NORMAL means to do an
** ordinary fsync() call.  There is no difference between SQLITE_SYNC_FULL
** and SQLITE_SYNC_NORMAL on platforms other than MacOSX.  But the
** synchronous=FULL versus synchronous=NORMAL setting determines when
** the xSync primitive is called and is relevant to all platforms.
**
** Numeric values associated with these states are OFF==1, NORMAL=2,
** and FULL=3.
*/
void sqlite3PagerSetFlags(
  Pager *pPager,        /* The pager to set safety level for */
  unsigned pgFlags      /* Various flags */
){
  unsigned level = pgFlags & PAGER_SYNCHRONOUS_MASK;
  if( pPager->tempFile ){
    pPager->noSync = 1;
    pPager->fullSync = 0;
    pPager->extraSync = 0;
  }else{
    pPager->noSync =  level==PAGER_SYNCHRONOUS_OFF ?1:0;
    pPager->fullSync = level>=PAGER_SYNCHRONOUS_FULL ?1:0;
    pPager->extraSync = level==PAGER_SYNCHRONOUS_EXTRA ?1:0;
  }
  if( pPager->noSync ){
    pPager->syncFlags = 0;
  }else if( pgFlags & PAGER_FULLFSYNC ){
    pPager->syncFlags = SQLITE_SYNC_FULL;
  }else{
    pPager->syncFlags = SQLITE_SYNC_NORMAL;
  }
  pPager->walSyncFlags = (pPager->syncFlags<<2);
  if( pPager->fullSync ){
    pPager->walSyncFlags |= pPager->syncFlags;
  }
  if( (pgFlags & PAGER_CKPT_FULLFSYNC) && !pPager->noSync ){
    pPager->walSyncFlags |= (SQLITE_SYNC_FULL<<2);
  }
  if( pgFlags & PAGER_CACHESPILL ){
    pPager->doNotSpill &= ~SPILLFLAG_OFF;
  }else{
    pPager->doNotSpill |= SPILLFLAG_OFF;
  }
}

/*
** The following global variable is incremented whenever the library
** attempts to open a temporary file.  This information is used for
** testing and analysis only. 
*/
#ifdef SQLITE_TEST
int sqlite3_opentemp_count = 0;
#endif

/*
** Open a temporary file.
**
** Write the file descriptor into *pFile. Return SQLITE_OK on success
** or some other error code if we fail. The OS will automatically
** delete the temporary file when it is closed.
**
** The flags passed to the VFS layer xOpen() call are those specified
** by parameter vfsFlags ORed with the following:
**
**     SQLITE_OPEN_READWRITE
**     SQLITE_OPEN_CREATE
**     SQLITE_OPEN_EXCLUSIVE
**     SQLITE_OPEN_DELETEONCLOSE
*/
static int pagerOpentemp(
  Pager *pPager,        /* The pager object */
  sqlite3_file *pFile,  /* Write the file descriptor here */
  int vfsFlags          /* Flags passed through to the VFS */
){
  int rc;               /* Return code */

#ifdef SQLITE_TEST
  sqlite3_opentemp_count++;  /* Used for testing and analysis only */
#endif

  vfsFlags |=  SQLITE_OPEN_READWRITE | SQLITE_OPEN_CREATE |
            SQLITE_OPEN_EXCLUSIVE | SQLITE_OPEN_DELETEONCLOSE;
  rc = sqlite3OsOpen(pPager->pVfs, 0, pFile, vfsFlags, 0);
  assert( rc!=SQLITE_OK || isOpen(pFile) );
  return rc;
}

/*
** Set the busy handler function.
**
** The pager invokes the busy-handler if sqlite3OsLock() returns
** SQLITE_BUSY when trying to upgrade from no-lock to a SHARED lock,
** or when trying to upgrade from a RESERVED lock to an EXCLUSIVE
** lock. It does *not* invoke the busy handler when upgrading from
** SHARED to RESERVED, or when upgrading from SHARED to EXCLUSIVE
** (which occurs during hot-journal rollback). Summary:
**
**   Transition                        | Invokes xBusyHandler
**   --------------------------------------------------------
**   NO_LOCK       -> SHARED_LOCK      | Yes
**   SHARED_LOCK   -> RESERVED_LOCK    | No
**   SHARED_LOCK   -> EXCLUSIVE_LOCK   | No
**   RESERVED_LOCK -> EXCLUSIVE_LOCK   | Yes
**
** If the busy-handler callback returns non-zero, the lock is
** retried. If it returns zero, then the SQLITE_BUSY error is
** returned to the caller of the pager API function.
*/
void sqlite3PagerSetBusyHandler(
  Pager *pPager,                       /* Pager object */
  int (*xBusyHandler)(void *),         /* Pointer to busy-handler function */
  void *pBusyHandlerArg                /* Argument to pass to xBusyHandler */
){
  void **ap;
  pPager->xBusyHandler = xBusyHandler;
  pPager->pBusyHandlerArg = pBusyHandlerArg;
  ap = (void **)&pPager->xBusyHandler;
  assert( ((int(*)(void *))(ap[0]))==xBusyHandler );
  assert( ap[1]==pBusyHandlerArg );
  sqlite3OsFileControlHint(pPager->fd, SQLITE_FCNTL_BUSYHANDLER, (void *)ap);
}

/*
** Change the page size used by the Pager object. The new page size
** is passed in *pPageSize.
**
** If the pager is in the error state when this function is called, it
** is a no-op. The value returned is the error state error code (i.e.
** one of SQLITE_IOERR, an SQLITE_IOERR_xxx sub-code or SQLITE_FULL).
**
** Otherwise, if all of the following are true:
**
**   * the new page size (value of *pPageSize) is valid (a power
**     of two between 512 and SQLITE_MAX_PAGE_SIZE, inclusive), and
**
**   * there are no outstanding page references, and
**
**   * the database is either not an in-memory database or it is
**     an in-memory database that currently consists of zero pages.
**
** then the pager object page size is set to *pPageSize.
**
** If the page size is changed, then this function uses sqlite3PagerMalloc()
** to obtain a new Pager.pTmpSpace buffer. If this allocation attempt
** fails, SQLITE_NOMEM is returned and the page size remains unchanged.
** In all other cases, SQLITE_OK is returned.
**
** If the page size is not changed, either because one of the enumerated
** conditions above is not true, the pager was in error state when this
** function was called, or because the memory allocation attempt failed,
** then *pPageSize is set to the old, retained page size before returning.
*/
int sqlite3PagerSetPagesize(Pager *pPager, u32 *pPageSize, int nReserve){
  int rc = SQLITE_OK;

  /* It is not possible to do a full assert_pager_state() here, as this
  ** function may be called from within PagerOpen(), before the state
  ** of the Pager object is internally consistent.
  **
  ** At one point this function returned an error if the pager was in
  ** PAGER_ERROR state. But since PAGER_ERROR state guarantees that
  ** there is at least one outstanding page reference, this function
  ** is a no-op for that case anyhow.
  */

  u32 pageSize = *pPageSize;
  assert( pageSize==0 || (pageSize>=512 && pageSize<=SQLITE_MAX_PAGE_SIZE) );
  if( (pPager->memDb==0 || pPager->dbSize==0)
   && sqlite3PcacheRefCount(pPager->pPCache)==0
   && pageSize && pageSize!=(u32)pPager->pageSize
  ){
    char *pNew = NULL;             /* New temp space */
    i64 nByte = 0;

    if( pPager->eState>PAGER_OPEN && isOpen(pPager->fd) ){
      rc = sqlite3OsFileSize(pPager->fd, &nByte);
    }
    if( rc==SQLITE_OK ){
      /* 8 bytes of zeroed overrun space is sufficient so that the b-tree
      * cell header parser will never run off the end of the allocation */
      pNew = (char *)sqlite3PageMalloc(pageSize+8);
      if( !pNew ){
        rc = SQLITE_NOMEM_BKPT;
      }else{
        memset(pNew+pageSize, 0, 8);
      }
    }

    if( rc==SQLITE_OK ){
      pager_reset(pPager);
      rc = sqlite3PcacheSetPageSize(pPager->pPCache, pageSize);
    }
    if( rc==SQLITE_OK ){
      sqlite3PageFree(pPager->pTmpSpace);
      pPager->pTmpSpace = pNew;
      pPager->dbSize = (Pgno)((nByte+pageSize-1)/pageSize);
      pPager->pageSize = pageSize;
      pPager->lckPgno = (Pgno)(PENDING_BYTE/pageSize) + 1;
    }else{
      sqlite3PageFree(pNew);
    }
  }

  *pPageSize = pPager->pageSize;
  if( rc==SQLITE_OK ){
    if( nReserve<0 ) nReserve = pPager->nReserve;
    assert( nReserve>=0 && nReserve<1000 );
    pPager->nReserve = (i16)nReserve;
    pagerReportSize(pPager);
    pagerFixMaplimit(pPager);
  }
  return rc;
}

/*
** Return a pointer to the "temporary page" buffer held internally
** by the pager.  This is a buffer that is big enough to hold the
** entire content of a database page.  This buffer is used internally
** during rollback and will be overwritten whenever a rollback
** occurs.  But other modules are free to use it too, as long as
** no rollbacks are happening.
*/
void *sqlite3PagerTempSpace(Pager *pPager){
  return pPager->pTmpSpace;
}

/*
** Attempt to set the maximum database page count if mxPage is positive.
** Make no changes if mxPage is zero or negative.  And never reduce the
** maximum page count below the current size of the database.
**
** Regardless of mxPage, return the current maximum page count.
*/
Pgno sqlite3PagerMaxPageCount(Pager *pPager, Pgno mxPage){
  if( mxPage>0 ){
    pPager->mxPgno = mxPage;
  }
  assert( pPager->eState!=PAGER_OPEN );      /* Called only by OP_MaxPgcnt */
  /* assert( pPager->mxPgno>=pPager->dbSize ); */
  /* OP_MaxPgcnt ensures that the parameter passed to this function is not
  ** less than the total number of valid pages in the database. But this
  ** may be less than Pager.dbSize, and so the assert() above is not valid */
  return pPager->mxPgno;
}

/*
** The following set of routines are used to disable the simulated
** I/O error mechanism.  These routines are used to avoid simulated
** errors in places where we do not care about errors.
**
** Unless -DSQLITE_TEST=1 is used, these routines are all no-ops
** and generate no code.
*/
#ifdef SQLITE_TEST
extern int sqlite3_io_error_pending;
extern int sqlite3_io_error_hit;
static int saved_cnt;
void disable_simulated_io_errors(void){
  saved_cnt = sqlite3_io_error_pending;
  sqlite3_io_error_pending = -1;
}
void enable_simulated_io_errors(void){
  sqlite3_io_error_pending = saved_cnt;
}
#else
# define disable_simulated_io_errors()
# define enable_simulated_io_errors()
#endif

/*
** Read the first N bytes from the beginning of the file into memory
** that pDest points to.
**
** If the pager was opened on a transient file (zFilename==""), or
** opened on a file less than N bytes in size, the output buffer is
** zeroed and SQLITE_OK returned. The rationale for this is that this
** function is used to read database headers, and a new transient or
** zero sized database has a header than consists entirely of zeroes.
**
** If any IO error apart from SQLITE_IOERR_SHORT_READ is encountered,
** the error code is returned to the caller and the contents of the
** output buffer undefined.
*/
int sqlite3PagerReadFileheader(Pager *pPager, int N, unsigned char *pDest){
  int rc = SQLITE_OK;
  memset(pDest, 0, N);
  assert( isOpen(pPager->fd) || pPager->tempFile );

  /* This routine is only called by btree immediately after creating
  ** the Pager object.  There has not been an opportunity to transition
  ** to WAL mode yet.
  */
  assert( !pagerUseWal(pPager) );

  if( isOpen(pPager->fd) ){
    IOTRACE(("DBHDR %p 0 %d\n", pPager, N))
    rc = sqlite3OsRead(pPager->fd, pDest, N, 0);
    if( rc==SQLITE_IOERR_SHORT_READ ){
      rc = SQLITE_OK;
    }
  }
  return rc;
}

/*
** This function may only be called when a read-transaction is open on
** the pager. It returns the total number of pages in the database.
**
** However, if the file is between 1 and <page-size> bytes in size, then
** this is considered a 1 page file.
*/
void sqlite3PagerPagecount(Pager *pPager, int *pnPage){
  assert( pPager->eState>=PAGER_READER );
  assert( pPager->eState!=PAGER_WRITER_FINISHED );
  *pnPage = (int)pPager->dbSize;
}


/*
** Try to obtain a lock of type locktype on the database file. If
** a similar or greater lock is already held, this function is a no-op
** (returning SQLITE_OK immediately).
**
** Otherwise, attempt to obtain the lock using sqlite3OsLock(). Invoke
** the busy callback if the lock is currently not available. Repeat
** until the busy callback returns false or until the attempt to
** obtain the lock succeeds.
**
** Return SQLITE_OK on success and an error code if we cannot obtain
** the lock. If the lock is obtained successfully, set the Pager.state
** variable to locktype before returning.
*/
static int pager_wait_on_lock(Pager *pPager, int locktype){
  int rc;                              /* Return code */

  /* Check that this is either a no-op (because the requested lock is
  ** already held), or one of the transitions that the busy-handler
  ** may be invoked during, according to the comment above
  ** sqlite3PagerSetBusyhandler().
  */
  assert( (pPager->eLock>=locktype)
       || (pPager->eLock==NO_LOCK && locktype==SHARED_LOCK)
       || (pPager->eLock==RESERVED_LOCK && locktype==EXCLUSIVE_LOCK)
  );

  do {
    rc = pagerLockDb(pPager, locktype);
  }while( rc==SQLITE_BUSY && pPager->xBusyHandler(pPager->pBusyHandlerArg) );
  return rc;
}

/*
** Function assertTruncateConstraint(pPager) checks that one of the
** following is true for all dirty pages currently in the page-cache:
**
**   a) The page number is less than or equal to the size of the
**      current database image, in pages, OR
**
**   b) if the page content were written at this time, it would not
**      be necessary to write the current content out to the sub-journal.
**
** If the condition asserted by this function were not true, and the
** dirty page were to be discarded from the cache via the pagerStress()
** routine, pagerStress() would not write the current page content to
** the database file. If a savepoint transaction were rolled back after
** this happened, the correct behavior would be to restore the current
** content of the page. However, since this content is not present in either
** the database file or the portion of the rollback journal and
** sub-journal rolled back the content could not be restored and the
** database image would become corrupt. It is therefore fortunate that
** this circumstance cannot arise.
*/
#if defined(SQLITE_DEBUG)
static void assertTruncateConstraintCb(PgHdr *pPg){
  Pager *pPager = pPg->pPager;
  assert( pPg->flags&PGHDR_DIRTY );
  if( pPg->pgno>pPager->dbSize ){      /* if (a) is false */
    Pgno pgno = pPg->pgno;
    int i;
    for(i=0; i<pPg->pPager->nSavepoint; i++){
      PagerSavepoint *p = &pPager->aSavepoint[i];
      assert( p->nOrig<pgno || sqlite3BitvecTestNotNull(p->pInSavepoint,pgno) );
    }
  }
}
static void assertTruncateConstraint(Pager *pPager){
  sqlite3PcacheIterateDirty(pPager->pPCache, assertTruncateConstraintCb);
}
#else
# define assertTruncateConstraint(pPager)
#endif

/*
** Truncate the in-memory database file image to nPage pages. This
** function does not actually modify the database file on disk. It
** just sets the internal state of the pager object so that the
** truncation will be done when the current transaction is committed.
**
** This function is only called right before committing a transaction.
** Once this function has been called, the transaction must either be
** rolled back or committed. It is not safe to call this function and
** then continue writing to the database.
*/
void sqlite3PagerTruncateImage(Pager *pPager, Pgno nPage){
  assert( pPager->dbSize>=nPage || CORRUPT_DB );
  assert( pPager->eState>=PAGER_WRITER_CACHEMOD );
  pPager->dbSize = nPage;

  /* At one point the code here called assertTruncateConstraint() to
  ** ensure that all pages being truncated away by this operation are,
  ** if one or more savepoints are open, present in the savepoint
  ** journal so that they can be restored if the savepoint is rolled
  ** back. This is no longer necessary as this function is now only
  ** called right before committing a transaction. So although the
  ** Pager object may still have open savepoints (Pager.nSavepoint!=0),
  ** they cannot be rolled back. So the assertTruncateConstraint() call
  ** is no longer correct. */
}


/*
** This function is called before attempting a hot-journal rollback. It
** syncs the journal file to disk, then sets pPager->journalHdr to the
** size of the journal file so that the pager_playback() routine knows
** that the entire journal file has been synced.
**
** Syncing a hot-journal to disk before attempting to roll it back ensures
** that if a power-failure occurs during the rollback, the process that
** attempts rollback following system recovery sees the same journal
** content as this process.
**
** If everything goes as planned, SQLITE_OK is returned. Otherwise,
** an SQLite error code.
*/
static int pagerSyncHotJournal(Pager *pPager){
  int rc = SQLITE_OK;
  if( !pPager->noSync ){
    rc = sqlite3OsSync(pPager->jfd, SQLITE_SYNC_NORMAL);
  }
  if( rc==SQLITE_OK ){
    rc = sqlite3OsFileSize(pPager->jfd, &pPager->journalHdr);
  }
  return rc;
}

#if SQLITE_MAX_MMAP_SIZE>0
/*
** Obtain a reference to a memory mapped page object for page number pgno.
** The new object will use the pointer pData, obtained from xFetch().
** If successful, set *ppPage to point to the new page reference
** and return SQLITE_OK. Otherwise, return an SQLite error code and set
** *ppPage to zero.
**
** Page references obtained by calling this function should be released
** by calling pagerReleaseMapPage().
*/
static int pagerAcquireMapPage(
  Pager *pPager,                  /* Pager object */
  Pgno pgno,                      /* Page number */
  void *pData,                    /* xFetch()'d data for this page */
  PgHdr **ppPage                  /* OUT: Acquired page object */
){
  PgHdr *p;                       /* Memory mapped page to return */
 
  if( pPager->pMmapFreelist ){
    *ppPage = p = pPager->pMmapFreelist;
    pPager->pMmapFreelist = p->pDirty;
    p->pDirty = 0;
    assert( pPager->nExtra>=8 );
    memset(p->pExtra, 0, 8);
  }else{
    *ppPage = p = (PgHdr *)sqlite3MallocZero(sizeof(PgHdr) + pPager->nExtra);
    if( p==0 ){
      sqlite3OsUnfetch(pPager->fd, (i64)(pgno-1) * pPager->pageSize, pData);
      return SQLITE_NOMEM_BKPT;
    }
    p->pExtra = (void *)&p[1];
    assert( EIGHT_BYTE_ALIGNMENT( p->pExtra ) );
    p->flags = PGHDR_MMAP;
    p->nRef = 1;
    p->pPager = pPager;
  }

  assert( p->pExtra==(void *)&p[1] );
  assert( p->pPage==0 );
  assert( p->flags==PGHDR_MMAP );
  assert( p->pPager==pPager );
  assert( p->nRef==1 );

  p->pgno = pgno;
  p->pData = pData;
  pPager->nMmapOut++;

  return SQLITE_OK;
}
#endif

/*
** Release a reference to page pPg. pPg must have been returned by an
** earlier call to pagerAcquireMapPage().
*/
static void pagerReleaseMapPage(PgHdr *pPg){
  Pager *pPager = pPg->pPager;
  pPager->nMmapOut--;
  pPg->pDirty = pPager->pMmapFreelist;
  pPager->pMmapFreelist = pPg;

  assert( pPager->fd->pMethods->iVersion>=3 );
  sqlite3OsUnfetch(pPager->fd, (i64)(pPg->pgno-1)*pPager->pageSize, pPg->pData);
}

/*
** Free all PgHdr objects stored in the Pager.pMmapFreelist list.
*/
static void pagerFreeMapHdrs(Pager *pPager){
  PgHdr *p;
  PgHdr *pNext;
  for(p=pPager->pMmapFreelist; p; p=pNext){
    pNext = p->pDirty;
    sqlite3_free(p);
  }
}

/* Verify that the database file has not be deleted or renamed out from
** under the pager.  Return SQLITE_OK if the database is still where it ought
** to be on disk.  Return non-zero (SQLITE_READONLY_DBMOVED or some other error
** code from sqlite3OsAccess()) if the database has gone missing.
*/
static int databaseIsUnmoved(Pager *pPager){
  int bHasMoved = 0;
  int rc;

  if( pPager->tempFile ) return SQLITE_OK;
  if( pPager->dbSize==0 ) return SQLITE_OK;
  assert( pPager->zFilename && pPager->zFilename[0] );
  rc = sqlite3OsFileControl(pPager->fd, SQLITE_FCNTL_HAS_MOVED, &bHasMoved);
  if( rc==SQLITE_NOTFOUND ){
    /* If the HAS_MOVED file-control is unimplemented, assume that the file
    ** has not been moved.  That is the historical behavior of SQLite: prior to
    ** version 3.8.3, it never checked */
    rc = SQLITE_OK;
  }else if( rc==SQLITE_OK && bHasMoved ){
    rc = SQLITE_READONLY_DBMOVED;
  }
  return rc;
}


/*
** Shutdown the page cache.  Free all memory and close all files.
**
** If a transaction was in progress when this routine is called, that
** transaction is rolled back.  All outstanding pages are invalidated
** and their memory is freed.  Any attempt to use a page associated
** with this page cache after this function returns will likely
** result in a coredump.
**
** This function always succeeds. If a transaction is active an attempt
** is made to roll it back. If an error occurs during the rollback
** a hot journal may be left in the filesystem but no error is returned
** to the caller.
*/
int sqlite3PagerClose(Pager *pPager, sqlite3 *db){
  u8 *pTmp = (u8*)pPager->pTmpSpace;
  assert( db || pagerUseWal(pPager)==0 );
  assert( assert_pager_state(pPager) );
  disable_simulated_io_errors();
  sqlite3BeginBenignMalloc();
  pagerFreeMapHdrs(pPager);
  /* pPager->errCode = 0; */
  pPager->exclusiveMode = 0;
#ifndef SQLITE_OMIT_WAL
  {
    u8 *a = 0;
    assert( db || pPager->pWal==0 );
    if( db && 0==(db->flags & SQLITE_NoCkptOnClose)
     && SQLITE_OK==databaseIsUnmoved(pPager)
    ){
      a = pTmp;
    }
    sqlite3WalClose(pPager->pWal, db, pPager->walSyncFlags, pPager->pageSize,a);
    pPager->pWal = 0;
  }
#endif
  pager_reset(pPager);
  if( MEMDB ){
    pager_unlock(pPager);
  }else{
    /* If it is open, sync the journal file before calling UnlockAndRollback.
    ** If this is not done, then an unsynced portion of the open journal
    ** file may be played back into the database. If a power failure occurs
    ** while this is happening, the database could become corrupt.
    **
    ** If an error occurs while trying to sync the journal, shift the pager
    ** into the ERROR state. This causes UnlockAndRollback to unlock the
    ** database and close the journal file without attempting to roll it
    ** back or finalize it. The next database user will have to do hot-journal
    ** rollback before accessing the database file.
    */
    if( isOpen(pPager->jfd) ){
      pager_error(pPager, pagerSyncHotJournal(pPager));
    }
    pagerUnlockAndRollback(pPager);
  }
  sqlite3EndBenignMalloc();
  enable_simulated_io_errors();
  PAGERTRACE(("CLOSE %d\n", PAGERID(pPager)));
  IOTRACE(("CLOSE %p\n", pPager))
  sqlite3OsClose(pPager->jfd);
  sqlite3OsClose(pPager->fd);
  sqlite3PageFree(pTmp);
  sqlite3PcacheClose(pPager->pPCache);

/* BEGIN SQLCIPHER */
#ifdef SQLITE_HAS_CODEC
  if( pPager->xCodecFree ) pPager->xCodecFree(pPager->pCodec);
#endif
/* END SQLCIPHER */

  assert( !pPager->aSavepoint && !pPager->pInJournal );
  assert( !isOpen(pPager->jfd) && !isOpen(pPager->sjfd) );

  sqlite3_free(pPager);
  return SQLITE_OK;
}

#if !defined(NDEBUG) || defined(SQLITE_TEST)
/*
** Return the page number for page pPg.
*/
Pgno sqlite3PagerPagenumber(DbPage *pPg){
  return pPg->pgno;
}
#endif

/*
** Increment the reference count for page pPg.
*/
void sqlite3PagerRef(DbPage *pPg){
  sqlite3PcacheRef(pPg);
}

/*
** Sync the journal. In other words, make sure all the pages that have
** been written to the journal have actually reached the surface of the
** disk and can be restored in the event of a hot-journal rollback.
**
** If the Pager.noSync flag is set, then this function is a no-op.
** Otherwise, the actions required depend on the journal-mode and the
** device characteristics of the file-system, as follows:
**
**   * If the journal file is an in-memory journal file, no action need
**     be taken.
**
**   * Otherwise, if the device does not support the SAFE_APPEND property,
**     then the nRec field of the most recently written journal header
**     is updated to contain the number of journal records that have
**     been written following it. If the pager is operating in full-sync
**     mode, then the journal file is synced before this field is updated.
**
**   * If the device does not support the SEQUENTIAL property, then
**     journal file is synced.
**
** Or, in pseudo-code:
**
**   if( NOT <in-memory journal> ){
**     if( NOT SAFE_APPEND ){
**       if( <full-sync mode> ) xSync(<journal file>);
**       <update nRec field>
**     }
**     if( NOT SEQUENTIAL ) xSync(<journal file>);
**   }
**
** If successful, this routine clears the PGHDR_NEED_SYNC flag of every
** page currently held in memory before returning SQLITE_OK. If an IO
** error is encountered, then the IO error code is returned to the caller.
*/
static int syncJournal(Pager *pPager, int newHdr){
  int rc;                         /* Return code */

  assert( pPager->eState==PAGER_WRITER_CACHEMOD
       || pPager->eState==PAGER_WRITER_DBMOD
  );
  assert( assert_pager_state(pPager) );
  assert( !pagerUseWal(pPager) );

  rc = sqlite3PagerExclusiveLock(pPager);
  if( rc!=SQLITE_OK ) return rc;

  if( !pPager->noSync ){
    assert( !pPager->tempFile );
    if( isOpen(pPager->jfd) && pPager->journalMode!=PAGER_JOURNALMODE_MEMORY ){
      const int iDc = sqlite3OsDeviceCharacteristics(pPager->fd);
      assert( isOpen(pPager->jfd) );

      if( 0==(iDc&SQLITE_IOCAP_SAFE_APPEND) ){
        /* This block deals with an obscure problem. If the last connection
        ** that wrote to this database was operating in persistent-journal
        ** mode, then the journal file may at this point actually be larger
        ** than Pager.journalOff bytes. If the next thing in the journal
        ** file happens to be a journal-header (written as part of the
        ** previous connection's transaction), and a crash or power-failure
        ** occurs after nRec is updated but before this connection writes
        ** anything else to the journal file (or commits/rolls back its
        ** transaction), then SQLite may become confused when doing the
        ** hot-journal rollback following recovery. It may roll back all
        ** of this connections data, then proceed to rolling back the old,
        ** out-of-date data that follows it. Database corruption.
        **
        ** To work around this, if the journal file does appear to contain
        ** a valid header following Pager.journalOff, then write a 0x00
        ** byte to the start of it to prevent it from being recognized.
        **
        ** Variable iNextHdrOffset is set to the offset at which this
        ** problematic header will occur, if it exists. aMagic is used
        ** as a temporary buffer to inspect the first couple of bytes of
        ** the potential journal header.
        */
        i64 iNextHdrOffset;
        u8 aMagic[8];
        u8 zHeader[sizeof(aJournalMagic)+4];

        memcpy(zHeader, aJournalMagic, sizeof(aJournalMagic));
        put32bits(&zHeader[sizeof(aJournalMagic)], pPager->nRec);

        iNextHdrOffset = journalHdrOffset(pPager);
        rc = sqlite3OsRead(pPager->jfd, aMagic, 8, iNextHdrOffset);
        if( rc==SQLITE_OK && 0==memcmp(aMagic, aJournalMagic, 8) ){
          static const u8 zerobyte = 0;
          rc = sqlite3OsWrite(pPager->jfd, &zerobyte, 1, iNextHdrOffset);
        }
        if( rc!=SQLITE_OK && rc!=SQLITE_IOERR_SHORT_READ ){
          return rc;
        }

        /* Write the nRec value into the journal file header. If in
        ** full-synchronous mode, sync the journal first. This ensures that
        ** all data has really hit the disk before nRec is updated to mark
        ** it as a candidate for rollback.
        **
        ** This is not required if the persistent media supports the
        ** SAFE_APPEND property. Because in this case it is not possible
        ** for garbage data to be appended to the file, the nRec field
        ** is populated with 0xFFFFFFFF when the journal header is written
        ** and never needs to be updated.
        */
        if( pPager->fullSync && 0==(iDc&SQLITE_IOCAP_SEQUENTIAL) ){
          PAGERTRACE(("SYNC journal of %d\n", PAGERID(pPager)));
          IOTRACE(("JSYNC %p\n", pPager))
          rc = sqlite3OsSync(pPager->jfd, pPager->syncFlags);
          if( rc!=SQLITE_OK ) return rc;
        }
        IOTRACE(("JHDR %p %lld\n", pPager, pPager->journalHdr));
        rc = sqlite3OsWrite(
            pPager->jfd, zHeader, sizeof(zHeader), pPager->journalHdr
        );
        if( rc!=SQLITE_OK ) return rc;
      }
      if( 0==(iDc&SQLITE_IOCAP_SEQUENTIAL) ){
        PAGERTRACE(("SYNC journal of %d\n", PAGERID(pPager)));
        IOTRACE(("JSYNC %p\n", pPager))
        rc = sqlite3OsSync(pPager->jfd, pPager->syncFlags|
          (pPager->syncFlags==SQLITE_SYNC_FULL?SQLITE_SYNC_DATAONLY:0)
        );
        if( rc!=SQLITE_OK ) return rc;
      }

      pPager->journalHdr = pPager->journalOff;
      if( newHdr && 0==(iDc&SQLITE_IOCAP_SAFE_APPEND) ){
        pPager->nRec = 0;
        rc = writeJournalHdr(pPager);
        if( rc!=SQLITE_OK ) return rc;
      }
    }else{
      pPager->journalHdr = pPager->journalOff;
    }
  }

  /* Unless the pager is in noSync mode, the journal file was just
  ** successfully synced. Either way, clear the PGHDR_NEED_SYNC flag on
  ** all pages.
  */
  sqlite3PcacheClearSyncFlags(pPager->pPCache);
  pPager->eState = PAGER_WRITER_DBMOD;
  assert( assert_pager_state(pPager) );
  return SQLITE_OK;
}

/*
** The argument is the first in a linked list of dirty pages connected
** by the PgHdr.pDirty pointer. This function writes each one of the
** in-memory pages in the list to the database file. The argument may
** be NULL, representing an empty list. In this case this function is
** a no-op.
**
** The pager must hold at least a RESERVED lock when this function
** is called. Before writing anything to the database file, this lock
** is upgraded to an EXCLUSIVE lock. If the lock cannot be obtained,
** SQLITE_BUSY is returned and no data is written to the database file.
**
** If the pager is a temp-file pager and the actual file-system file
** is not yet open, it is created and opened before any data is
** written out.
**
** Once the lock has been upgraded and, if necessary, the file opened,
** the pages are written out to the database file in list order. Writing
** a page is skipped if it meets either of the following criteria:
**
**   * The page number is greater than Pager.dbSize, or
**   * The PGHDR_DONT_WRITE flag is set on the page.
**
** If writing out a page causes the database file to grow, Pager.dbFileSize
** is updated accordingly. If page 1 is written out, then the value cached
** in Pager.dbFileVers[] is updated to match the new value stored in
** the database file.
**
** If everything is successful, SQLITE_OK is returned. If an IO error
** occurs, an IO error code is returned. Or, if the EXCLUSIVE lock cannot
** be obtained, SQLITE_BUSY is returned.
*/
static int pager_write_pagelist(Pager *pPager, PgHdr *pList){
  int rc = SQLITE_OK;                  /* Return code */

  /* This function is only called for rollback pagers in WRITER_DBMOD state. */
  assert( !pagerUseWal(pPager) );
  assert( pPager->tempFile || pPager->eState==PAGER_WRITER_DBMOD );
  assert( pPager->eLock==EXCLUSIVE_LOCK );
  assert( isOpen(pPager->fd) || pList->pDirty==0 );

  /* If the file is a temp-file has not yet been opened, open it now. It
  ** is not possible for rc to be other than SQLITE_OK if this branch
  ** is taken, as pager_wait_on_lock() is a no-op for temp-files.
  */
  if( !isOpen(pPager->fd) ){
    assert( pPager->tempFile && rc==SQLITE_OK );
    rc = pagerOpentemp(pPager, pPager->fd, pPager->vfsFlags);
  }

  /* Before the first write, give the VFS a hint of what the final
  ** file size will be.
  */
  assert( rc!=SQLITE_OK || isOpen(pPager->fd) );
  if( rc==SQLITE_OK
   && pPager->dbHintSize<pPager->dbSize
   && (pList->pDirty || pList->pgno>pPager->dbHintSize)
  ){
    sqlite3_int64 szFile = pPager->pageSize * (sqlite3_int64)pPager->dbSize;
    sqlite3OsFileControlHint(pPager->fd, SQLITE_FCNTL_SIZE_HINT, &szFile);
    pPager->dbHintSize = pPager->dbSize;
  }

  while( rc==SQLITE_OK && pList ){
    Pgno pgno = pList->pgno;

    /* If there are dirty pages in the page cache with page numbers greater
    ** than Pager.dbSize, this means sqlite3PagerTruncateImage() was called to
    ** make the file smaller (presumably by auto-vacuum code). Do not write
    ** any such pages to the file.
    **
    ** Also, do not write out any page that has the PGHDR_DONT_WRITE flag
    ** set (set by sqlite3PagerDontWrite()).
    */
    if( pgno<=pPager->dbSize && 0==(pList->flags&PGHDR_DONT_WRITE) ){
      i64 offset = (pgno-1)*(i64)pPager->pageSize;   /* Offset to write */
      char *pData;                                   /* Data to write */   

      assert( (pList->flags&PGHDR_NEED_SYNC)==0 );
      if( pList->pgno==1 ) pager_write_changecounter(pList);

      /* Encode the database */
      CODEC2(pPager, pList->pData, pgno, 6, return SQLITE_NOMEM_BKPT, pData);

      /* Write out the page data. */
      rc = sqlite3OsWrite(pPager->fd, pData, pPager->pageSize, offset);

      /* If page 1 was just written, update Pager.dbFileVers to match
      ** the value now stored in the database file. If writing this
      ** page caused the database file to grow, update dbFileSize.
      */
      if( pgno==1 ){
        memcpy(&pPager->dbFileVers, &pData[24], sizeof(pPager->dbFileVers));
      }
      if( pgno>pPager->dbFileSize ){
        pPager->dbFileSize = pgno;
      }
      pPager->aStat[PAGER_STAT_WRITE]++;

      /* Update any backup objects copying the contents of this pager. */
      sqlite3BackupUpdate(pPager->pBackup, pgno, (u8*)pList->pData);

      PAGERTRACE(("STORE %d page %d hash(%08x)\n",
                   PAGERID(pPager), pgno, pager_pagehash(pList)));
      IOTRACE(("PGOUT %p %d\n", pPager, pgno));
      PAGER_INCR(sqlite3_pager_writedb_count);
    }else{
      PAGERTRACE(("NOSTORE %d page %d\n", PAGERID(pPager), pgno));
    }
    pager_set_pagehash(pList);
    pList = pList->pDirty;
  }

  return rc;
}

/*
** Ensure that the sub-journal file is open. If it is already open, this
** function is a no-op.
**
** SQLITE_OK is returned if everything goes according to plan. An
** SQLITE_IOERR_XXX error code is returned if a call to sqlite3OsOpen()
** fails.
*/
static int openSubJournal(Pager *pPager){
  int rc = SQLITE_OK;
  if( !isOpen(pPager->sjfd) ){
    const int flags =  SQLITE_OPEN_SUBJOURNAL | SQLITE_OPEN_READWRITE
      | SQLITE_OPEN_CREATE | SQLITE_OPEN_EXCLUSIVE
      | SQLITE_OPEN_DELETEONCLOSE;
    int nStmtSpill = sqlite3Config.nStmtSpill;
    if( pPager->journalMode==PAGER_JOURNALMODE_MEMORY || pPager->subjInMemory ){
      nStmtSpill = -1;
    }
    rc = sqlite3JournalOpen(pPager->pVfs, 0, pPager->sjfd, flags, nStmtSpill);
  }
  return rc;
}

/*
** Append a record of the current state of page pPg to the sub-journal.
**
** If successful, set the bit corresponding to pPg->pgno in the bitvecs
** for all open savepoints before returning.
**
** This function returns SQLITE_OK if everything is successful, an IO
** error code if the attempt to write to the sub-journal fails, or
** SQLITE_NOMEM if a malloc fails while setting a bit in a savepoint
** bitvec.
*/
static int subjournalPage(PgHdr *pPg){
  int rc = SQLITE_OK;
  Pager *pPager = pPg->pPager;
  if( pPager->journalMode!=PAGER_JOURNALMODE_OFF ){

    /* Open the sub-journal, if it has not already been opened */
    assert( pPager->useJournal );
    assert( isOpen(pPager->jfd) || pagerUseWal(pPager) );
    assert( isOpen(pPager->sjfd) || pPager->nSubRec==0 );
    assert( pagerUseWal(pPager)
         || pageInJournal(pPager, pPg)
         || pPg->pgno>pPager->dbOrigSize
    );
    rc = openSubJournal(pPager);

    /* If the sub-journal was opened successfully (or was already open),
    ** write the journal record into the file.  */
    if( rc==SQLITE_OK ){
      void *pData = pPg->pData;
      i64 offset = (i64)pPager->nSubRec*(4+pPager->pageSize);
      char *pData2;

/* BEGIN SQLCIPHER */
#if SQLITE_HAS_CODEC   
      if( !pPager->subjInMemory ){
        CODEC2(pPager, pData, pPg->pgno, 7, return SQLITE_NOMEM_BKPT, pData2);
      }else
#endif
/* END SQLCIPHER */
      pData2 = pData;
      PAGERTRACE(("STMT-JOURNAL %d page %d\n", PAGERID(pPager), pPg->pgno));
      rc = write32bits(pPager->sjfd, offset, pPg->pgno);
      if( rc==SQLITE_OK ){
        rc = sqlite3OsWrite(pPager->sjfd, pData2, pPager->pageSize, offset+4);
      }
    }
  }
  if( rc==SQLITE_OK ){
    pPager->nSubRec++;
    assert( pPager->nSavepoint>0 );
    rc = addToSavepointBitvecs(pPager, pPg->pgno);
  }
  return rc;
}
static int subjournalPageIfRequired(PgHdr *pPg){
  if( subjRequiresPage(pPg) ){
    return subjournalPage(pPg);
  }else{
    return SQLITE_OK;
  }
}

/*
** This function is called by the pcache layer when it has reached some
** soft memory limit. The first argument is a pointer to a Pager object
** (cast as a void*). The pager is always 'purgeable' (not an in-memory
** database). The second argument is a reference to a page that is
** currently dirty but has no outstanding references. The page
** is always associated with the Pager object passed as the first
** argument.
**
** The job of this function is to make pPg clean by writing its contents
** out to the database file, if possible. This may involve syncing the
** journal file.
**
** If successful, sqlite3PcacheMakeClean() is called on the page and
** SQLITE_OK returned. If an IO error occurs while trying to make the
** page clean, the IO error code is returned. If the page cannot be
** made clean for some other reason, but no error occurs, then SQLITE_OK
** is returned by sqlite3PcacheMakeClean() is not called.
*/
static int pagerStress(void *p, PgHdr *pPg){
  Pager *pPager = (Pager *)p;
  int rc = SQLITE_OK;

  assert( pPg->pPager==pPager );
  assert( pPg->flags&PGHDR_DIRTY );

  /* The doNotSpill NOSYNC bit is set during times when doing a sync of
  ** journal (and adding a new header) is not allowed.  This occurs
  ** during calls to sqlite3PagerWrite() while trying to journal multiple
  ** pages belonging to the same sector.
  **
  ** The doNotSpill ROLLBACK and OFF bits inhibits all cache spilling
  ** regardless of whether or not a sync is required.  This is set during
  ** a rollback or by user request, respectively.
  **
  ** Spilling is also prohibited when in an error state since that could
  ** lead to database corruption.   In the current implementation it
  ** is impossible for sqlite3PcacheFetch() to be called with createFlag==3
  ** while in the error state, hence it is impossible for this routine to
  ** be called in the error state.  Nevertheless, we include a NEVER()
  ** test for the error state as a safeguard against future changes.
  */
  if( NEVER(pPager->errCode) ) return SQLITE_OK;
  testcase( pPager->doNotSpill & SPILLFLAG_ROLLBACK );
  testcase( pPager->doNotSpill & SPILLFLAG_OFF );
  testcase( pPager->doNotSpill & SPILLFLAG_NOSYNC );
  if( pPager->doNotSpill
   && ((pPager->doNotSpill & (SPILLFLAG_ROLLBACK|SPILLFLAG_OFF))!=0
      || (pPg->flags & PGHDR_NEED_SYNC)!=0)
  ){
    return SQLITE_OK;
  }

  pPager->aStat[PAGER_STAT_SPILL]++;
  pPg->pDirty = 0;
  if( pagerUseWal(pPager) ){
    /* Write a single frame for this page to the log. */
    rc = subjournalPageIfRequired(pPg);
    if( rc==SQLITE_OK ){
      rc = pagerWalFrames(pPager, pPg, 0, 0);
    }
  }else{
   
#ifdef SQLITE_ENABLE_BATCH_ATOMIC_WRITE
    if( pPager->tempFile==0 ){
      rc = sqlite3JournalCreate(pPager->jfd);
      if( rc!=SQLITE_OK ) return pager_error(pPager, rc);
    }
#endif
 
    /* Sync the journal file if required. */
    if( pPg->flags&PGHDR_NEED_SYNC
     || pPager->eState==PAGER_WRITER_CACHEMOD
    ){
      rc = syncJournal(pPager, 1);
    }
 
    /* Write the contents of the page out to the database file. */
    if( rc==SQLITE_OK ){
      assert( (pPg->flags&PGHDR_NEED_SYNC)==0 );
      rc = pager_write_pagelist(pPager, pPg);
    }
  }

  /* Mark the page as clean. */
  if( rc==SQLITE_OK ){
    PAGERTRACE(("STRESS %d page %d\n", PAGERID(pPager), pPg->pgno));
    sqlite3PcacheMakeClean(pPg);
  }

  return pager_error(pPager, rc);
}

/*
** Flush all unreferenced dirty pages to disk.
*/
int sqlite3PagerFlush(Pager *pPager){
  int rc = pPager->errCode;
  if( !MEMDB ){
    PgHdr *pList = sqlite3PcacheDirtyList(pPager->pPCache);
    assert( assert_pager_state(pPager) );
    while( rc==SQLITE_OK && pList ){
      PgHdr *pNext = pList->pDirty;
      if( pList->nRef==0 ){
        rc = pagerStress((void*)pPager, pList);
      }
      pList = pNext;
    }
  }

  return rc;
}

/*
** Allocate and initialize a new Pager object and put a pointer to it
** in *ppPager. The pager should eventually be freed by passing it
** to sqlite3PagerClose().
**
** The zFilename argument is the path to the database file to open.
** If zFilename is NULL then a randomly-named temporary file is created
** and used as the file to be cached. Temporary files are be deleted
** automatically when they are closed. If zFilename is ":memory:" then
** all information is held in cache. It is never written to disk.
** This can be used to implement an in-memory database.
**
** The nExtra parameter specifies the number of bytes of space allocated
** along with each page reference. This space is available to the user
** via the sqlite3PagerGetExtra() API.  When a new page is allocated, the
** first 8 bytes of this space are zeroed but the remainder is uninitialized.
** (The extra space is used by btree as the MemPage object.)
**
** The flags argument is used to specify properties that affect the
** operation of the pager. It should be passed some bitwise combination
** of the PAGER_* flags.
**
** The vfsFlags parameter is a bitmask to pass to the flags parameter
** of the xOpen() method of the supplied VFS when opening files.
**
** If the pager object is allocated and the specified file opened
** successfully, SQLITE_OK is returned and *ppPager set to point to
** the new pager object. If an error occurs, *ppPager is set to NULL
** and error code returned. This function may return SQLITE_NOMEM
** (sqlite3Malloc() is used to allocate memory), SQLITE_CANTOPEN or
** various SQLITE_IO_XXX errors.
*/
int sqlite3PagerOpen(
  sqlite3_vfs *pVfs,       /* The virtual file system to use */
  Pager **ppPager,         /* OUT: Return the Pager structure here */
  const char *zFilename,   /* Name of the database file to open */
  int nExtra,              /* Extra bytes append to each in-memory page */
  int flags,               /* flags controlling this file */
  int vfsFlags,            /* flags passed through to sqlite3_vfs.xOpen() */
  void (*xReinit)(DbPage*) /* Function to reinitialize pages */
){
  u8 *pPtr;
  Pager *pPager = 0;       /* Pager object to allocate and return */
  int rc = SQLITE_OK;      /* Return code */
  int tempFile = 0;        /* True for temp files (incl. in-memory files) */
  int memDb = 0;           /* True if this is an in-memory file */
  int memJM = 0;           /* Memory journal mode */
  int readOnly = 0;        /* True if this is a read-only file */
  int journalFileSize;     /* Bytes to allocate for each journal fd */
  char *zPathname = 0;     /* Full path to database file */
  int nPathname = 0;       /* Number of bytes in zPathname */
  int useJournal = (flags & PAGER_OMIT_JOURNAL)==0; /* False to omit journal */
  int pcacheSize = sqlite3PcacheSize();       /* Bytes to allocate for PCache */
  u32 szPageDflt = SQLITE_DEFAULT_PAGE_SIZE;  /* Default page size */
  const char *zUri = 0;    /* URI args to copy */
  int nUriByte = 1;        /* Number of bytes of URI args at *zUri */

  /* Figure out how much space is required for each journal file-handle
  ** (there are two of them, the main journal and the sub-journal).  */
  journalFileSize = ROUND8(sqlite3JournalSize(pVfs));

  /* Set the output variable to NULL in case an error occurs. */
  *ppPager = 0;

#ifndef SQLITE_OMIT_MEMORYDB
  if( flags & PAGER_MEMORY ){
    memDb = 1;
    if( zFilename && zFilename[0] ){
      zPathname = sqlite3DbStrDup(0, zFilename);
      if( zPathname==0  ) return SQLITE_NOMEM_BKPT;
      nPathname = sqlite3Strlen30(zPathname);
      zFilename = 0;
    }
  }
#endif

  /* Compute and store the full pathname in an allocated buffer pointed
  ** to by zPathname, length nPathname. Or, if this is a temporary file,
  ** leave both nPathname and zPathname set to 0.
  */
  if( zFilename && zFilename[0] ){
    const char *z;
    nPathname = pVfs->mxPathname+1;
    zPathname = sqlite3DbMallocRaw(0, nPathname*2);
    if( zPathname==0 ){
      return SQLITE_NOMEM_BKPT;
    }
    zPathname[0] = 0; /* Make sure initialized even if FullPathname() fails */
    rc = sqlite3OsFullPathname(pVfs, zFilename, nPathname, zPathname);
    if( rc!=SQLITE_OK ){
      if( rc==SQLITE_OK_SYMLINK ){
        if( vfsFlags & SQLITE_OPEN_NOFOLLOW ){
          rc = SQLITE_CANTOPEN_SYMLINK;
        }else{
          rc = SQLITE_OK;
        }
      }
    }
    nPathname = sqlite3Strlen30(zPathname);
    z = zUri = &zFilename[sqlite3Strlen30(zFilename)+1];
    while( *z ){
      z += strlen(z)+1;
      z += strlen(z)+1;
    }
    nUriByte = (int)(&z[1] - zUri);
    assert( nUriByte>=1 );
    if( rc==SQLITE_OK && nPathname+8>pVfs->mxPathname ){
      /* This branch is taken when the journal path required by
      ** the database being opened will be more than pVfs->mxPathname
      ** bytes in length. This means the database cannot be opened,
      ** as it will not be possible to open the journal file or even
      ** check for a hot-journal before reading.
      */
      rc = SQLITE_CANTOPEN_BKPT;
    }
    if( rc!=SQLITE_OK ){
      sqlite3DbFree(0, zPathname);
      return rc;
    }
  }

  /* Allocate memory for the Pager structure, PCache object, the
  ** three file descriptors, the database file name and the journal
  ** file name. The layout in memory is as follows:
  **
  **     Pager object                    (sizeof(Pager) bytes)
  **     PCache object                   (sqlite3PcacheSize() bytes)
  **     Database file handle            (pVfs->szOsFile bytes)
  **     Sub-journal file handle         (journalFileSize bytes)
  **     Main journal file handle        (journalFileSize bytes)
  **     Ptr back to the Pager           (sizeof(Pager*) bytes)
  **     \0\0\0\0 database prefix        (4 bytes)
  **     Database file name              (nPathname+1 bytes)
  **     URI query parameters            (nUriByte bytes)
  **     Journal filename                (nPathname+8+1 bytes)
  **     WAL filename                    (nPathname+4+1 bytes)
  **     \0\0\0 terminator               (3 bytes)
  **
  ** Some 3rd-party software, over which we have no control, depends on
  ** the specific order of the filenames and the \0 separators between them
  ** so that it can (for example) find the database filename given the WAL
  ** filename without using the sqlite3_filename_database() API.  This is a
  ** misuse of SQLite and a bug in the 3rd-party software, but the 3rd-party
  ** software is in widespread use, so we try to avoid changing the filename
  ** order and formatting if possible.  In particular, the details of the
  ** filename format expected by 3rd-party software should be as follows:
  **
  **   - Main Database Path
  **   - \0
  **   - Multiple URI components consisting of:
  **     - Key
  **     - \0
  **     - Value
  **     - \0
  **   - \0
  **   - Journal Path
  **   - \0
  **   - WAL Path (zWALName)
  **   - \0
  **
  ** The sqlite3_create_filename() interface and the databaseFilename() utility
  ** that is used by sqlite3_filename_database() and kin also depend on the
  ** specific formatting and order of the various filenames, so if the format
  ** changes here, be sure to change it there as well.
  */
  assert( SQLITE_PTRSIZE==sizeof(Pager*) );
  pPtr = (u8 *)sqlite3MallocZero(
    ROUND8(sizeof(*pPager)) +            /* Pager structure */
    ROUND8(pcacheSize) +                 /* PCache object */
    ROUND8(pVfs->szOsFile) +             /* The main db file */
    journalFileSize * 2 +                /* The two journal files */
    SQLITE_PTRSIZE +                     /* Space to hold a pointer */
    4 +                                  /* Database prefix */
    nPathname + 1 +                      /* database filename */
    nUriByte +                           /* query parameters */
    nPathname + 8 + 1 +                  /* Journal filename */
#ifndef SQLITE_OMIT_WAL
    nPathname + 4 + 1 +                  /* WAL filename */
#endif
    3                                    /* Terminator */
  );
  assert( EIGHT_BYTE_ALIGNMENT(SQLITE_INT_TO_PTR(journalFileSize)) );
  if( !pPtr ){
    sqlite3DbFree(0, zPathname);
    return SQLITE_NOMEM_BKPT;
  }
  pPager = (Pager*)pPtr;                  pPtr += ROUND8(sizeof(*pPager));
  pPager->pPCache = (PCache*)pPtr;        pPtr += ROUND8(pcacheSize);
  pPager->fd = (sqlite3_file*)pPtr;       pPtr += ROUND8(pVfs->szOsFile);
  pPager->sjfd = (sqlite3_file*)pPtr;     pPtr += journalFileSize;
  pPager->jfd =  (sqlite3_file*)pPtr;     pPtr += journalFileSize;
  assert( EIGHT_BYTE_ALIGNMENT(pPager->jfd) );
  memcpy(pPtr, &pPager, SQLITE_PTRSIZE);  pPtr += SQLITE_PTRSIZE;

  /* Fill in the Pager.zFilename and pPager.zQueryParam fields */
                                          pPtr += 4;  /* Skip zero prefix */
  pPager->zFilename = (char*)pPtr;
  if( nPathname>0 ){
    memcpy(pPtr, zPathname, nPathname);   pPtr += nPathname + 1;
    if( zUri ){
      memcpy(pPtr, zUri, nUriByte);       pPtr += nUriByte;
    }else{
                                          pPtr++;
    }
  }


  /* Fill in Pager.zJournal */
  if( nPathname>0 ){
    pPager->zJournal = (char*)pPtr;
    memcpy(pPtr, zPathname, nPathname);   pPtr += nPathname;
    memcpy(pPtr, "-journal",8);           pPtr += 8 + 1;
#ifdef SQLITE_ENABLE_8_3_NAMES
    sqlite3FileSuffix3(zFilename,pPager->zJournal);
    pPtr = (u8*)(pPager->zJournal + sqlite3Strlen30(pPager->zJournal)+1);
#endif
  }else{
    pPager->zJournal = 0;
  }

#ifndef SQLITE_OMIT_WAL
  /* Fill in Pager.zWal */
  if( nPathname>0 ){
    pPager->zWal = (char*)pPtr;
    memcpy(pPtr, zPathname, nPathname);   pPtr += nPathname;
    memcpy(pPtr, "-wal", 4);              pPtr += 4 + 1;
#ifdef SQLITE_ENABLE_8_3_NAMES
    sqlite3FileSuffix3(zFilename, pPager->zWal);
    pPtr = (u8*)(pPager->zWal + sqlite3Strlen30(pPager->zWal)+1);
#endif
  }else{
    pPager->zWal = 0;
  }
#endif
  (void)pPtr;  /* Suppress warning about unused pPtr value */

  if( nPathname ) sqlite3DbFree(0, zPathname);
  pPager->pVfs = pVfs;
  pPager->vfsFlags = vfsFlags;

  /* Open the pager file.
  */
  if( zFilename && zFilename[0] ){
    int fout = 0;                    /* VFS flags returned by xOpen() */
    rc = sqlite3OsOpen(pVfs, pPager->zFilename, pPager->fd, vfsFlags, &fout);
    assert( !memDb );
    pPager->memVfs = memJM = (fout&SQLITE_OPEN_MEMORY)!=0;
    readOnly = (fout&SQLITE_OPEN_READONLY)!=0;

    /* If the file was successfully opened for read/write access,
    ** choose a default page size in case we have to create the
    ** database file. The default page size is the maximum of:
    **
    **    + SQLITE_DEFAULT_PAGE_SIZE,
    **    + The value returned by sqlite3OsSectorSize()
    **    + The largest page size that can be written atomically.
    */
    if( rc==SQLITE_OK ){
      int iDc = sqlite3OsDeviceCharacteristics(pPager->fd);
      if( !readOnly ){
        setSectorSize(pPager);
        assert(SQLITE_DEFAULT_PAGE_SIZE<=SQLITE_MAX_DEFAULT_PAGE_SIZE);
        if( szPageDflt<pPager->sectorSize ){
          if( pPager->sectorSize>SQLITE_MAX_DEFAULT_PAGE_SIZE ){
            szPageDflt = SQLITE_MAX_DEFAULT_PAGE_SIZE;
          }else{
            szPageDflt = (u32)pPager->sectorSize;
          }
        }
#ifdef SQLITE_ENABLE_ATOMIC_WRITE
        {
          int ii;
          assert(SQLITE_IOCAP_ATOMIC512==(512>>8));
          assert(SQLITE_IOCAP_ATOMIC64K==(65536>>8));
          assert(SQLITE_MAX_DEFAULT_PAGE_SIZE<=65536);
          for(ii=szPageDflt; ii<=SQLITE_MAX_DEFAULT_PAGE_SIZE; ii=ii*2){
            if( iDc&(SQLITE_IOCAP_ATOMIC|(ii>>8)) ){
              szPageDflt = ii;
            }
          }
        }
#endif
      }
      pPager->noLock = sqlite3_uri_boolean(pPager->zFilename, "nolock", 0);
      if( (iDc & SQLITE_IOCAP_IMMUTABLE)!=0
       || sqlite3_uri_boolean(pPager->zFilename, "immutable", 0) ){
          vfsFlags |= SQLITE_OPEN_READONLY;
          goto act_like_temp_file;
      }
    }
  }else{
    /* If a temporary file is requested, it is not opened immediately.
    ** In this case we accept the default page size and delay actually
    ** opening the file until the first call to OsWrite().
    **
    ** This branch is also run for an in-memory database. An in-memory
    ** database is the same as a temp-file that is never written out to
    ** disk and uses an in-memory rollback journal.
    **
    ** This branch also runs for files marked as immutable.
    */
act_like_temp_file:
    tempFile = 1;
    pPager->eState = PAGER_READER;     /* Pretend we already have a lock */
    pPager->eLock = EXCLUSIVE_LOCK;    /* Pretend we are in EXCLUSIVE mode */
    pPager->noLock = 1;                /* Do no locking */
    readOnly = (vfsFlags&SQLITE_OPEN_READONLY);
  }

  /* The following call to PagerSetPagesize() serves to set the value of
  ** Pager.pageSize and to allocate the Pager.pTmpSpace buffer.
  */
  if( rc==SQLITE_OK ){
    assert( pPager->memDb==0 );
    rc = sqlite3PagerSetPagesize(pPager, &szPageDflt, -1);
    testcase( rc!=SQLITE_OK );
  }

  /* Initialize the PCache object. */
  if( rc==SQLITE_OK ){
    nExtra = ROUND8(nExtra);
    assert( nExtra>=8 && nExtra<1000 );
    rc = sqlite3PcacheOpen(szPageDflt, nExtra, !memDb,
                       !memDb?pagerStress:0, (void *)pPager, pPager->pPCache);
  }

  /* If an error occurred above, free the  Pager structure and close the file.
  */
  if( rc!=SQLITE_OK ){
    sqlite3OsClose(pPager->fd);
    sqlite3PageFree(pPager->pTmpSpace);
    sqlite3_free(pPager);
    return rc;
  }

  PAGERTRACE(("OPEN %d %s\n", FILEHANDLEID(pPager->fd), pPager->zFilename));
  IOTRACE(("OPEN %p %s\n", pPager, pPager->zFilename))

  pPager->useJournal = (u8)useJournal;
  /* pPager->stmtOpen = 0; */
  /* pPager->stmtInUse = 0; */
  /* pPager->nRef = 0; */
  /* pPager->stmtSize = 0; */
  /* pPager->stmtJSize = 0; */
  /* pPager->nPage = 0; */
  pPager->mxPgno = SQLITE_MAX_PAGE_COUNT;
  /* pPager->state = PAGER_UNLOCK; */
  /* pPager->errMask = 0; */
  pPager->tempFile = (u8)tempFile;
  assert( tempFile==PAGER_LOCKINGMODE_NORMAL
          || tempFile==PAGER_LOCKINGMODE_EXCLUSIVE );
  assert( PAGER_LOCKINGMODE_EXCLUSIVE==1 );
  pPager->exclusiveMode = (u8)tempFile;
  pPager->changeCountDone = pPager->tempFile;
  pPager->memDb = (u8)memDb;
  pPager->readOnly = (u8)readOnly;
  assert( useJournal || pPager->tempFile );
  sqlite3PagerSetFlags(pPager, (SQLITE_DEFAULT_SYNCHRONOUS+1)|PAGER_CACHESPILL);
  /* pPager->pFirst = 0; */
  /* pPager->pFirstSynced = 0; */
  /* pPager->pLast = 0; */
  pPager->nExtra = (u16)nExtra;
  pPager->journalSizeLimit = SQLITE_DEFAULT_JOURNAL_SIZE_LIMIT;
  assert( isOpen(pPager->fd) || tempFile );
  setSectorSize(pPager);
  if( !useJournal ){
    pPager->journalMode = PAGER_JOURNALMODE_OFF;
  }else if( memDb || memJM ){
    pPager->journalMode = PAGER_JOURNALMODE_MEMORY;
  }
  /* pPager->xBusyHandler = 0; */
  /* pPager->pBusyHandlerArg = 0; */
  pPager->xReiniter = xReinit;
  setGetterMethod(pPager);
  /* memset(pPager->aHash, 0, sizeof(pPager->aHash)); */
  /* pPager->szMmap = SQLITE_DEFAULT_MMAP_SIZE // will be set by btree.c */

  *ppPager = pPager;
  return SQLITE_OK;
}

/*
** Return the sqlite3_file for the main database given the name
** of the corresponding WAL or Journal name as passed into
** xOpen.
*/
sqlite3_file *sqlite3_database_file_object(const char *zName){
  Pager *pPager;
  const char *p;
  while( zName[-1]!=0 || zName[-2]!=0 || zName[-3]!=0 || zName[-4]!=0 ){
    zName--;
  }
  p = zName - 4 - sizeof(Pager*);
  assert( EIGHT_BYTE_ALIGNMENT(p) );
  pPager = *(Pager**)p;
  return pPager->fd;
}


/*
** This function is called after transitioning from PAGER_UNLOCK to
** PAGER_SHARED state. It tests if there is a hot journal present in
** the file-system for the given pager. A hot journal is one that
** needs to be played back. According to this function, a hot-journal
** file exists if the following criteria are met:
**
**   * The journal file exists in the file system, and
**   * No process holds a RESERVED or greater lock on the database file, and
**   * The database file itself is greater than 0 bytes in size, and
**   * The first byte of the journal file exists and is not 0x00.
**
** If the current size of the database file is 0 but a journal file
** exists, that is probably an old journal left over from a prior
** database with the same name. In this case the journal file is
** just deleted using OsDelete, *pExists is set to 0 and SQLITE_OK
** is returned.
**
** This routine does not check if there is a super-journal filename
** at the end of the file. If there is, and that super-journal file
** does not exist, then the journal file is not really hot. In this
** case this routine will return a false-positive. The pager_playback()
** routine will discover that the journal file is not really hot and
** will not roll it back.
**
** If a hot-journal file is found to exist, *pExists is set to 1 and
** SQLITE_OK returned. If no hot-journal file is present, *pExists is
** set to 0 and SQLITE_OK returned. If an IO error occurs while trying
** to determine whether or not a hot-journal file exists, the IO error
** code is returned and the value of *pExists is undefined.
*/
static int hasHotJournal(Pager *pPager, int *pExists){
  sqlite3_vfs * const pVfs = pPager->pVfs;
  int rc = SQLITE_OK;           /* Return code */
  int exists = 1;               /* True if a journal file is present */
  int jrnlOpen = !!isOpen(pPager->jfd);

  assert( pPager->useJournal );
  assert( isOpen(pPager->fd) );
  assert( pPager->eState==PAGER_OPEN );

  assert( jrnlOpen==0 || ( sqlite3OsDeviceCharacteristics(pPager->jfd) &
    SQLITE_IOCAP_UNDELETABLE_WHEN_OPEN
  ));

  *pExists = 0;
  if( !jrnlOpen ){
    rc = sqlite3OsAccess(pVfs, pPager->zJournal, SQLITE_ACCESS_EXISTS, &exists);
  }
  if( rc==SQLITE_OK && exists ){
    int locked = 0;             /* True if some process holds a RESERVED lock */

    /* Race condition here:  Another process might have been holding the
    ** the RESERVED lock and have a journal open at the sqlite3OsAccess()
    ** call above, but then delete the journal and drop the lock before
    ** we get to the following sqlite3OsCheckReservedLock() call.  If that
    ** is the case, this routine might think there is a hot journal when
    ** in fact there is none.  This results in a false-positive which will
    ** be dealt with by the playback routine.  Ticket #3883.
    */
    rc = sqlite3OsCheckReservedLock(pPager->fd, &locked);
    if( rc==SQLITE_OK && !locked ){
      Pgno nPage;                 /* Number of pages in database file */

      assert( pPager->tempFile==0 );
      rc = pagerPagecount(pPager, &nPage);
      if( rc==SQLITE_OK ){
        /* If the database is zero pages in size, that means that either (1) the
        ** journal is a remnant from a prior database with the same name where
        ** the database file but not the journal was deleted, or (2) the initial
        ** transaction that populates a new database is being rolled back.
        ** In either case, the journal file can be deleted.  However, take care
        ** not to delete the journal file if it is already open due to
        ** journal_mode=PERSIST.
        */
        if( nPage==0 && !jrnlOpen ){
          sqlite3BeginBenignMalloc();
          if( pagerLockDb(pPager, RESERVED_LOCK)==SQLITE_OK ){
            sqlite3OsDelete(pVfs, pPager->zJournal, 0);
            if( !pPager->exclusiveMode ) pagerUnlockDb(pPager, SHARED_LOCK);
          }
          sqlite3EndBenignMalloc();
        }else{
          /* The journal file exists and no other connection has a reserved
          ** or greater lock on the database file. Now check that there is
          ** at least one non-zero bytes at the start of the journal file.
          ** If there is, then we consider this journal to be hot. If not,
          ** it can be ignored.
          */
          if( !jrnlOpen ){
            int f = SQLITE_OPEN_READONLY|SQLITE_OPEN_MAIN_JOURNAL;
            rc = sqlite3OsOpen(pVfs, pPager->zJournal, pPager->jfd, f, &f);
          }
          if( rc==SQLITE_OK ){
            u8 first = 0;
            rc = sqlite3OsRead(pPager->jfd, (void *)&first, 1, 0);
            if( rc==SQLITE_IOERR_SHORT_READ ){
              rc = SQLITE_OK;
            }
            if( !jrnlOpen ){
              sqlite3OsClose(pPager->jfd);
            }
            *pExists = (first!=0);
          }else if( rc==SQLITE_CANTOPEN ){
            /* If we cannot open the rollback journal file in order to see if
            ** it has a zero header, that might be due to an I/O error, or
            ** it might be due to the race condition described above and in
            ** ticket #3883.  Either way, assume that the journal is hot.
            ** This might be a false positive.  But if it is, then the
            ** automatic journal playback and recovery mechanism will deal
            ** with it under an EXCLUSIVE lock where we do not need to
            ** worry so much with race conditions.
            */
            *pExists = 1;
            rc = SQLITE_OK;
          }
        }
      }
    }
  }

  return rc;
}

/*
** This function is called to obtain a shared lock on the database file.
** It is illegal to call sqlite3PagerGet() until after this function
** has been successfully called. If a shared-lock is already held when
** this function is called, it is a no-op.
**
** The following operations are also performed by this function.
**
**   1) If the pager is currently in PAGER_OPEN state (no lock held
**      on the database file), then an attempt is made to obtain a
**      SHARED lock on the database file. Immediately after obtaining
**      the SHARED lock, the file-system is checked for a hot-journal,
**      which is played back if present. Following any hot-journal
**      rollback, the contents of the cache are validated by checking
**      the 'change-counter' field of the database file header and
**      discarded if they are found to be invalid.
**
**   2) If the pager is running in exclusive-mode, and there are currently
**      no outstanding references to any pages, and is in the error state,
**      then an attempt is made to clear the error state by discarding
**      the contents of the page cache and rolling back any open journal
**      file.
**
** If everything is successful, SQLITE_OK is returned. If an IO error
** occurs while locking the database, checking for a hot-journal file or
** rolling back a journal file, the IO error code is returned.
*/
int sqlite3PagerSharedLock(Pager *pPager){
  int rc = SQLITE_OK;                /* Return code */

  /* This routine is only called from b-tree and only when there are no
  ** outstanding pages. This implies that the pager state should either
  ** be OPEN or READER. READER is only possible if the pager is or was in
  ** exclusive access mode.  */
  assert( sqlite3PcacheRefCount(pPager->pPCache)==0 );
  assert( assert_pager_state(pPager) );
  assert( pPager->eState==PAGER_OPEN || pPager->eState==PAGER_READER );
  assert( pPager->errCode==SQLITE_OK );

  if( !pagerUseWal(pPager) && pPager->eState==PAGER_OPEN ){
    int bHotJournal = 1;          /* True if there exists a hot journal-file */

    assert( !MEMDB );
    assert( pPager->tempFile==0 || pPager->eLock==EXCLUSIVE_LOCK );

    rc = pager_wait_on_lock(pPager, SHARED_LOCK);
    if( rc!=SQLITE_OK ){
      assert( pPager->eLock==NO_LOCK || pPager->eLock==UNKNOWN_LOCK );
      goto failed;
    }

    /* If a journal file exists, and there is no RESERVED lock on the
    ** database file, then it either needs to be played back or deleted.
    */
    if( pPager->eLock<=SHARED_LOCK ){
      rc = hasHotJournal(pPager, &bHotJournal);
    }
    if( rc!=SQLITE_OK ){
      goto failed;
    }
    if( bHotJournal ){
      if( pPager->readOnly ){
        rc = SQLITE_READONLY_ROLLBACK;
        goto failed;
      }

      /* Get an EXCLUSIVE lock on the database file. At this point it is
      ** important that a RESERVED lock is not obtained on the way to the
      ** EXCLUSIVE lock. If it were, another process might open the
      ** database file, detect the RESERVED lock, and conclude that the
      ** database is safe to read while this process is still rolling the
      ** hot-journal back.
      **
      ** Because the intermediate RESERVED lock is not requested, any
      ** other process attempting to access the database file will get to
      ** this point in the code and fail to obtain its own EXCLUSIVE lock
      ** on the database file.
      **
      ** Unless the pager is in locking_mode=exclusive mode, the lock is
      ** downgraded to SHARED_LOCK before this function returns.
      */
      rc = pagerLockDb(pPager, EXCLUSIVE_LOCK);
      if( rc!=SQLITE_OK ){
        goto failed;
      }

      /* If it is not already open and the file exists on disk, open the
      ** journal for read/write access. Write access is required because
      ** in exclusive-access mode the file descriptor will be kept open
      ** and possibly used for a transaction later on. Also, write-access
      ** is usually required to finalize the journal in journal_mode=persist
      ** mode (and also for journal_mode=truncate on some systems).
      **
      ** If the journal does not exist, it usually means that some
      ** other connection managed to get in and roll it back before
      ** this connection obtained the exclusive lock above. Or, it
      ** may mean that the pager was in the error-state when this
      ** function was called and the journal file does not exist.
      */
      if( !isOpen(pPager->jfd) && pPager->journalMode!=PAGER_JOURNALMODE_OFF ){
        sqlite3_vfs * const pVfs = pPager->pVfs;
        int bExists;              /* True if journal file exists */
        rc = sqlite3OsAccess(
            pVfs, pPager->zJournal, SQLITE_ACCESS_EXISTS, &bExists);
        if( rc==SQLITE_OK && bExists ){
          int fout = 0;
          int f = SQLITE_OPEN_READWRITE|SQLITE_OPEN_MAIN_JOURNAL;
          assert( !pPager->tempFile );
          rc = sqlite3OsOpen(pVfs, pPager->zJournal, pPager->jfd, f, &fout);
          assert( rc!=SQLITE_OK || isOpen(pPager->jfd) );
          if( rc==SQLITE_OK && fout&SQLITE_OPEN_READONLY ){
            rc = SQLITE_CANTOPEN_BKPT;
            sqlite3OsClose(pPager->jfd);
          }
        }
      }

      /* Playback and delete the journal.  Drop the database write
      ** lock and reacquire the read lock. Purge the cache before
      ** playing back the hot-journal so that we don't end up with
      ** an inconsistent cache.  Sync the hot journal before playing
      ** it back since the process that crashed and left the hot journal
      ** probably did not sync it and we are required to always sync
      ** the journal before playing it back.
      */
      if( isOpen(pPager->jfd) ){
        assert( rc==SQLITE_OK );
        rc = pagerSyncHotJournal(pPager);
        if( rc==SQLITE_OK ){
          rc = pager_playback(pPager, !pPager->tempFile);
          pPager->eState = PAGER_OPEN;
        }
      }else if( !pPager->exclusiveMode ){
        pagerUnlockDb(pPager, SHARED_LOCK);
      }

      if( rc!=SQLITE_OK ){
        /* This branch is taken if an error occurs while trying to open
        ** or roll back a hot-journal while holding an EXCLUSIVE lock. The
        ** pager_unlock() routine will be called before returning to unlock
        ** the file. If the unlock attempt fails, then Pager.eLock must be
        ** set to UNKNOWN_LOCK (see the comment above the #define for
        ** UNKNOWN_LOCK above for an explanation).
        **
        ** In order to get pager_unlock() to do this, set Pager.eState to
        ** PAGER_ERROR now. This is not actually counted as a transition
        ** to ERROR state in the state diagram at the top of this file,
        ** since we know that the same call to pager_unlock() will very
        ** shortly transition the pager object to the OPEN state. Calling
        ** assert_pager_state() would fail now, as it should not be possible
        ** to be in ERROR state when there are zero outstanding page
        ** references.
        */
        pager_error(pPager, rc);
        goto failed;
      }

      assert( pPager->eState==PAGER_OPEN );
      assert( (pPager->eLock==SHARED_LOCK)
           || (pPager->exclusiveMode && pPager->eLock>SHARED_LOCK)
      );
    }

    if( !pPager->tempFile && pPager->hasHeldSharedLock ){
      /* The shared-lock has just been acquired then check to
      ** see if the database has been modified.  If the database has changed,
      ** flush the cache.  The hasHeldSharedLock flag prevents this from
      ** occurring on the very first access to a file, in order to save a
      ** single unnecessary sqlite3OsRead() call at the start-up.
      **
      ** Database changes are detected by looking at 15 bytes beginning
      ** at offset 24 into the file.  The first 4 of these 16 bytes are
      ** a 32-bit counter that is incremented with each change.  The
      ** other bytes change randomly with each file change when
      ** a codec is in use.
      **
      ** There is a vanishingly small chance that a change will not be
      ** detected.  The chance of an undetected change is so small that
      ** it can be neglected.
      */
      char dbFileVers[sizeof(pPager->dbFileVers)];

      IOTRACE(("CKVERS %p %d\n", pPager, sizeof(dbFileVers)));
      rc = sqlite3OsRead(pPager->fd, &dbFileVers, sizeof(dbFileVers), 24);
      if( rc!=SQLITE_OK ){
        if( rc!=SQLITE_IOERR_SHORT_READ ){
          goto failed;
        }
        memset(dbFileVers, 0, sizeof(dbFileVers));
      }

      if( memcmp(pPager->dbFileVers, dbFileVers, sizeof(dbFileVers))!=0 ){
        pager_reset(pPager);

        /* Unmap the database file. It is possible that external processes
        ** may have truncated the database file and then extended it back
        ** to its original size while this process was not holding a lock.
        ** In this case there may exist a Pager.pMap mapping that appears
        ** to be the right size but is not actually valid. Avoid this
        ** possibility by unmapping the db here. */
        if( USEFETCH(pPager) ){
          sqlite3OsUnfetch(pPager->fd, 0, 0);
        }
      }
    }

    /* If there is a WAL file in the file-system, open this database in WAL
    ** mode. Otherwise, the following function call is a no-op.
    */
    rc = pagerOpenWalIfPresent(pPager);
#ifndef SQLITE_OMIT_WAL
    assert( pPager->pWal==0 || rc==SQLITE_OK );
#endif
  }

  if( pagerUseWal(pPager) ){
    assert( rc==SQLITE_OK );
    rc = pagerBeginReadTransaction(pPager);
  }

  if( pPager->tempFile==0 && pPager->eState==PAGER_OPEN && rc==SQLITE_OK ){
    rc = pagerPagecount(pPager, &pPager->dbSize);
  }

 failed:
  if( rc!=SQLITE_OK ){
    assert( !MEMDB );
    pager_unlock(pPager);
    assert( pPager->eState==PAGER_OPEN );
  }else{
    pPager->eState = PAGER_READER;
    pPager->hasHeldSharedLock = 1;
  }
  return rc;
}

/*
** If the reference count has reached zero, rollback any active
** transaction and unlock the pager.
**
** Except, in locking_mode=EXCLUSIVE when there is nothing to in
** the rollback journal, the unlock is not performed and there is
** nothing to rollback, so this routine is a no-op.
*/
static void pagerUnlockIfUnused(Pager *pPager){
  if( sqlite3PcacheRefCount(pPager->pPCache)==0 ){
    assert( pPager->nMmapOut==0 ); /* because page1 is never memory mapped */
    pagerUnlockAndRollback(pPager);
  }
}

/*
** The page getter methods each try to acquire a reference to a
** page with page number pgno. If the requested reference is
** successfully obtained, it is copied to *ppPage and SQLITE_OK returned.
**
** There are different implementations of the getter method depending
** on the current state of the pager.
**
**     getPageNormal()         --  The normal getter
**     getPageError()          --  Used if the pager is in an error state
**     getPageMmap()           --  Used if memory-mapped I/O is enabled
**
** If the requested page is already in the cache, it is returned.
** Otherwise, a new page object is allocated and populated with data
** read from the database file. In some cases, the pcache module may
** choose not to allocate a new page object and may reuse an existing
** object with no outstanding references.
**
** The extra data appended to a page is always initialized to zeros the
** first time a page is loaded into memory. If the page requested is
** already in the cache when this function is called, then the extra
** data is left as it was when the page object was last used.
**
** If the database image is smaller than the requested page or if
** the flags parameter contains the PAGER_GET_NOCONTENT bit and the
** requested page is not already stored in the cache, then no
** actual disk read occurs. In this case the memory image of the
** page is initialized to all zeros.
**
** If PAGER_GET_NOCONTENT is true, it means that we do not care about
** the contents of the page. This occurs in two scenarios:
**
**   a) When reading a free-list leaf page from the database, and
**
**   b) When a savepoint is being rolled back and we need to load
**      a new page into the cache to be filled with the data read
**      from the savepoint journal.
**
** If PAGER_GET_NOCONTENT is true, then the data returned is zeroed instead
** of being read from the database. Additionally, the bits corresponding
** to pgno in Pager.pInJournal (bitvec of pages already written to the
** journal file) and the PagerSavepoint.pInSavepoint bitvecs of any open
** savepoints are set. This means if the page is made writable at any
** point in the future, using a call to sqlite3PagerWrite(), its contents
** will not be journaled. This saves IO.
**
** The acquisition might fail for several reasons.  In all cases,
** an appropriate error code is returned and *ppPage is set to NULL.
**
** See also sqlite3PagerLookup().  Both this routine and Lookup() attempt
** to find a page in the in-memory cache first.  If the page is not already
** in memory, this routine goes to disk to read it in whereas Lookup()
** just returns 0.  This routine acquires a read-lock the first time it
** has to go to disk, and could also playback an old journal if necessary.
** Since Lookup() never goes to disk, it never has to deal with locks
** or journal files.
*/
static int getPageNormal(
  Pager *pPager,      /* The pager open on the database file */
  Pgno pgno,          /* Page number to fetch */
  DbPage **ppPage,    /* Write a pointer to the page here */
  int flags           /* PAGER_GET_XXX flags */
){
  int rc = SQLITE_OK;
  PgHdr *pPg;
  u8 noContent;                   /* True if PAGER_GET_NOCONTENT is set */
  sqlite3_pcache_page *pBase;

  assert( pPager->errCode==SQLITE_OK );
  assert( pPager->eState>=PAGER_READER );
  assert( assert_pager_state(pPager) );
  assert( pPager->hasHeldSharedLock==1 );

  if( pgno==0 ) return SQLITE_CORRUPT_BKPT;
  pBase = sqlite3PcacheFetch(pPager->pPCache, pgno, 3);
  if( pBase==0 ){
    pPg = 0;
    rc = sqlite3PcacheFetchStress(pPager->pPCache, pgno, &pBase);
    if( rc!=SQLITE_OK ) goto pager_acquire_err;
    if( pBase==0 ){
      rc = SQLITE_NOMEM_BKPT;
      goto pager_acquire_err;
    }
  }
  pPg = *ppPage = sqlite3PcacheFetchFinish(pPager->pPCache, pgno, pBase);
  assert( pPg==(*ppPage) );
  assert( pPg->pgno==pgno );
  assert( pPg->pPager==pPager || pPg->pPager==0 );

  noContent = (flags & PAGER_GET_NOCONTENT)!=0;
  if( pPg->pPager && !noContent ){
    /* In this case the pcache already contains an initialized copy of
    ** the page. Return without further ado.  */
    assert( pgno!=PAGER_SJ_PGNO(pPager) );
    pPager->aStat[PAGER_STAT_HIT]++;
    return SQLITE_OK;

  }else{
    /* The pager cache has created a new page. Its content needs to
    ** be initialized. But first some error checks:
    **
    ** (*) obsolete.  Was: maximum page number is 2^31
    ** (2) Never try to fetch the locking page
    */
    if( pgno==PAGER_SJ_PGNO(pPager) ){
      rc = SQLITE_CORRUPT_BKPT;
      goto pager_acquire_err;
    }

    pPg->pPager = pPager;

    assert( !isOpen(pPager->fd) || !MEMDB );
    if( !isOpen(pPager->fd) || pPager->dbSize<pgno || noContent ){
      if( pgno>pPager->mxPgno ){
        rc = SQLITE_FULL;
        if( pgno<=pPager->dbSize ){
          sqlite3PcacheRelease(pPg);
          pPg = 0;
        }
        goto pager_acquire_err;
      }
      if( noContent ){
        /* Failure to set the bits in the InJournal bit-vectors is benign.
        ** It merely means that we might do some extra work to journal a
        ** page that does not need to be journaled.  Nevertheless, be sure
        ** to test the case where a malloc error occurs while trying to set
        ** a bit in a bit vector.
        */
        sqlite3BeginBenignMalloc();
        if( pgno<=pPager->dbOrigSize ){
          TESTONLY( rc = ) sqlite3BitvecSet(pPager->pInJournal, pgno);
          testcase( rc==SQLITE_NOMEM );
        }
        TESTONLY( rc = ) addToSavepointBitvecs(pPager, pgno);
        testcase( rc==SQLITE_NOMEM );
        sqlite3EndBenignMalloc();
      }
      memset(pPg->pData, 0, pPager->pageSize);
      IOTRACE(("ZERO %p %d\n", pPager, pgno));
    }else{
      assert( pPg->pPager==pPager );
      pPager->aStat[PAGER_STAT_MISS]++;
      rc = readDbPage(pPg);
      if( rc!=SQLITE_OK ){
        goto pager_acquire_err;
      }
    }
    pager_set_pagehash(pPg);
  }
  return SQLITE_OK;

pager_acquire_err:
  assert( rc!=SQLITE_OK );
  if( pPg ){
    sqlite3PcacheDrop(pPg);
  }
  pagerUnlockIfUnused(pPager);
  *ppPage = 0;
  return rc;
}

#if SQLITE_MAX_MMAP_SIZE>0
/* The page getter for when memory-mapped I/O is enabled */
static int getPageMMap(
  Pager *pPager,      /* The pager open on the database file */
  Pgno pgno,          /* Page number to fetch */
  DbPage **ppPage,    /* Write a pointer to the page here */
  int flags           /* PAGER_GET_XXX flags */
){
  int rc = SQLITE_OK;
  PgHdr *pPg = 0;
  u32 iFrame = 0;                 /* Frame to read from WAL file */

  /* It is acceptable to use a read-only (mmap) page for any page except
  ** page 1 if there is no write-transaction open or the ACQUIRE_READONLY
  ** flag was specified by the caller. And so long as the db is not a
  ** temporary or in-memory database.  */
  const int bMmapOk = (pgno>1
   && (pPager->eState==PAGER_READER || (flags & PAGER_GET_READONLY))
  );

  assert( USEFETCH(pPager) );
/* BEGIN SQLCIPHER */
#ifdef SQLITE_HAS_CODEC
  assert( pPager->xCodec==0 );
#endif
/* END SQLCIPHER */

  /* Optimization note:  Adding the "pgno<=1" term before "pgno==0" here
  ** allows the compiler optimizer to reuse the results of the "pgno>1"
  ** test in the previous statement, and avoid testing pgno==0 in the
  ** common case where pgno is large. */
  if( pgno<=1 && pgno==0 ){
    return SQLITE_CORRUPT_BKPT;
  }
  assert( pPager->eState>=PAGER_READER );
  assert( assert_pager_state(pPager) );
  assert( pPager->hasHeldSharedLock==1 );
  assert( pPager->errCode==SQLITE_OK );

  if( bMmapOk && pagerUseWal(pPager) ){
    rc = sqlite3WalFindFrame(pPager->pWal, pgno, &iFrame);
    if( rc!=SQLITE_OK ){
      *ppPage = 0;
      return rc;
    }
  }
  if( bMmapOk && iFrame==0 ){
    void *pData = 0;
    rc = sqlite3OsFetch(pPager->fd,
        (i64)(pgno-1) * pPager->pageSize, pPager->pageSize, &pData
    );
    if( rc==SQLITE_OK && pData ){
      if( pPager->eState>PAGER_READER || pPager->tempFile ){
        pPg = sqlite3PagerLookup(pPager, pgno);
      }
      if( pPg==0 ){
        rc = pagerAcquireMapPage(pPager, pgno, pData, &pPg);
      }else{
        sqlite3OsUnfetch(pPager->fd, (i64)(pgno-1)*pPager->pageSize, pData);
      }
      if( pPg ){
        assert( rc==SQLITE_OK );
        *ppPage = pPg;
        return SQLITE_OK;
      }
    }
    if( rc!=SQLITE_OK ){
      *ppPage = 0;
      return rc;
    }
  }
  return getPageNormal(pPager, pgno, ppPage, flags);
}
#endif /* SQLITE_MAX_MMAP_SIZE>0 */

/* The page getter method for when the pager is an error state */
static int getPageError(
  Pager *pPager,      /* The pager open on the database file */
  Pgno pgno,          /* Page number to fetch */
  DbPage **ppPage,    /* Write a pointer to the page here */
  int flags           /* PAGER_GET_XXX flags */
){
  UNUSED_PARAMETER(pgno);
  UNUSED_PARAMETER(flags);
  assert( pPager->errCode!=SQLITE_OK );
  *ppPage = 0;
  return pPager->errCode;
}


/* Dispatch all page fetch requests to the appropriate getter method.
*/
int sqlite3PagerGet(
  Pager *pPager,      /* The pager open on the database file */
  Pgno pgno,          /* Page number to fetch */
  DbPage **ppPage,    /* Write a pointer to the page here */
  int flags           /* PAGER_GET_XXX flags */
){
#if 0   /* Trace page fetch by setting to 1 */
  int rc;
  printf("PAGE %u\n", pgno);
  fflush(stdout);
  rc = pPager->xGet(pPager, pgno, ppPage, flags);
  if( rc ){ 
    printf("PAGE %u failed with 0x%02x\n", pgno, rc);
    fflush(stdout);
  }
  return rc;
#else
  /* Normal, high-speed version of sqlite3PagerGet() */
  return pPager->xGet(pPager, pgno, ppPage, flags);
#endif
}

/*
** Acquire a page if it is already in the in-memory cache.  Do
** not read the page from disk.  Return a pointer to the page,
** or 0 if the page is not in cache.
**
** See also sqlite3PagerGet().  The difference between this routine
** and sqlite3PagerGet() is that _get() will go to the disk and read
** in the page if the page is not already in cache.  This routine
** returns NULL if the page is not in cache or if a disk I/O error
** has ever happened.
*/
DbPage *sqlite3PagerLookup(Pager *pPager, Pgno pgno){
  sqlite3_pcache_page *pPage;
  assert( pPager!=0 );
  assert( pgno!=0 );
  assert( pPager->pPCache!=0 );
  pPage = sqlite3PcacheFetch(pPager->pPCache, pgno, 0);
  assert( pPage==0 || pPager->hasHeldSharedLock );
  if( pPage==0 ) return 0;
  return sqlite3PcacheFetchFinish(pPager->pPCache, pgno, pPage);
}

/*
** Release a page reference.
**
** The sqlite3PagerUnref() and sqlite3PagerUnrefNotNull() may only be used
** if we know that the page being released is not the last reference to page1.
** The btree layer always holds page1 open until the end, so these first
** two routines can be used to release any page other than BtShared.pPage1.
** The assert() at tag-20230419-2 proves that this constraint is always
** honored.
**
** Use sqlite3PagerUnrefPageOne() to release page1.  This latter routine
** checks the total number of outstanding pages and if the number of
** pages reaches zero it drops the database lock.
*/
void sqlite3PagerUnrefNotNull(DbPage *pPg){
  TESTONLY( Pager *pPager = pPg->pPager; )
  assert( pPg!=0 );
  if( pPg->flags & PGHDR_MMAP ){
    assert( pPg->pgno!=1 );  /* Page1 is never memory mapped */
    pagerReleaseMapPage(pPg);
  }else{
    sqlite3PcacheRelease(pPg);
  }
  /* Do not use this routine to release the last reference to page1 */
  assert( sqlite3PcacheRefCount(pPager->pPCache)>0 ); /* tag-20230419-2 */
}
void sqlite3PagerUnref(DbPage *pPg){
  if( pPg ) sqlite3PagerUnrefNotNull(pPg);
}
void sqlite3PagerUnrefPageOne(DbPage *pPg){
  Pager *pPager;
  assert( pPg!=0 );
  assert( pPg->pgno==1 );
  assert( (pPg->flags & PGHDR_MMAP)==0 ); /* Page1 is never memory mapped */
  pPager = pPg->pPager;
  sqlite3PcacheRelease(pPg);
  pagerUnlockIfUnused(pPager);
}

/*
** This function is called at the start of every write transaction.
** There must already be a RESERVED or EXCLUSIVE lock on the database
** file when this routine is called.
**
** Open the journal file for pager pPager and write a journal header
** to the start of it. If there are active savepoints, open the sub-journal
** as well. This function is only used when the journal file is being
** opened to write a rollback log for a transaction. It is not used
** when opening a hot journal file to roll it back.
**
** If the journal file is already open (as it may be in exclusive mode),
** then this function just writes a journal header to the start of the
** already open file.
**
** Whether or not the journal file is opened by this function, the
** Pager.pInJournal bitvec structure is allocated.
**
** Return SQLITE_OK if everything is successful. Otherwise, return
** SQLITE_NOMEM if the attempt to allocate Pager.pInJournal fails, or
** an IO error code if opening or writing the journal file fails.
*/
static int pager_open_journal(Pager *pPager){
  int rc = SQLITE_OK;                        /* Return code */
  sqlite3_vfs * const pVfs = pPager->pVfs;   /* Local cache of vfs pointer */

  assert( pPager->eState==PAGER_WRITER_LOCKED );
  assert( assert_pager_state(pPager) );
  assert( pPager->pInJournal==0 );
 
  /* If already in the error state, this function is a no-op.  But on
  ** the other hand, this routine is never called if we are already in
  ** an error state. */
  if( NEVER(pPager->errCode) ) return pPager->errCode;

  if( !pagerUseWal(pPager) && pPager->journalMode!=PAGER_JOURNALMODE_OFF ){
    pPager->pInJournal = sqlite3BitvecCreate(pPager->dbSize);
    if( pPager->pInJournal==0 ){
      return SQLITE_NOMEM_BKPT;
    }
 
    /* Open the journal file if it is not already open. */
    if( !isOpen(pPager->jfd) ){
      if( pPager->journalMode==PAGER_JOURNALMODE_MEMORY ){
        sqlite3MemJournalOpen(pPager->jfd);
      }else{
        int flags = SQLITE_OPEN_READWRITE|SQLITE_OPEN_CREATE;
        int nSpill;

        if( pPager->tempFile ){
          flags |= (SQLITE_OPEN_DELETEONCLOSE|SQLITE_OPEN_TEMP_JOURNAL);
          flags |= SQLITE_OPEN_EXCLUSIVE;
          nSpill = sqlite3Config.nStmtSpill;
        }else{
          flags |= SQLITE_OPEN_MAIN_JOURNAL;
          nSpill = jrnlBufferSize(pPager);
        }
         
        /* Verify that the database still has the same name as it did when
        ** it was originally opened. */
        rc = databaseIsUnmoved(pPager);
        if( rc==SQLITE_OK ){
          rc = sqlite3JournalOpen (
              pVfs, pPager->zJournal, pPager->jfd, flags, nSpill
          );
        }
      }
      assert( rc!=SQLITE_OK || isOpen(pPager->jfd) );
    }
 
 
    /* Write the first journal header to the journal file and open
    ** the sub-journal if necessary.
    */
    if( rc==SQLITE_OK ){
      /* TODO: Check if all of these are really required. */
      pPager->nRec = 0;
      pPager->journalOff = 0;
      pPager->setSuper = 0;
      pPager->journalHdr = 0;
      rc = writeJournalHdr(pPager);
    }
  }

  if( rc!=SQLITE_OK ){
    sqlite3BitvecDestroy(pPager->pInJournal);
    pPager->pInJournal = 0;
    pPager->journalOff = 0;
  }else{
    assert( pPager->eState==PAGER_WRITER_LOCKED );
    pPager->eState = PAGER_WRITER_CACHEMOD;
  }

  return rc;
}

/*
** Begin a write-transaction on the specified pager object. If a
** write-transaction has already been opened, this function is a no-op.
**
** If the exFlag argument is false, then acquire at least a RESERVED
** lock on the database file. If exFlag is true, then acquire at least
** an EXCLUSIVE lock. If such a lock is already held, no locking
** functions need be called.
**
** If the subjInMemory argument is non-zero, then any sub-journal opened
** within this transaction will be opened as an in-memory file. This
** has no effect if the sub-journal is already opened (as it may be when
** running in exclusive mode) or if the transaction does not require a
** sub-journal. If the subjInMemory argument is zero, then any required
** sub-journal is implemented in-memory if pPager is an in-memory database,
** or using a temporary file otherwise.
*/
int sqlite3PagerBegin(Pager *pPager, int exFlag, int subjInMemory){
  int rc = SQLITE_OK;

  if( pPager->errCode ) return pPager->errCode;
  assert( pPager->eState>=PAGER_READER && pPager->eState<PAGER_ERROR );
  pPager->subjInMemory = (u8)subjInMemory;

  if( pPager->eState==PAGER_READER ){
    assert( pPager->pInJournal==0 );

    if( pagerUseWal(pPager) ){
      /* If the pager is configured to use locking_mode=exclusive, and an
      ** exclusive lock on the database is not already held, obtain it now.
      */
      if( pPager->exclusiveMode && sqlite3WalExclusiveMode(pPager->pWal, -1) ){
        rc = pagerLockDb(pPager, EXCLUSIVE_LOCK);
        if( rc!=SQLITE_OK ){
          return rc;
        }
        (void)sqlite3WalExclusiveMode(pPager->pWal, 1);
      }

      /* Grab the write lock on the log file. If successful, upgrade to
      ** PAGER_RESERVED state. Otherwise, return an error code to the caller.
      ** The busy-handler is not invoked if another connection already
      ** holds the write-lock. If possible, the upper layer will call it.
      */
      rc = sqlite3WalBeginWriteTransaction(pPager->pWal);
    }else{
      /* Obtain a RESERVED lock on the database file. If the exFlag parameter
      ** is true, then immediately upgrade this to an EXCLUSIVE lock. The
      ** busy-handler callback can be used when upgrading to the EXCLUSIVE
      ** lock, but not when obtaining the RESERVED lock.
      */
      rc = pagerLockDb(pPager, RESERVED_LOCK);
      if( rc==SQLITE_OK && exFlag ){
        rc = pager_wait_on_lock(pPager, EXCLUSIVE_LOCK);
      }
    }

    if( rc==SQLITE_OK ){
      /* Change to WRITER_LOCKED state.
      **
      ** WAL mode sets Pager.eState to PAGER_WRITER_LOCKED or CACHEMOD
      ** when it has an open transaction, but never to DBMOD or FINISHED.
      ** This is because in those states the code to roll back savepoint
      ** transactions may copy data from the sub-journal into the database
      ** file as well as into the page cache. Which would be incorrect in
      ** WAL mode.
      */
      pPager->eState = PAGER_WRITER_LOCKED;
      pPager->dbHintSize = pPager->dbSize;
      pPager->dbFileSize = pPager->dbSize;
      pPager->dbOrigSize = pPager->dbSize;
      pPager->journalOff = 0;
    }

    assert( rc==SQLITE_OK || pPager->eState==PAGER_READER );
    assert( rc!=SQLITE_OK || pPager->eState==PAGER_WRITER_LOCKED );
    assert( assert_pager_state(pPager) );
  }

  PAGERTRACE(("TRANSACTION %d\n", PAGERID(pPager)));
  return rc;
}

/*
** Write page pPg onto the end of the rollback journal.
*/
static SQLITE_NOINLINE int pagerAddPageToRollbackJournal(PgHdr *pPg){
  Pager *pPager = pPg->pPager;
  int rc;
  u32 cksum;
  char *pData2;
  i64 iOff = pPager->journalOff;

  /* We should never write to the journal file the page that
  ** contains the database locks.  The following assert verifies
  ** that we do not. */
  assert( pPg->pgno!=PAGER_SJ_PGNO(pPager) );

  assert( pPager->journalHdr<=pPager->journalOff );
  CODEC2(pPager, pPg->pData, pPg->pgno, 7, return SQLITE_NOMEM_BKPT, pData2);
  cksum = pager_cksum(pPager, (u8*)pData2);

  /* Even if an IO or diskfull error occurs while journalling the
  ** page in the block above, set the need-sync flag for the page.
  ** Otherwise, when the transaction is rolled back, the logic in
  ** playback_one_page() will think that the page needs to be restored
  ** in the database file. And if an IO error occurs while doing so,
  ** then corruption may follow.
  */
  pPg->flags |= PGHDR_NEED_SYNC;

  rc = write32bits(pPager->jfd, iOff, pPg->pgno);
  if( rc!=SQLITE_OK ) return rc;
  rc = sqlite3OsWrite(pPager->jfd, pData2, pPager->pageSize, iOff+4);
  if( rc!=SQLITE_OK ) return rc;
  rc = write32bits(pPager->jfd, iOff+pPager->pageSize+4, cksum);
  if( rc!=SQLITE_OK ) return rc;

  IOTRACE(("JOUT %p %d %lld %d\n", pPager, pPg->pgno,
           pPager->journalOff, pPager->pageSize));
  PAGER_INCR(sqlite3_pager_writej_count);
  PAGERTRACE(("JOURNAL %d page %d needSync=%d hash(%08x)\n",
       PAGERID(pPager), pPg->pgno,
       ((pPg->flags&PGHDR_NEED_SYNC)?1:0), pager_pagehash(pPg)));

  pPager->journalOff += 8 + pPager->pageSize;
  pPager->nRec++;
  assert( pPager->pInJournal!=0 );
  rc = sqlite3BitvecSet(pPager->pInJournal, pPg->pgno);
  testcase( rc==SQLITE_NOMEM );
  assert( rc==SQLITE_OK || rc==SQLITE_NOMEM );
  rc |= addToSavepointBitvecs(pPager, pPg->pgno);
  assert( rc==SQLITE_OK || rc==SQLITE_NOMEM );
  return rc;
}

/*
** Mark a single data page as writeable. The page is written into the
** main journal or sub-journal as required. If the page is written into
** one of the journals, the corresponding bit is set in the
** Pager.pInJournal bitvec and the PagerSavepoint.pInSavepoint bitvecs
** of any open savepoints as appropriate.
*/
static int pager_write(PgHdr *pPg){
  Pager *pPager = pPg->pPager;
  int rc = SQLITE_OK;

  /* This routine is not called unless a write-transaction has already
  ** been started. The journal file may or may not be open at this point.
  ** It is never called in the ERROR state.
  */
  assert( pPager->eState==PAGER_WRITER_LOCKED
       || pPager->eState==PAGER_WRITER_CACHEMOD
       || pPager->eState==PAGER_WRITER_DBMOD
  );
  assert( assert_pager_state(pPager) );
  assert( pPager->errCode==0 );
  assert( pPager->readOnly==0 );
  CHECK_PAGE(pPg);

  /* The journal file needs to be opened. Higher level routines have already
  ** obtained the necessary locks to begin the write-transaction, but the
  ** rollback journal might not yet be open. Open it now if this is the case.
  **
  ** This is done before calling sqlite3PcacheMakeDirty() on the page.
  ** Otherwise, if it were done after calling sqlite3PcacheMakeDirty(), then
  ** an error might occur and the pager would end up in WRITER_LOCKED state
  ** with pages marked as dirty in the cache.
  */
  if( pPager->eState==PAGER_WRITER_LOCKED ){
    rc = pager_open_journal(pPager);
    if( rc!=SQLITE_OK ) return rc;
  }
  assert( pPager->eState>=PAGER_WRITER_CACHEMOD );
  assert( assert_pager_state(pPager) );

  /* Mark the page that is about to be modified as dirty. */
  sqlite3PcacheMakeDirty(pPg);

  /* If a rollback journal is in use, them make sure the page that is about
  ** to change is in the rollback journal, or if the page is a new page off
  ** then end of the file, make sure it is marked as PGHDR_NEED_SYNC.
  */
  assert( (pPager->pInJournal!=0) == isOpen(pPager->jfd) );
  if( pPager->pInJournal!=0
   && sqlite3BitvecTestNotNull(pPager->pInJournal, pPg->pgno)==0
  ){
    assert( pagerUseWal(pPager)==0 );
    if( pPg->pgno<=pPager->dbOrigSize ){
      rc = pagerAddPageToRollbackJournal(pPg);
      if( rc!=SQLITE_OK ){
        return rc;
      }
    }else{
      if( pPager->eState!=PAGER_WRITER_DBMOD ){
        pPg->flags |= PGHDR_NEED_SYNC;
      }
      PAGERTRACE(("APPEND %d page %d needSync=%d\n",
              PAGERID(pPager), pPg->pgno,
             ((pPg->flags&PGHDR_NEED_SYNC)?1:0)));
    }
  }

  /* The PGHDR_DIRTY bit is set above when the page was added to the dirty-list
  ** and before writing the page into the rollback journal.  Wait until now,
  ** after the page has been successfully journalled, before setting the
  ** PGHDR_WRITEABLE bit that indicates that the page can be safely modified.
  */
  pPg->flags |= PGHDR_WRITEABLE;
 
  /* If the statement journal is open and the page is not in it,
  ** then write the page into the statement journal.
  */
  if( pPager->nSavepoint>0 ){
    rc = subjournalPageIfRequired(pPg);
  }

  /* Update the database size and return. */
  if( pPager->dbSize<pPg->pgno ){
    pPager->dbSize = pPg->pgno;
  }
  return rc;
}

/*
** This is a variant of sqlite3PagerWrite() that runs when the sector size
** is larger than the page size.  SQLite makes the (reasonable) assumption that
** all bytes of a sector are written together by hardware.  Hence, all bytes of
** a sector need to be journalled in case of a power loss in the middle of
** a write.
**
** Usually, the sector size is less than or equal to the page size, in which
** case pages can be individually written.  This routine only runs in the
** exceptional case where the page size is smaller than the sector size.
*/
static SQLITE_NOINLINE int pagerWriteLargeSector(PgHdr *pPg){
  int rc = SQLITE_OK;          /* Return code */
  Pgno nPageCount;             /* Total number of pages in database file */
  Pgno pg1;                    /* First page of the sector pPg is located on. */
  int nPage = 0;               /* Number of pages starting at pg1 to journal */
  int ii;                      /* Loop counter */
  int needSync = 0;            /* True if any page has PGHDR_NEED_SYNC */
  Pager *pPager = pPg->pPager; /* The pager that owns pPg */
  Pgno nPagePerSector = (pPager->sectorSize/pPager->pageSize);

  /* Set the doNotSpill NOSYNC bit to 1. This is because we cannot allow
  ** a journal header to be written between the pages journaled by
  ** this function.
  */
  assert( !MEMDB );
  assert( (pPager->doNotSpill & SPILLFLAG_NOSYNC)==0 );
  pPager->doNotSpill |= SPILLFLAG_NOSYNC;

  /* This trick assumes that both the page-size and sector-size are
  ** an integer power of 2. It sets variable pg1 to the identifier
  ** of the first page of the sector pPg is located on.
  */
  pg1 = ((pPg->pgno-1) & ~(nPagePerSector-1)) + 1;

  nPageCount = pPager->dbSize;
  if( pPg->pgno>nPageCount ){
    nPage = (pPg->pgno - pg1)+1;
  }else if( (pg1+nPagePerSector-1)>nPageCount ){
    nPage = nPageCount+1-pg1;
  }else{
    nPage = nPagePerSector;
  }
  assert(nPage>0);
  assert(pg1<=pPg->pgno);
  assert((pg1+nPage)>pPg->pgno);

  for(ii=0; ii<nPage && rc==SQLITE_OK; ii++){
    Pgno pg = pg1+ii;
    PgHdr *pPage;
    if( pg==pPg->pgno || !sqlite3BitvecTest(pPager->pInJournal, pg) ){
      if( pg!=PAGER_SJ_PGNO(pPager) ){
        rc = sqlite3PagerGet(pPager, pg, &pPage, 0);
        if( rc==SQLITE_OK ){
          rc = pager_write(pPage);
          if( pPage->flags&PGHDR_NEED_SYNC ){
            needSync = 1;
          }
          sqlite3PagerUnrefNotNull(pPage);
        }
      }
    }else if( (pPage = sqlite3PagerLookup(pPager, pg))!=0 ){
      if( pPage->flags&PGHDR_NEED_SYNC ){
        needSync = 1;
      }
      sqlite3PagerUnrefNotNull(pPage);
    }
  }

  /* If the PGHDR_NEED_SYNC flag is set for any of the nPage pages
  ** starting at pg1, then it needs to be set for all of them. Because
  ** writing to any of these nPage pages may damage the others, the
  ** journal file must contain sync()ed copies of all of them
  ** before any of them can be written out to the database file.
  */
  if( rc==SQLITE_OK && needSync ){
    assert( !MEMDB );
    for(ii=0; ii<nPage; ii++){
      PgHdr *pPage = sqlite3PagerLookup(pPager, pg1+ii);
      if( pPage ){
        pPage->flags |= PGHDR_NEED_SYNC;
        sqlite3PagerUnrefNotNull(pPage);
      }
    }
  }

  assert( (pPager->doNotSpill & SPILLFLAG_NOSYNC)!=0 );
  pPager->doNotSpill &= ~SPILLFLAG_NOSYNC;
  return rc;
}

/*
** Mark a data page as writeable. This routine must be called before
** making changes to a page. The caller must check the return value
** of this function and be careful not to change any page data unless
** this routine returns SQLITE_OK.
**
** The difference between this function and pager_write() is that this
** function also deals with the special case where 2 or more pages
** fit on a single disk sector. In this case all co-resident pages
** must have been written to the journal file before returning.
**
** If an error occurs, SQLITE_NOMEM or an IO error code is returned
** as appropriate. Otherwise, SQLITE_OK.
*/
int sqlite3PagerWrite(PgHdr *pPg){
  Pager *pPager = pPg->pPager;
  assert( (pPg->flags & PGHDR_MMAP)==0 );
  assert( pPager->eState>=PAGER_WRITER_LOCKED );
  assert( assert_pager_state(pPager) );
  if( (pPg->flags & PGHDR_WRITEABLE)!=0 && pPager->dbSize>=pPg->pgno ){
    if( pPager->nSavepoint ) return subjournalPageIfRequired(pPg);
    return SQLITE_OK;
  }else if( pPager->errCode ){
    return pPager->errCode;
  }else if( pPager->sectorSize > (u32)pPager->pageSize ){
    assert( pPager->tempFile==0 );
    return pagerWriteLargeSector(pPg);
  }else{
    return pager_write(pPg);
  }
}

/*
** Return TRUE if the page given in the argument was previously passed
** to sqlite3PagerWrite().  In other words, return TRUE if it is ok
** to change the content of the page.
*/
#ifndef NDEBUG
int sqlite3PagerIswriteable(DbPage *pPg){
  return pPg->flags & PGHDR_WRITEABLE;
}
#endif

/*
** A call to this routine tells the pager that it is not necessary to
** write the information on page pPg back to the disk, even though
** that page might be marked as dirty.  This happens, for example, when
** the page has been added as a leaf of the freelist and so its
** content no longer matters.
**
** The overlying software layer calls this routine when all of the data
** on the given page is unused. The pager marks the page as clean so
** that it does not get written to disk.
**
** Tests show that this optimization can quadruple the speed of large
** DELETE operations.
**
** This optimization cannot be used with a temp-file, as the page may
** have been dirty at the start of the transaction. In that case, if
** memory pressure forces page pPg out of the cache, the data does need
** to be written out to disk so that it may be read back in if the
** current transaction is rolled back.
*/
void sqlite3PagerDontWrite(PgHdr *pPg){
  Pager *pPager = pPg->pPager;
  if( !pPager->tempFile && (pPg->flags&PGHDR_DIRTY) && pPager->nSavepoint==0 ){
    PAGERTRACE(("DONT_WRITE page %d of %d\n", pPg->pgno, PAGERID(pPager)));
    IOTRACE(("CLEAN %p %d\n", pPager, pPg->pgno))
    pPg->flags |= PGHDR_DONT_WRITE;
    pPg->flags &= ~PGHDR_WRITEABLE;
    testcase( pPg->flags & PGHDR_NEED_SYNC );
    pager_set_pagehash(pPg);
  }
}

/*
** This routine is called to increment the value of the database file
** change-counter, stored as a 4-byte big-endian integer starting at
** byte offset 24 of the pager file.  The secondary change counter at
** 92 is also updated, as is the SQLite version number at offset 96.
**
** But this only happens if the pPager->changeCountDone flag is false.
** To avoid excess churning of page 1, the update only happens once.
** See also the pager_write_changecounter() routine that does an
** unconditional update of the change counters.
**
** If the isDirectMode flag is zero, then this is done by calling
** sqlite3PagerWrite() on page 1, then modifying the contents of the
** page data. In this case the file will be updated when the current
** transaction is committed.
**
** The isDirectMode flag may only be non-zero if the library was compiled
** with the SQLITE_ENABLE_ATOMIC_WRITE macro defined. In this case,
** if isDirect is non-zero, then the database file is updated directly
** by writing an updated version of page 1 using a call to the
** sqlite3OsWrite() function.
*/
static int pager_incr_changecounter(Pager *pPager, int isDirectMode){
  int rc = SQLITE_OK;

  assert( pPager->eState==PAGER_WRITER_CACHEMOD
       || pPager->eState==PAGER_WRITER_DBMOD
  );
  assert( assert_pager_state(pPager) );

  /* Declare and initialize constant integer 'isDirect'. If the
  ** atomic-write optimization is enabled in this build, then isDirect
  ** is initialized to the value passed as the isDirectMode parameter
  ** to this function. Otherwise, it is always set to zero.
  **
  ** The idea is that if the atomic-write optimization is not
  ** enabled at compile time, the compiler can omit the tests of
  ** 'isDirect' below, as well as the block enclosed in the
  ** "if( isDirect )" condition.
  */
#ifndef SQLITE_ENABLE_ATOMIC_WRITE
# define DIRECT_MODE 0
  assert( isDirectMode==0 );
  UNUSED_PARAMETER(isDirectMode);
#else
# define DIRECT_MODE isDirectMode
#endif

  if( !pPager->changeCountDone && pPager->dbSize>0 ){
    PgHdr *pPgHdr;                /* Reference to page 1 */

    assert( !pPager->tempFile && isOpen(pPager->fd) );

    /* Open page 1 of the file for writing. */
    rc = sqlite3PagerGet(pPager, 1, &pPgHdr, 0);
    assert( pPgHdr==0 || rc==SQLITE_OK );

    /* If page one was fetched successfully, and this function is not
    ** operating in direct-mode, make page 1 writable.  When not in
    ** direct mode, page 1 is always held in cache and hence the PagerGet()
    ** above is always successful - hence the ALWAYS on rc==SQLITE_OK.
    */
    if( !DIRECT_MODE && ALWAYS(rc==SQLITE_OK) ){
      rc = sqlite3PagerWrite(pPgHdr);
    }

    if( rc==SQLITE_OK ){
      /* Actually do the update of the change counter */
      pager_write_changecounter(pPgHdr);

      /* If running in direct mode, write the contents of page 1 to the file. */
      if( DIRECT_MODE ){
        const void *zBuf;
        assert( pPager->dbFileSize>0 );
        CODEC2(pPager, pPgHdr->pData, 1, 6, rc=SQLITE_NOMEM_BKPT, zBuf);
        if( rc==SQLITE_OK ){
          rc = sqlite3OsWrite(pPager->fd, zBuf, pPager->pageSize, 0);
          pPager->aStat[PAGER_STAT_WRITE]++;
        }
        if( rc==SQLITE_OK ){
          /* Update the pager's copy of the change-counter. Otherwise, the
          ** next time a read transaction is opened the cache will be
          ** flushed (as the change-counter values will not match).  */
          const void *pCopy = (const void *)&((const char *)zBuf)[24];
          memcpy(&pPager->dbFileVers, pCopy, sizeof(pPager->dbFileVers));
          pPager->changeCountDone = 1;
        }
      }else{
        pPager->changeCountDone = 1;
      }
    }

    /* Release the page reference. */
    sqlite3PagerUnref(pPgHdr);
  }
  return rc;
}

/*
** Sync the database file to disk. This is a no-op for in-memory databases
** or pages with the Pager.noSync flag set.
**
** If successful, or if called on a pager for which it is a no-op, this
** function returns SQLITE_OK. Otherwise, an IO error code is returned.
*/
int sqlite3PagerSync(Pager *pPager, const char *zSuper){
  int rc = SQLITE_OK;
  void *pArg = (void*)zSuper;
  rc = sqlite3OsFileControl(pPager->fd, SQLITE_FCNTL_SYNC, pArg);
  if( rc==SQLITE_NOTFOUND ) rc = SQLITE_OK;
  if( rc==SQLITE_OK && !pPager->noSync ){
    assert( !MEMDB );
    rc = sqlite3OsSync(pPager->fd, pPager->syncFlags);
  }
  return rc;
}

/*
** This function may only be called while a write-transaction is active in
** rollback. If the connection is in WAL mode, this call is a no-op.
** Otherwise, if the connection does not already have an EXCLUSIVE lock on
** the database file, an attempt is made to obtain one.
**
** If the EXCLUSIVE lock is already held or the attempt to obtain it is
** successful, or the connection is in WAL mode, SQLITE_OK is returned.
** Otherwise, either SQLITE_BUSY or an SQLITE_IOERR_XXX error code is
** returned.
*/
int sqlite3PagerExclusiveLock(Pager *pPager){
  int rc = pPager->errCode;
  assert( assert_pager_state(pPager) );
  if( rc==SQLITE_OK ){
    assert( pPager->eState==PAGER_WRITER_CACHEMOD
         || pPager->eState==PAGER_WRITER_DBMOD
         || pPager->eState==PAGER_WRITER_LOCKED
    );
    assert( assert_pager_state(pPager) );
    if( 0==pagerUseWal(pPager) ){
      rc = pager_wait_on_lock(pPager, EXCLUSIVE_LOCK);
    }
  }
  return rc;
}

/*
** Sync the database file for the pager pPager. zSuper points to the name
** of a super-journal file that should be written into the individual
** journal file. zSuper may be NULL, which is interpreted as no
** super-journal (a single database transaction).
**
** This routine ensures that:
**
**   * The database file change-counter is updated,
**   * the journal is synced (unless the atomic-write optimization is used),
**   * all dirty pages are written to the database file,
**   * the database file is truncated (if required), and
**   * the database file synced.
**
** The only thing that remains to commit the transaction is to finalize
** (delete, truncate or zero the first part of) the journal file (or
** delete the super-journal file if specified).
**
** Note that if zSuper==NULL, this does not overwrite a previous value
** passed to an sqlite3PagerCommitPhaseOne() call.
**
** If the final parameter - noSync - is true, then the database file itself
** is not synced. The caller must call sqlite3PagerSync() directly to
** sync the database file before calling CommitPhaseTwo() to delete the
** journal file in this case.
*/
int sqlite3PagerCommitPhaseOne(
  Pager *pPager,                  /* Pager object */
  const char *zSuper,            /* If not NULL, the super-journal name */
  int noSync                      /* True to omit the xSync on the db file */
){
  int rc = SQLITE_OK;             /* Return code */

  assert( pPager->eState==PAGER_WRITER_LOCKED
       || pPager->eState==PAGER_WRITER_CACHEMOD
       || pPager->eState==PAGER_WRITER_DBMOD
       || pPager->eState==PAGER_ERROR
  );
  assert( assert_pager_state(pPager) );

  /* If a prior error occurred, report that error again. */
  if( NEVER(pPager->errCode) ) return pPager->errCode;

  /* Provide the ability to easily simulate an I/O error during testing */
  if( sqlite3FaultSim(400) ) return SQLITE_IOERR;

  PAGERTRACE(("DATABASE SYNC: File=%s zSuper=%s nSize=%d\n",
      pPager->zFilename, zSuper, pPager->dbSize));

  /* If no database changes have been made, return early. */
  if( pPager->eState<PAGER_WRITER_CACHEMOD ) return SQLITE_OK;

  assert( MEMDB==0 || pPager->tempFile );
  assert( isOpen(pPager->fd) || pPager->tempFile );
  if( 0==pagerFlushOnCommit(pPager, 1) ){
    /* If this is an in-memory db, or no pages have been written to, or this
    ** function has already been called, it is mostly a no-op.  However, any
    ** backup in progress needs to be restarted.  */
    sqlite3BackupRestart(pPager->pBackup);
  }else{
    PgHdr *pList;
    if( pagerUseWal(pPager) ){
      PgHdr *pPageOne = 0;
      pList = sqlite3PcacheDirtyList(pPager->pPCache);
      if( pList==0 ){
        /* Must have at least one page for the WAL commit flag.
        ** Ticket [2d1a5c67dfc2363e44f29d9bbd57f] 2011-05-18 */
        rc = sqlite3PagerGet(pPager, 1, &pPageOne, 0);
        pList = pPageOne;
        pList->pDirty = 0;
      }
      assert( rc==SQLITE_OK );
      if( ALWAYS(pList) ){
        rc = pagerWalFrames(pPager, pList, pPager->dbSize, 1);
      }
      sqlite3PagerUnref(pPageOne);
      if( rc==SQLITE_OK ){
        sqlite3PcacheCleanAll(pPager->pPCache);
      }
    }else{
      /* The bBatch boolean is true if the batch-atomic-write commit method
      ** should be used.  No rollback journal is created if batch-atomic-write
      ** is enabled.
      */
#ifdef SQLITE_ENABLE_BATCH_ATOMIC_WRITE
      sqlite3_file *fd = pPager->fd;
      int bBatch = zSuper==0    /* An SQLITE_IOCAP_BATCH_ATOMIC commit */
        && (sqlite3OsDeviceCharacteristics(fd) & SQLITE_IOCAP_BATCH_ATOMIC)
        && !pPager->noSync
        && sqlite3JournalIsInMemory(pPager->jfd);
#else
#     define bBatch 0
#endif

#ifdef SQLITE_ENABLE_ATOMIC_WRITE
      /* The following block updates the change-counter. Exactly how it
      ** does this depends on whether or not the atomic-update optimization
      ** was enabled at compile time, and if this transaction meets the
      ** runtime criteria to use the operation:
      **
      **    * The file-system supports the atomic-write property for
      **      blocks of size page-size, and
      **    * This commit is not part of a multi-file transaction, and
      **    * Exactly one page has been modified and store in the journal file.
      **
      ** If the optimization was not enabled at compile time, then the
      ** pager_incr_changecounter() function is called to update the change
      ** counter in 'indirect-mode'. If the optimization is compiled in but
      ** is not applicable to this transaction, call sqlite3JournalCreate()
      ** to make sure the journal file has actually been created, then call
      ** pager_incr_changecounter() to update the change-counter in indirect
      ** mode.
      **
      ** Otherwise, if the optimization is both enabled and applicable,
      ** then call pager_incr_changecounter() to update the change-counter
      ** in 'direct' mode. In this case the journal file will never be
      ** created for this transaction.
      */
      if( bBatch==0 ){
        PgHdr *pPg;
        assert( isOpen(pPager->jfd)
            || pPager->journalMode==PAGER_JOURNALMODE_OFF
            || pPager->journalMode==PAGER_JOURNALMODE_WAL
            );
        if( !zSuper && isOpen(pPager->jfd)
         && pPager->journalOff==jrnlBufferSize(pPager)
         && pPager->dbSize>=pPager->dbOrigSize
         && (!(pPg = sqlite3PcacheDirtyList(pPager->pPCache)) || 0==pPg->pDirty)
        ){
          /* Update the db file change counter via the direct-write method. The
          ** following call will modify the in-memory representation of page 1
          ** to include the updated change counter and then write page 1
          ** directly to the database file. Because of the atomic-write
          ** property of the host file-system, this is safe.
          */
          rc = pager_incr_changecounter(pPager, 1);
        }else{
          rc = sqlite3JournalCreate(pPager->jfd);
          if( rc==SQLITE_OK ){
            rc = pager_incr_changecounter(pPager, 0);
          }
        }
      }
#else  /* SQLITE_ENABLE_ATOMIC_WRITE */
#ifdef SQLITE_ENABLE_BATCH_ATOMIC_WRITE
      if( zSuper ){
        rc = sqlite3JournalCreate(pPager->jfd);
        if( rc!=SQLITE_OK ) goto commit_phase_one_exit;
        assert( bBatch==0 );
      }
#endif
      rc = pager_incr_changecounter(pPager, 0);
#endif /* !SQLITE_ENABLE_ATOMIC_WRITE */
      if( rc!=SQLITE_OK ) goto commit_phase_one_exit;
 
      /* Write the super-journal name into the journal file. If a
      ** super-journal file name has already been written to the journal file,
      ** or if zSuper is NULL (no super-journal), then this call is a no-op.
      */
      rc = writeSuperJournal(pPager, zSuper);
      if( rc!=SQLITE_OK ) goto commit_phase_one_exit;
 
      /* Sync the journal file and write all dirty pages to the database.
      ** If the atomic-update optimization is being used, this sync will not
      ** create the journal file or perform any real IO.
      **
      ** Because the change-counter page was just modified, unless the
      ** atomic-update optimization is used it is almost certain that the
      ** journal requires a sync here. However, in locking_mode=exclusive
      ** on a system under memory pressure it is just possible that this is
      ** not the case. In this case it is likely enough that the redundant
      ** xSync() call will be changed to a no-op by the OS anyhow.
      */
      rc = syncJournal(pPager, 0);
      if( rc!=SQLITE_OK ) goto commit_phase_one_exit;

      pList = sqlite3PcacheDirtyList(pPager->pPCache);
#ifdef SQLITE_ENABLE_BATCH_ATOMIC_WRITE
      if( bBatch ){
        rc = sqlite3OsFileControl(fd, SQLITE_FCNTL_BEGIN_ATOMIC_WRITE, 0);
        if( rc==SQLITE_OK ){
          rc = pager_write_pagelist(pPager, pList);
          if( rc==SQLITE_OK && pPager->dbSize>pPager->dbFileSize ){
            char *pTmp = pPager->pTmpSpace;
            int szPage = (int)pPager->pageSize;
            memset(pTmp, 0, szPage);
            rc = sqlite3OsWrite(pPager->fd, pTmp, szPage,
                      ((i64)pPager->dbSize*pPager->pageSize)-szPage);
          }
          if( rc==SQLITE_OK ){
            rc = sqlite3OsFileControl(fd, SQLITE_FCNTL_COMMIT_ATOMIC_WRITE, 0);
          }
          if( rc!=SQLITE_OK ){
            sqlite3OsFileControlHint(fd, SQLITE_FCNTL_ROLLBACK_ATOMIC_WRITE, 0);
          }
        }

        if( (rc&0xFF)==SQLITE_IOERR && rc!=SQLITE_IOERR_NOMEM ){
          rc = sqlite3JournalCreate(pPager->jfd);
          if( rc!=SQLITE_OK ){
            sqlite3OsClose(pPager->jfd);
            goto commit_phase_one_exit;
          }
          bBatch = 0;
        }else{
          sqlite3OsClose(pPager->jfd);
        }
      }
#endif /* SQLITE_ENABLE_BATCH_ATOMIC_WRITE */

      if( bBatch==0 ){
        rc = pager_write_pagelist(pPager, pList);
      }
      if( rc!=SQLITE_OK ){
        assert( rc!=SQLITE_IOERR_BLOCKED );
        goto commit_phase_one_exit;
      }
      sqlite3PcacheCleanAll(pPager->pPCache);

      /* If the file on disk is smaller than the database image, use
      ** pager_truncate to grow the file here. This can happen if the database
      ** image was extended as part of the current transaction and then the
      ** last page in the db image moved to the free-list. In this case the
      ** last page is never written out to disk, leaving the database file
      ** undersized. Fix this now if it is the case.  */
      if( pPager->dbSize>pPager->dbFileSize ){
        Pgno nNew = pPager->dbSize - (pPager->dbSize==PAGER_SJ_PGNO(pPager));
        assert( pPager->eState==PAGER_WRITER_DBMOD );
        rc = pager_truncate(pPager, nNew);
        if( rc!=SQLITE_OK ) goto commit_phase_one_exit;
      }
 
      /* Finally, sync the database file. */
      if( !noSync ){
        rc = sqlite3PagerSync(pPager, zSuper);
      }
      IOTRACE(("DBSYNC %p\n", pPager))
    }
  }

commit_phase_one_exit:
  if( rc==SQLITE_OK && !pagerUseWal(pPager) ){
    pPager->eState = PAGER_WRITER_FINISHED;
  }
  return rc;
}


/*
** When this function is called, the database file has been completely
** updated to reflect the changes made by the current transaction and
** synced to disk. The journal file still exists in the file-system
** though, and if a failure occurs at this point it will eventually
** be used as a hot-journal and the current transaction rolled back.
**
** This function finalizes the journal file, either by deleting,
** truncating or partially zeroing it, so that it cannot be used
** for hot-journal rollback. Once this is done the transaction is
** irrevocably committed.
**
** If an error occurs, an IO error code is returned and the pager
** moves into the error state. Otherwise, SQLITE_OK is returned.
*/
int sqlite3PagerCommitPhaseTwo(Pager *pPager){
  int rc = SQLITE_OK;                  /* Return code */

  /* This routine should not be called if a prior error has occurred.
  ** But if (due to a coding error elsewhere in the system) it does get
  ** called, just return the same error code without doing anything. */
  if( NEVER(pPager->errCode) ) return pPager->errCode;
  pPager->iDataVersion++;

  assert( pPager->eState==PAGER_WRITER_LOCKED
       || pPager->eState==PAGER_WRITER_FINISHED
       || (pagerUseWal(pPager) && pPager->eState==PAGER_WRITER_CACHEMOD)
  );
  assert( assert_pager_state(pPager) );

  /* An optimization. If the database was not actually modified during
  ** this transaction, the pager is running in exclusive-mode and is
  ** using persistent journals, then this function is a no-op.
  **
  ** The start of the journal file currently contains a single journal
  ** header with the nRec field set to 0. If such a journal is used as
  ** a hot-journal during hot-journal rollback, 0 changes will be made
  ** to the database file. So there is no need to zero the journal
  ** header. Since the pager is in exclusive mode, there is no need
  ** to drop any locks either.
  */
  if( pPager->eState==PAGER_WRITER_LOCKED
   && pPager->exclusiveMode
   && pPager->journalMode==PAGER_JOURNALMODE_PERSIST
  ){
    assert( pPager->journalOff==JOURNAL_HDR_SZ(pPager) || !pPager->journalOff );
    pPager->eState = PAGER_READER;
    return SQLITE_OK;
  }

  PAGERTRACE(("COMMIT %d\n", PAGERID(pPager)));
  rc = pager_end_transaction(pPager, pPager->setSuper, 1);
  return pager_error(pPager, rc);
}

/*
** If a write transaction is open, then all changes made within the
** transaction are reverted and the current write-transaction is closed.
** The pager falls back to PAGER_READER state if successful, or PAGER_ERROR
** state if an error occurs.
**
** If the pager is already in PAGER_ERROR state when this function is called,
** it returns Pager.errCode immediately. No work is performed in this case.
**
** Otherwise, in rollback mode, this function performs two functions:
**
**   1) It rolls back the journal file, restoring all database file and
**      in-memory cache pages to the state they were in when the transaction
**      was opened, and
**
**   2) It finalizes the journal file, so that it is not used for hot
**      rollback at any point in the future.
**
** Finalization of the journal file (task 2) is only performed if the
** rollback is successful.
**
** In WAL mode, all cache-entries containing data modified within the
** current transaction are either expelled from the cache or reverted to
** their pre-transaction state by re-reading data from the database or
** WAL files. The WAL transaction is then closed.
*/
int sqlite3PagerRollback(Pager *pPager){
  int rc = SQLITE_OK;                  /* Return code */
  PAGERTRACE(("ROLLBACK %d\n", PAGERID(pPager)));

  /* PagerRollback() is a no-op if called in READER or OPEN state. If
  ** the pager is already in the ERROR state, the rollback is not
  ** attempted here. Instead, the error code is returned to the caller.
  */
  assert( assert_pager_state(pPager) );
  if( pPager->eState==PAGER_ERROR ) return pPager->errCode;
  if( pPager->eState<=PAGER_READER ) return SQLITE_OK;

  if( pagerUseWal(pPager) ){
    int rc2;
    rc = sqlite3PagerSavepoint(pPager, SAVEPOINT_ROLLBACK, -1);
    rc2 = pager_end_transaction(pPager, pPager->setSuper, 0);
    if( rc==SQLITE_OK ) rc = rc2;
  }else if( !isOpen(pPager->jfd) || pPager->eState==PAGER_WRITER_LOCKED ){
    int eState = pPager->eState;
    rc = pager_end_transaction(pPager, 0, 0);
    if( !MEMDB && eState>PAGER_WRITER_LOCKED ){
      /* This can happen using journal_mode=off. Move the pager to the error
      ** state to indicate that the contents of the cache may not be trusted.
      ** Any active readers will get SQLITE_ABORT.
      */
      pPager->errCode = SQLITE_ABORT;
      pPager->eState = PAGER_ERROR;
      setGetterMethod(pPager);
      return rc;
    }
  }else{
    rc = pager_playback(pPager, 0);
  }

  assert( pPager->eState==PAGER_READER || rc!=SQLITE_OK );
  assert( rc==SQLITE_OK || rc==SQLITE_FULL || rc==SQLITE_CORRUPT
          || rc==SQLITE_NOMEM || (rc&0xFF)==SQLITE_IOERR
          || rc==SQLITE_CANTOPEN
  );

  /* If an error occurs during a ROLLBACK, we can no longer trust the pager
  ** cache. So call pager_error() on the way out to make any error persistent.
  */
  return pager_error(pPager, rc);
}

/*
** Return TRUE if the database file is opened read-only.  Return FALSE
** if the database is (in theory) writable.
*/
u8 sqlite3PagerIsreadonly(Pager *pPager){
  return pPager->readOnly;
}

#ifdef SQLITE_DEBUG
/*
** Return the sum of the reference counts for all pages held by pPager.
*/
int sqlite3PagerRefcount(Pager *pPager){
  return sqlite3PcacheRefCount(pPager->pPCache);
}
#endif

/*
** Return the approximate number of bytes of memory currently
** used by the pager and its associated cache.
*/
int sqlite3PagerMemUsed(Pager *pPager){
  int perPageSize = pPager->pageSize + pPager->nExtra
    + (int)(sizeof(PgHdr) + 5*sizeof(void*));
  return perPageSize*sqlite3PcachePagecount(pPager->pPCache)
           + sqlite3MallocSize(pPager)
           + pPager->pageSize;
}

/*
** Return the number of references to the specified page.
*/
int sqlite3PagerPageRefcount(DbPage *pPage){
  return sqlite3PcachePageRefcount(pPage);
}

#ifdef SQLITE_TEST
/*
** This routine is used for testing and analysis only.
*/
int *sqlite3PagerStats(Pager *pPager){
  static int a[11];
  a[0] = sqlite3PcacheRefCount(pPager->pPCache);
  a[1] = sqlite3PcachePagecount(pPager->pPCache);
  a[2] = sqlite3PcacheGetCachesize(pPager->pPCache);
  a[3] = pPager->eState==PAGER_OPEN ? -1 : (int) pPager->dbSize;
  a[4] = pPager->eState;
  a[5] = pPager->errCode;
  a[6] = (int)pPager->aStat[PAGER_STAT_HIT] & 0x7fffffff;
  a[7] = (int)pPager->aStat[PAGER_STAT_MISS] & 0x7fffffff;
  a[8] = 0;  /* Used to be pPager->nOvfl */
  a[9] = pPager->nRead;
  a[10] = (int)pPager->aStat[PAGER_STAT_WRITE] & 0x7fffffff;
  return a;
}
#endif

/*
** Parameter eStat must be one of SQLITE_DBSTATUS_CACHE_HIT, _MISS, _WRITE,
** or _WRITE+1.  The SQLITE_DBSTATUS_CACHE_WRITE+1 case is a translation
** of SQLITE_DBSTATUS_CACHE_SPILL.  The _SPILL case is not contiguous because
** it was added later.
**
** Before returning, *pnVal is incremented by the
** current cache hit or miss count, according to the value of eStat. If the
** reset parameter is non-zero, the cache hit or miss count is zeroed before
** returning.
*/
void sqlite3PagerCacheStat(Pager *pPager, int eStat, int reset, u64 *pnVal){

  assert( eStat==SQLITE_DBSTATUS_CACHE_HIT
       || eStat==SQLITE_DBSTATUS_CACHE_MISS
       || eStat==SQLITE_DBSTATUS_CACHE_WRITE
       || eStat==SQLITE_DBSTATUS_CACHE_WRITE+1
  );

  assert( SQLITE_DBSTATUS_CACHE_HIT+1==SQLITE_DBSTATUS_CACHE_MISS );
  assert( SQLITE_DBSTATUS_CACHE_HIT+2==SQLITE_DBSTATUS_CACHE_WRITE );
  assert( PAGER_STAT_HIT==0 && PAGER_STAT_MISS==1
           && PAGER_STAT_WRITE==2 && PAGER_STAT_SPILL==3 );

  eStat -= SQLITE_DBSTATUS_CACHE_HIT;
  *pnVal += pPager->aStat[eStat];
  if( reset ){
    pPager->aStat[eStat] = 0;
  }
}

/*
** Return true if this is an in-memory or temp-file backed pager.
*/
int sqlite3PagerIsMemdb(Pager *pPager){
  return pPager->tempFile || pPager->memVfs;
}

/*
** Check that there are at least nSavepoint savepoints open. If there are
** currently less than nSavepoints open, then open one or more savepoints
** to make up the difference. If the number of savepoints is already
** equal to nSavepoint, then this function is a no-op.
**
** If a memory allocation fails, SQLITE_NOMEM is returned. If an error
** occurs while opening the sub-journal file, then an IO error code is
** returned. Otherwise, SQLITE_OK.
*/
static SQLITE_NOINLINE int pagerOpenSavepoint(Pager *pPager, int nSavepoint){
  int rc = SQLITE_OK;                       /* Return code */
  int nCurrent = pPager->nSavepoint;        /* Current number of savepoints */
  int ii;                                   /* Iterator variable */
  PagerSavepoint *aNew;                     /* New Pager.aSavepoint array */

  assert( pPager->eState>=PAGER_WRITER_LOCKED );
  assert( assert_pager_state(pPager) );
  assert( nSavepoint>nCurrent && pPager->useJournal );

  /* Grow the Pager.aSavepoint array using realloc(). Return SQLITE_NOMEM
  ** if the allocation fails. Otherwise, zero the new portion in case a
  ** malloc failure occurs while populating it in the for(...) loop below.
  */
  aNew = (PagerSavepoint *)sqlite3Realloc(
      pPager->aSavepoint, sizeof(PagerSavepoint)*nSavepoint
  );
  if( !aNew ){
    return SQLITE_NOMEM_BKPT;
  }
  memset(&aNew[nCurrent], 0, (nSavepoint-nCurrent) * sizeof(PagerSavepoint));
  pPager->aSavepoint = aNew;

  /* Populate the PagerSavepoint structures just allocated. */
  for(ii=nCurrent; ii<nSavepoint; ii++){
    aNew[ii].nOrig = pPager->dbSize;
    if( isOpen(pPager->jfd) && pPager->journalOff>0 ){
      aNew[ii].iOffset = pPager->journalOff;
    }else{
      aNew[ii].iOffset = JOURNAL_HDR_SZ(pPager);
    }
    aNew[ii].iSubRec = pPager->nSubRec;
    aNew[ii].pInSavepoint = sqlite3BitvecCreate(pPager->dbSize);
    aNew[ii].bTruncateOnRelease = 1;
    if( !aNew[ii].pInSavepoint ){
      return SQLITE_NOMEM_BKPT;
    }
    if( pagerUseWal(pPager) ){
      sqlite3WalSavepoint(pPager->pWal, aNew[ii].aWalData);
    }
    pPager->nSavepoint = ii+1;
  }
  assert( pPager->nSavepoint==nSavepoint );
  assertTruncateConstraint(pPager);
  return rc;
}
int sqlite3PagerOpenSavepoint(Pager *pPager, int nSavepoint){
  assert( pPager->eState>=PAGER_WRITER_LOCKED );
  assert( assert_pager_state(pPager) );

  if( nSavepoint>pPager->nSavepoint && pPager->useJournal ){
    return pagerOpenSavepoint(pPager, nSavepoint);
  }else{
    return SQLITE_OK;
  }
}


/*
** This function is called to rollback or release (commit) a savepoint.
** The savepoint to release or rollback need not be the most recently
** created savepoint.
**
** Parameter op is always either SAVEPOINT_ROLLBACK or SAVEPOINT_RELEASE.
** If it is SAVEPOINT_RELEASE, then release and destroy the savepoint with
** index iSavepoint. If it is SAVEPOINT_ROLLBACK, then rollback all changes
** that have occurred since the specified savepoint was created.
**
** The savepoint to rollback or release is identified by parameter
** iSavepoint. A value of 0 means to operate on the outermost savepoint
** (the first created). A value of (Pager.nSavepoint-1) means operate
** on the most recently created savepoint. If iSavepoint is greater than
** (Pager.nSavepoint-1), then this function is a no-op.
**
** If a negative value is passed to this function, then the current
** transaction is rolled back. This is different to calling
** sqlite3PagerRollback() because this function does not terminate
** the transaction or unlock the database, it just restores the
** contents of the database to its original state.
**
** In any case, all savepoints with an index greater than iSavepoint
** are destroyed. If this is a release operation (op==SAVEPOINT_RELEASE),
** then savepoint iSavepoint is also destroyed.
**
** This function may return SQLITE_NOMEM if a memory allocation fails,
** or an IO error code if an IO error occurs while rolling back a
** savepoint. If no errors occur, SQLITE_OK is returned.
*/
int sqlite3PagerSavepoint(Pager *pPager, int op, int iSavepoint){
  int rc = pPager->errCode;
 
#ifdef SQLITE_ENABLE_ZIPVFS
  if( op==SAVEPOINT_RELEASE ) rc = SQLITE_OK;
#endif

  assert( op==SAVEPOINT_RELEASE || op==SAVEPOINT_ROLLBACK );
  assert( iSavepoint>=0 || op==SAVEPOINT_ROLLBACK );

  if( rc==SQLITE_OK && iSavepoint<pPager->nSavepoint ){
    int ii;            /* Iterator variable */
    int nNew;          /* Number of remaining savepoints after this op. */

    /* Figure out how many savepoints will still be active after this
    ** operation. Store this value in nNew. Then free resources associated
    ** with any savepoints that are destroyed by this operation.
    */
    nNew = iSavepoint + (( op==SAVEPOINT_RELEASE ) ? 0 : 1);
    for(ii=nNew; ii<pPager->nSavepoint; ii++){
      sqlite3BitvecDestroy(pPager->aSavepoint[ii].pInSavepoint);
    }
    pPager->nSavepoint = nNew;

    /* Truncate the sub-journal so that it only includes the parts
    ** that are still in use. */
    if( op==SAVEPOINT_RELEASE ){
      PagerSavepoint *pRel = &pPager->aSavepoint[nNew];
      if( pRel->bTruncateOnRelease && isOpen(pPager->sjfd) ){
        /* Only truncate if it is an in-memory sub-journal. */
        if( sqlite3JournalIsInMemory(pPager->sjfd) ){
          i64 sz = (pPager->pageSize+4)*(i64)pRel->iSubRec;
          rc = sqlite3OsTruncate(pPager->sjfd, sz);
          assert( rc==SQLITE_OK );
        }
        pPager->nSubRec = pRel->iSubRec;
      }
    }
    /* Else this is a rollback operation, playback the specified savepoint.
    ** If this is a temp-file, it is possible that the journal file has
    ** not yet been opened. In this case there have been no changes to
    ** the database file, so the playback operation can be skipped.
    */
    else if( pagerUseWal(pPager) || isOpen(pPager->jfd) ){
      PagerSavepoint *pSavepoint = (nNew==0)?0:&pPager->aSavepoint[nNew-1];
      rc = pagerPlaybackSavepoint(pPager, pSavepoint);
      assert(rc!=SQLITE_DONE);
    }
   
#ifdef SQLITE_ENABLE_ZIPVFS
    /* If the cache has been modified but the savepoint cannot be rolled
    ** back journal_mode=off, put the pager in the error state. This way,
    ** if the VFS used by this pager includes ZipVFS, the entire transaction
    ** can be rolled back at the ZipVFS level.  */
    else if(
        pPager->journalMode==PAGER_JOURNALMODE_OFF
     && pPager->eState>=PAGER_WRITER_CACHEMOD
    ){
      pPager->errCode = SQLITE_ABORT;
      pPager->eState = PAGER_ERROR;
      setGetterMethod(pPager);
    }
#endif
  }

  return rc;
}

/*
** Return the full pathname of the database file.
**
** Except, if the pager is in-memory only, then return an empty string if
** nullIfMemDb is true.  This routine is called with nullIfMemDb==1 when
** used to report the filename to the user, for compatibility with legacy
** behavior.  But when the Btree needs to know the filename for matching to
** shared cache, it uses nullIfMemDb==0 so that in-memory databases can
** participate in shared-cache.
**
** The return value to this routine is always safe to use with
** sqlite3_uri_parameter() and sqlite3_filename_database() and friends.
*/
const char *sqlite3PagerFilename(const Pager *pPager, int nullIfMemDb){
  static const char zFake[8] = { 0, 0, 0, 0, 0, 0, 0, 0 };
  if( nullIfMemDb && (pPager->memDb || sqlite3IsMemdb(pPager->pVfs)) ){
    return &zFake[4];
  }else{
    return pPager->zFilename;
  }
}

/*
** Return the VFS structure for the pager.
*/
sqlite3_vfs *sqlite3PagerVfs(Pager *pPager){
  return pPager->pVfs;
}

/*
** Return the file handle for the database file associated
** with the pager.  This might return NULL if the file has
** not yet been opened.
*/
sqlite3_file *sqlite3PagerFile(Pager *pPager){
  return pPager->fd;
}

/*
** Return the file handle for the journal file (if it exists).
** This will be either the rollback journal or the WAL file.
*/
sqlite3_file *sqlite3PagerJrnlFile(Pager *pPager){
#ifdef SQLITE_OMIT_WAL
  return pPager->jfd;
#else
  return pPager->pWal ? sqlite3WalFile(pPager->pWal) : pPager->jfd;
#endif
}

/*
** Return the full pathname of the journal file.
*/
const char *sqlite3PagerJournalname(Pager *pPager){
  return pPager->zJournal;
}

/* BEGIN SQLCIPHER */
#ifdef SQLITE_HAS_CODEC
/*
** Set or retrieve the codec for this pager
*/
void sqlcipherPagerSetCodec(
  Pager *pPager,
  void *(*xCodec)(void*,void*,Pgno,int),
  void (*xCodecSizeChng)(void*,int,int),
  void (*xCodecFree)(void*),
  void *pCodec
){
  if( pPager->xCodecFree ){
    pPager->xCodecFree(pPager->pCodec);
  }else{
    pager_reset(pPager);
  }
  pPager->xCodec = pPager->memDb ? 0 : xCodec;
  pPager->xCodecSizeChng = xCodecSizeChng;
  pPager->xCodecFree = xCodecFree;
  pPager->pCodec = pCodec;
  setGetterMethod(pPager);
  pagerReportSize(pPager);
}
void *sqlcipherPagerGetCodec(Pager *pPager){
  return pPager->pCodec;
}

/*
** This function is called by the wal module when writing page content
** into the log file.
**
** This function returns a pointer to a buffer containing the encrypted
** page content. If a malloc fails, this function may return NULL.
*/
void *sqlcipherPagerCodec(PgHdr *pPg){
  void *aData = 0;
  CODEC2(pPg->pPager, pPg->pData, pPg->pgno, 6, return 0, aData);
  return aData;
}
#endif /* SQLITE_HAS_CODEC */
/* END SQLCIPHER */

#ifndef SQLITE_OMIT_AUTOVACUUM
/*
** Move the page pPg to location pgno in the file.
**
** There must be no references to the page previously located at
** pgno (which we call pPgOld) though that page is allowed to be
** in cache.  If the page previously located at pgno is not already
** in the rollback journal, it is not put there by by this routine.
**
** References to the page pPg remain valid. Updating any
** meta-data associated with pPg (i.e. data stored in the nExtra bytes
** allocated along with the page) is the responsibility of the caller.
**
** A transaction must be active when this routine is called. It used to be
** required that a statement transaction was not active, but this restriction
** has been removed (CREATE INDEX needs to move a page when a statement
** transaction is active).
**
** If the fourth argument, isCommit, is non-zero, then this page is being
** moved as part of a database reorganization just before the transaction
** is being committed. In this case, it is guaranteed that the database page
** pPg refers to will not be written to again within this transaction.
**
** This function may return SQLITE_NOMEM or an IO error code if an error
** occurs. Otherwise, it returns SQLITE_OK.
*/
int sqlite3PagerMovepage(Pager *pPager, DbPage *pPg, Pgno pgno, int isCommit){
  PgHdr *pPgOld;               /* The page being overwritten. */
  Pgno needSyncPgno = 0;       /* Old value of pPg->pgno, if sync is required */
  int rc;                      /* Return code */
  Pgno origPgno;               /* The original page number */

  assert( pPg->nRef>0 );
  assert( pPager->eState==PAGER_WRITER_CACHEMOD
       || pPager->eState==PAGER_WRITER_DBMOD
  );
  assert( assert_pager_state(pPager) );

  /* In order to be able to rollback, an in-memory database must journal
  ** the page we are moving from.
  */
  assert( pPager->tempFile || !MEMDB );
  if( pPager->tempFile ){
    rc = sqlite3PagerWrite(pPg);
    if( rc ) return rc;
  }

  /* If the page being moved is dirty and has not been saved by the latest
  ** savepoint, then save the current contents of the page into the
  ** sub-journal now. This is required to handle the following scenario:
  **
  **   BEGIN;
  **     <journal page X, then modify it in memory>
  **     SAVEPOINT one;
  **       <Move page X to location Y>
  **     ROLLBACK TO one;
  **
  ** If page X were not written to the sub-journal here, it would not
  ** be possible to restore its contents when the "ROLLBACK TO one"
  ** statement were is processed.
  **
  ** subjournalPage() may need to allocate space to store pPg->pgno into
  ** one or more savepoint bitvecs. This is the reason this function
  ** may return SQLITE_NOMEM.
  */
  if( (pPg->flags & PGHDR_DIRTY)!=0
   && SQLITE_OK!=(rc = subjournalPageIfRequired(pPg))
  ){
    return rc;
  }

  PAGERTRACE(("MOVE %d page %d (needSync=%d) moves to %d\n",
      PAGERID(pPager), pPg->pgno, (pPg->flags&PGHDR_NEED_SYNC)?1:0, pgno));
  IOTRACE(("MOVE %p %d %d\n", pPager, pPg->pgno, pgno))

  /* If the journal needs to be sync()ed before page pPg->pgno can
  ** be written to, store pPg->pgno in local variable needSyncPgno.
  **
  ** If the isCommit flag is set, there is no need to remember that
  ** the journal needs to be sync()ed before database page pPg->pgno
  ** can be written to. The caller has already promised not to write to it.
  */
  if( (pPg->flags&PGHDR_NEED_SYNC) && !isCommit ){
    needSyncPgno = pPg->pgno;
    assert( pPager->journalMode==PAGER_JOURNALMODE_OFF ||
            pageInJournal(pPager, pPg) || pPg->pgno>pPager->dbOrigSize );
    assert( pPg->flags&PGHDR_DIRTY );
  }

  /* If the cache contains a page with page-number pgno, remove it
  ** from its hash chain. Also, if the PGHDR_NEED_SYNC flag was set for
  ** page pgno before the 'move' operation, it needs to be retained
  ** for the page moved there.
  */
  pPg->flags &= ~PGHDR_NEED_SYNC;
  pPgOld = sqlite3PagerLookup(pPager, pgno);
  assert( !pPgOld || pPgOld->nRef==1 || CORRUPT_DB );
  if( pPgOld ){
    if( NEVER(pPgOld->nRef>1) ){
      sqlite3PagerUnrefNotNull(pPgOld);
      return SQLITE_CORRUPT_BKPT;
    }
    pPg->flags |= (pPgOld->flags&PGHDR_NEED_SYNC);
    if( pPager->tempFile ){
      /* Do not discard pages from an in-memory database since we might
      ** need to rollback later.  Just move the page out of the way. */
      sqlite3PcacheMove(pPgOld, pPager->dbSize+1);
    }else{
      sqlite3PcacheDrop(pPgOld);
    }
  }

  origPgno = pPg->pgno;
  sqlite3PcacheMove(pPg, pgno);
  sqlite3PcacheMakeDirty(pPg);

  /* For an in-memory database, make sure the original page continues
  ** to exist, in case the transaction needs to roll back.  Use pPgOld
  ** as the original page since it has already been allocated.
  */
  if( pPager->tempFile && pPgOld ){
    sqlite3PcacheMove(pPgOld, origPgno);
    sqlite3PagerUnrefNotNull(pPgOld);
  }

  if( needSyncPgno ){
    /* If needSyncPgno is non-zero, then the journal file needs to be
    ** sync()ed before any data is written to database file page needSyncPgno.
    ** Currently, no such page exists in the page-cache and the
    ** "is journaled" bitvec flag has been set. This needs to be remedied by
    ** loading the page into the pager-cache and setting the PGHDR_NEED_SYNC
    ** flag.
    **
    ** If the attempt to load the page into the page-cache fails, (due
    ** to a malloc() or IO failure), clear the bit in the pInJournal[]
    ** array. Otherwise, if the page is loaded and written again in
    ** this transaction, it may be written to the database file before
    ** it is synced into the journal file. This way, it may end up in
    ** the journal file twice, but that is not a problem.
    */
    PgHdr *pPgHdr;
    rc = sqlite3PagerGet(pPager, needSyncPgno, &pPgHdr, 0);
    if( rc!=SQLITE_OK ){
      if( needSyncPgno<=pPager->dbOrigSize ){
        assert( pPager->pTmpSpace!=0 );
        sqlite3BitvecClear(pPager->pInJournal, needSyncPgno, pPager->pTmpSpace);
      }
      return rc;
    }
    pPgHdr->flags |= PGHDR_NEED_SYNC;
    sqlite3PcacheMakeDirty(pPgHdr);
    sqlite3PagerUnrefNotNull(pPgHdr);
  }

  return SQLITE_OK;
}
#endif

/*
** The page handle passed as the first argument refers to a dirty page
** with a page number other than iNew. This function changes the page's
** page number to iNew and sets the value of the PgHdr.flags field to
** the value passed as the third parameter.
*/
void sqlite3PagerRekey(DbPage *pPg, Pgno iNew, u16 flags){
  assert( pPg->pgno!=iNew );
  pPg->flags = flags;
  sqlite3PcacheMove(pPg, iNew);
}

/*
** Return a pointer to the data for the specified page.
*/
void *sqlite3PagerGetData(DbPage *pPg){
  assert( pPg->nRef>0 || pPg->pPager->memDb );
  return pPg->pData;
}

/*
** Return a pointer to the Pager.nExtra bytes of "extra" space
** allocated along with the specified page.
*/
void *sqlite3PagerGetExtra(DbPage *pPg){
  return pPg->pExtra;
}

/*
** Get/set the locking-mode for this pager. Parameter eMode must be one
** of PAGER_LOCKINGMODE_QUERY, PAGER_LOCKINGMODE_NORMAL or
** PAGER_LOCKINGMODE_EXCLUSIVE. If the parameter is not _QUERY, then
** the locking-mode is set to the value specified.
**
** The returned value is either PAGER_LOCKINGMODE_NORMAL or
** PAGER_LOCKINGMODE_EXCLUSIVE, indicating the current (possibly updated)
** locking-mode.
*/
int sqlite3PagerLockingMode(Pager *pPager, int eMode){
  assert( eMode==PAGER_LOCKINGMODE_QUERY
            || eMode==PAGER_LOCKINGMODE_NORMAL
            || eMode==PAGER_LOCKINGMODE_EXCLUSIVE );
  assert( PAGER_LOCKINGMODE_QUERY<0 );
  assert( PAGER_LOCKINGMODE_NORMAL>=0 && PAGER_LOCKINGMODE_EXCLUSIVE>=0 );
  assert( pPager->exclusiveMode || 0==sqlite3WalHeapMemory(pPager->pWal) );
  if( eMode>=0 && !pPager->tempFile && !sqlite3WalHeapMemory(pPager->pWal) ){
    pPager->exclusiveMode = (u8)eMode;
  }
  return (int)pPager->exclusiveMode;
}

/*
** Set the journal-mode for this pager. Parameter eMode must be one of:
**
**    PAGER_JOURNALMODE_DELETE
**    PAGER_JOURNALMODE_TRUNCATE
**    PAGER_JOURNALMODE_PERSIST
**    PAGER_JOURNALMODE_OFF
**    PAGER_JOURNALMODE_MEMORY
**    PAGER_JOURNALMODE_WAL
**
** The journalmode is set to the value specified if the change is allowed.
** The change may be disallowed for the following reasons:
**
**   *  An in-memory database can only have its journal_mode set to _OFF
**      or _MEMORY.
**
**   *  Temporary databases cannot have _WAL journalmode.
**
** The returned indicate the current (possibly updated) journal-mode.
*/
int sqlite3PagerSetJournalMode(Pager *pPager, int eMode){
  u8 eOld = pPager->journalMode;    /* Prior journalmode */

  /* The eMode parameter is always valid */
  assert(      eMode==PAGER_JOURNALMODE_DELETE    /* 0 */
            || eMode==PAGER_JOURNALMODE_PERSIST   /* 1 */
            || eMode==PAGER_JOURNALMODE_OFF       /* 2 */
            || eMode==PAGER_JOURNALMODE_TRUNCATE  /* 3 */
            || eMode==PAGER_JOURNALMODE_MEMORY    /* 4 */
            || eMode==PAGER_JOURNALMODE_WAL       /* 5 */ );

  /* This routine is only called from the OP_JournalMode opcode, and
  ** the logic there will never allow a temporary file to be changed
  ** to WAL mode.
  */
  assert( pPager->tempFile==0 || eMode!=PAGER_JOURNALMODE_WAL );

  /* Do allow the journalmode of an in-memory database to be set to
  ** anything other than MEMORY or OFF
  */
  if( MEMDB ){
    assert( eOld==PAGER_JOURNALMODE_MEMORY || eOld==PAGER_JOURNALMODE_OFF );
    if( eMode!=PAGER_JOURNALMODE_MEMORY && eMode!=PAGER_JOURNALMODE_OFF ){
      eMode = eOld;
    }
  }

  if( eMode!=eOld ){

    /* Change the journal mode. */
    assert( pPager->eState!=PAGER_ERROR );
    pPager->journalMode = (u8)eMode;

    /* When transitioning from TRUNCATE or PERSIST to any other journal
    ** mode except WAL, unless the pager is in locking_mode=exclusive mode,
    ** delete the journal file.
    */
    assert( (PAGER_JOURNALMODE_TRUNCATE & 5)==1 );
    assert( (PAGER_JOURNALMODE_PERSIST & 5)==1 );
    assert( (PAGER_JOURNALMODE_DELETE & 5)==0 );
    assert( (PAGER_JOURNALMODE_MEMORY & 5)==4 );
    assert( (PAGER_JOURNALMODE_OFF & 5)==0 );
    assert( (PAGER_JOURNALMODE_WAL & 5)==5 );

    assert( isOpen(pPager->fd) || pPager->exclusiveMode );
    if( !pPager->exclusiveMode && (eOld & 5)==1 && (eMode & 1)==0 ){
      /* In this case we would like to delete the journal file. If it is
      ** not possible, then that is not a problem. Deleting the journal file
      ** here is an optimization only.
      **
      ** Before deleting the journal file, obtain a RESERVED lock on the
      ** database file. This ensures that the journal file is not deleted
      ** while it is in use by some other client.
      */
      sqlite3OsClose(pPager->jfd);
      if( pPager->eLock>=RESERVED_LOCK ){
        sqlite3OsDelete(pPager->pVfs, pPager->zJournal, 0);
      }else{
        int rc = SQLITE_OK;
        int state = pPager->eState;
        assert( state==PAGER_OPEN || state==PAGER_READER );
        if( state==PAGER_OPEN ){
          rc = sqlite3PagerSharedLock(pPager);
        }
        if( pPager->eState==PAGER_READER ){
          assert( rc==SQLITE_OK );
          rc = pagerLockDb(pPager, RESERVED_LOCK);
        }
        if( rc==SQLITE_OK ){
          sqlite3OsDelete(pPager->pVfs, pPager->zJournal, 0);
        }
        if( rc==SQLITE_OK && state==PAGER_READER ){
          pagerUnlockDb(pPager, SHARED_LOCK);
        }else if( state==PAGER_OPEN ){
          pager_unlock(pPager);
        }
        assert( state==pPager->eState );
      }
    }else if( eMode==PAGER_JOURNALMODE_OFF || eMode==PAGER_JOURNALMODE_MEMORY ){
      sqlite3OsClose(pPager->jfd);
    }
  }

  /* Return the new journal mode */
  return (int)pPager->journalMode;
}

/*
** Return the current journal mode.
*/
int sqlite3PagerGetJournalMode(Pager *pPager){
  return (int)pPager->journalMode;
}

/*
** Return TRUE if the pager is in a state where it is OK to change the
** journalmode.  Journalmode changes can only happen when the database
** is unmodified.
*/
int sqlite3PagerOkToChangeJournalMode(Pager *pPager){
  assert( assert_pager_state(pPager) );
  if( pPager->eState>=PAGER_WRITER_CACHEMOD ) return 0;
  if( NEVER(isOpen(pPager->jfd) && pPager->journalOff>0) ) return 0;
  return 1;
}

/*
** Get/set the size-limit used for persistent journal files.
**
** Setting the size limit to -1 means no limit is enforced.
** An attempt to set a limit smaller than -1 is a no-op.
*/
i64 sqlite3PagerJournalSizeLimit(Pager *pPager, i64 iLimit){
  if( iLimit>=-1 ){
    pPager->journalSizeLimit = iLimit;
    sqlite3WalLimit(pPager->pWal, iLimit);
  }
  return pPager->journalSizeLimit;
}

/*
** Return a pointer to the pPager->pBackup variable. The backup module
** in backup.c maintains the content of this variable. This module
** uses it opaquely as an argument to sqlite3BackupRestart() and
** sqlite3BackupUpdate() only.
*/
sqlite3_backup **sqlite3PagerBackupPtr(Pager *pPager){
  return &pPager->pBackup;
}

#ifndef SQLITE_OMIT_VACUUM
/*
** Unless this is an in-memory or temporary database, clear the pager cache.
*/
void sqlite3PagerClearCache(Pager *pPager){
  assert( MEMDB==0 || pPager->tempFile );
  if( pPager->tempFile==0 ) pager_reset(pPager);
}
#endif


#ifndef SQLITE_OMIT_WAL
/*
** This function is called when the user invokes "PRAGMA wal_checkpoint",
** "PRAGMA wal_blocking_checkpoint" or calls the sqlite3_wal_checkpoint()
** or wal_blocking_checkpoint() API functions.
**
** Parameter eMode is one of SQLITE_CHECKPOINT_PASSIVE, FULL or RESTART.
*/
int sqlite3PagerCheckpoint(
  Pager *pPager,                  /* Checkpoint on this pager */
  sqlite3 *db,                    /* Db handle used to check for interrupts */
  int eMode,                      /* Type of checkpoint */
  int *pnLog,                     /* OUT: Final number of frames in log */
  int *pnCkpt                     /* OUT: Final number of checkpointed frames */
){
  int rc = SQLITE_OK;
  if( pPager->pWal==0 && pPager->journalMode==PAGER_JOURNALMODE_WAL ){
    /* This only happens when a database file is zero bytes in size opened and
    ** then "PRAGMA journal_mode=WAL" is run and then sqlite3_wal_checkpoint()
    ** is invoked without any intervening transactions.  We need to start
    ** a transaction to initialize pWal.  The PRAGMA table_list statement is
    ** used for this since it starts transactions on every database file,
    ** including all ATTACHed databases.  This seems expensive for a single
    ** sqlite3_wal_checkpoint() call, but it happens very rarely.
    ** https://sqlite.org/forum/forumpost/fd0f19d229156939
    */
    sqlite3_exec(db, "PRAGMA table_list",0,0,0);
  }
  if( pPager->pWal ){
    rc = sqlite3WalCheckpoint(pPager->pWal, db, eMode,
        (eMode==SQLITE_CHECKPOINT_PASSIVE ? 0 : pPager->xBusyHandler),
        pPager->pBusyHandlerArg,
        pPager->walSyncFlags, pPager->pageSize, (u8 *)pPager->pTmpSpace,
        pnLog, pnCkpt
    );
  }
  return rc;
}

int sqlite3PagerWalCallback(Pager *pPager){
  return sqlite3WalCallback(pPager->pWal);
}

/*
** Return true if the underlying VFS for the given pager supports the
** primitives necessary for write-ahead logging.
*/
int sqlite3PagerWalSupported(Pager *pPager){
  const sqlite3_io_methods *pMethods = pPager->fd->pMethods;
  if( pPager->noLock ) return 0;
  return pPager->exclusiveMode || (pMethods->iVersion>=2 && pMethods->xShmMap);
}

/*
** Attempt to take an exclusive lock on the database file. If a PENDING lock
** is obtained instead, immediately release it.
*/
static int pagerExclusiveLock(Pager *pPager){
  int rc;                         /* Return code */
  u8 eOrigLock;                   /* Original lock */

  assert( pPager->eLock>=SHARED_LOCK );
  eOrigLock = pPager->eLock;
  rc = pagerLockDb(pPager, EXCLUSIVE_LOCK);
  if( rc!=SQLITE_OK ){
    /* If the attempt to grab the exclusive lock failed, release the
    ** pending lock that may have been obtained instead.  */
    pagerUnlockDb(pPager, eOrigLock);
  }

  return rc;
}

/*
** Call sqlite3WalOpen() to open the WAL handle. If the pager is in
** exclusive-locking mode when this function is called, take an EXCLUSIVE
** lock on the database file and use heap-memory to store the wal-index
** in. Otherwise, use the normal shared-memory.
*/
static int pagerOpenWal(Pager *pPager){
  int rc = SQLITE_OK;

  assert( pPager->pWal==0 && pPager->tempFile==0 );
  assert( pPager->eLock==SHARED_LOCK || pPager->eLock==EXCLUSIVE_LOCK );

  /* If the pager is already in exclusive-mode, the WAL module will use
  ** heap-memory for the wal-index instead of the VFS shared-memory
  ** implementation. Take the exclusive lock now, before opening the WAL
  ** file, to make sure this is safe.
  */
  if( pPager->exclusiveMode ){
    rc = pagerExclusiveLock(pPager);
  }

  /* Open the connection to the log file. If this operation fails,
  ** (e.g. due to malloc() failure), return an error code.
  */
  if( rc==SQLITE_OK ){
    rc = sqlite3WalOpen(pPager->pVfs,
        pPager->fd, pPager->zWal, pPager->exclusiveMode,
        pPager->journalSizeLimit, &pPager->pWal
    );
  }
  pagerFixMaplimit(pPager);

  return rc;
}


/*
** The caller must be holding a SHARED lock on the database file to call
** this function.
**
** If the pager passed as the first argument is open on a real database
** file (not a temp file or an in-memory database), and the WAL file
** is not already open, make an attempt to open it now. If successful,
** return SQLITE_OK. If an error occurs or the VFS used by the pager does
** not support the xShmXXX() methods, return an error code. *pbOpen is
** not modified in either case.
**
** If the pager is open on a temp-file (or in-memory database), or if
** the WAL file is already open, set *pbOpen to 1 and return SQLITE_OK
** without doing anything.
*/
int sqlite3PagerOpenWal(
  Pager *pPager,                  /* Pager object */
  int *pbOpen                     /* OUT: Set to true if call is a no-op */
){
  int rc = SQLITE_OK;             /* Return code */

  assert( assert_pager_state(pPager) );
  assert( pPager->eState==PAGER_OPEN   || pbOpen );
  assert( pPager->eState==PAGER_READER || !pbOpen );
  assert( pbOpen==0 || *pbOpen==0 );
  assert( pbOpen!=0 || (!pPager->tempFile && !pPager->pWal) );

  if( !pPager->tempFile && !pPager->pWal ){
    if( !sqlite3PagerWalSupported(pPager) ) return SQLITE_CANTOPEN;

    /* Close any rollback journal previously open */
    sqlite3OsClose(pPager->jfd);

    rc = pagerOpenWal(pPager);
    if( rc==SQLITE_OK ){
      pPager->journalMode = PAGER_JOURNALMODE_WAL;
      pPager->eState = PAGER_OPEN;
    }
  }else{
    *pbOpen = 1;
  }

  return rc;
}

/*
** This function is called to close the connection to the log file prior
** to switching from WAL to rollback mode.
**
** Before closing the log file, this function attempts to take an
** EXCLUSIVE lock on the database file. If this cannot be obtained, an
** error (SQLITE_BUSY) is returned and the log connection is not closed.
** If successful, the EXCLUSIVE lock is not released before returning.
*/
int sqlite3PagerCloseWal(Pager *pPager, sqlite3 *db){
  int rc = SQLITE_OK;

  assert( pPager->journalMode==PAGER_JOURNALMODE_WAL );

  /* If the log file is not already open, but does exist in the file-system,
  ** it may need to be checkpointed before the connection can switch to
  ** rollback mode. Open it now so this can happen.
  */
  if( !pPager->pWal ){
    int logexists = 0;
    rc = pagerLockDb(pPager, SHARED_LOCK);
    if( rc==SQLITE_OK ){
      rc = sqlite3OsAccess(
          pPager->pVfs, pPager->zWal, SQLITE_ACCESS_EXISTS, &logexists
      );
    }
    if( rc==SQLITE_OK && logexists ){
      rc = pagerOpenWal(pPager);
    }
  }
   
  /* Checkpoint and close the log. Because an EXCLUSIVE lock is held on
  ** the database file, the log and log-summary files will be deleted.
  */
  if( rc==SQLITE_OK && pPager->pWal ){
    rc = pagerExclusiveLock(pPager);
    if( rc==SQLITE_OK ){
      rc = sqlite3WalClose(pPager->pWal, db, pPager->walSyncFlags,
                           pPager->pageSize, (u8*)pPager->pTmpSpace);
      pPager->pWal = 0;
      pagerFixMaplimit(pPager);
      if( rc && !pPager->exclusiveMode ) pagerUnlockDb(pPager, SHARED_LOCK);
    }
  }
  return rc;
}

#ifdef SQLITE_ENABLE_SETLK_TIMEOUT
/*
** If pager pPager is a wal-mode database not in exclusive locking mode,
** invoke the sqlite3WalWriteLock() function on the associated Wal object
** with the same db and bLock parameters as were passed to this function.
** Return an SQLite error code if an error occurs, or SQLITE_OK otherwise.
*/
int sqlite3PagerWalWriteLock(Pager *pPager, int bLock){
  int rc = SQLITE_OK;
  if( pagerUseWal(pPager) && pPager->exclusiveMode==0 ){
    rc = sqlite3WalWriteLock(pPager->pWal, bLock);
  }
  return rc;
}

/*
** Set the database handle used by the wal layer to determine if
** blocking locks are required.
*/
void sqlite3PagerWalDb(Pager *pPager, sqlite3 *db){
  if( pagerUseWal(pPager) ){
    sqlite3WalDb(pPager->pWal, db);
  }
}
#endif

#ifdef SQLITE_ENABLE_SNAPSHOT
/*
** If this is a WAL database, obtain a snapshot handle for the snapshot
** currently open. Otherwise, return an error.
*/
int sqlite3PagerSnapshotGet(Pager *pPager, sqlite3_snapshot **ppSnapshot){
  int rc = SQLITE_ERROR;
  if( pPager->pWal ){
    rc = sqlite3WalSnapshotGet(pPager->pWal, ppSnapshot);
  }
  return rc;
}

/*
** If this is a WAL database, store a pointer to pSnapshot. Next time a
** read transaction is opened, attempt to read from the snapshot it
** identifies. If this is not a WAL database, return an error.
*/
int sqlite3PagerSnapshotOpen(
  Pager *pPager,
  sqlite3_snapshot *pSnapshot
){
  int rc = SQLITE_OK;
  if( pPager->pWal ){
    sqlite3WalSnapshotOpen(pPager->pWal, pSnapshot);
  }else{
    rc = SQLITE_ERROR;
  }
  return rc;
}

/*
** If this is a WAL database, call sqlite3WalSnapshotRecover(). If this
** is not a WAL database, return an error.
*/
int sqlite3PagerSnapshotRecover(Pager *pPager){
  int rc;
  if( pPager->pWal ){
    rc = sqlite3WalSnapshotRecover(pPager->pWal);
  }else{
    rc = SQLITE_ERROR;
  }
  return rc;
}

/*
** The caller currently has a read transaction open on the database.
** If this is not a WAL database, SQLITE_ERROR is returned. Otherwise,
** this function takes a SHARED lock on the CHECKPOINTER slot and then
** checks if the snapshot passed as the second argument is still
** available. If so, SQLITE_OK is returned.
**
** If the snapshot is not available, SQLITE_ERROR is returned. Or, if
** the CHECKPOINTER lock cannot be obtained, SQLITE_BUSY. If any error
** occurs (any value other than SQLITE_OK is returned), the CHECKPOINTER
** lock is released before returning.
*/
int sqlite3PagerSnapshotCheck(Pager *pPager, sqlite3_snapshot *pSnapshot){
  int rc;
  if( pPager->pWal ){
    rc = sqlite3WalSnapshotCheck(pPager->pWal, pSnapshot);
  }else{
    rc = SQLITE_ERROR;
  }
  return rc;
}

/*
** Release a lock obtained by an earlier successful call to
** sqlite3PagerSnapshotCheck().
*/
void sqlite3PagerSnapshotUnlock(Pager *pPager){
  assert( pPager->pWal );
  sqlite3WalSnapshotUnlock(pPager->pWal);
}

#endif /* SQLITE_ENABLE_SNAPSHOT */
#endif /* !SQLITE_OMIT_WAL */

#ifdef SQLITE_ENABLE_ZIPVFS
/*
** A read-lock must be held on the pager when this function is called. If
** the pager is in WAL mode and the WAL file currently contains one or more
** frames, return the size in bytes of the page images stored within the
** WAL frames. Otherwise, if this is not a WAL database or the WAL file
** is empty, return 0.
*/
int sqlite3PagerWalFramesize(Pager *pPager){
  assert( pPager->eState>=PAGER_READER );
  return sqlite3WalFramesize(pPager->pWal);
}
#endif

#if defined(SQLITE_USE_SEH) && !defined(SQLITE_OMIT_WAL)
int sqlite3PagerWalSystemErrno(Pager *pPager){
  return sqlite3WalSystemErrno(pPager->pWal);
}
#endif

#endif /* SQLITE_OMIT_DISKIO */

/* BEGIN SQLCIPHER */
#ifdef SQLITE_HAS_CODEC

int sqlite3pager_is_sj_pgno(Pager *pPager, Pgno pgno) {
  return (PAGER_SJ_PGNO(pPager) == pgno) ? 1 : 0;
}

void sqlite3pager_error(Pager *pPager, int error) {
  pPager->errCode = error;
  pPager->eState = PAGER_ERROR;
  setGetterMethod(pPager);
}

void sqlite3pager_reset(Pager *pPager){
  pager_reset(pPager);
}

#endif
/* END SQLCIPHER */
<|MERGE_RESOLUTION|>--- conflicted
+++ resolved
@@ -838,15 +838,6 @@
 **   (4)  the desired page is not currently in the wal file.
 */
 int sqlite3PagerDirectReadOk(Pager *pPager, Pgno pgno){
-<<<<<<< HEAD
-  if( pPager->fd->pMethods==0 ) return 0;
-  if( sqlite3PCacheIsDirty(pPager->pPCache) ) return 0;
-/* BEGIN SQLCIPHER */
-#ifdef SQLITE_HAS_CODEC
-  if( pPager->xCodec!=0 ) return 0;
-#endif
-/* END SQLCIPHER */
-=======
   assert( pPager!=0 );
   assert( pPager->fd!=0 );
   if( pPager->fd->pMethods==0 ) return 0;  /* Case (1) */
@@ -856,7 +847,11 @@
     return 0; /* Case (2) */
   }
   if( sqlite3PCacheIsDirty(pPager->pPCache) ) return 0; /* Failed (3) */
->>>>>>> 2e5ad48f
+/* BEGIN SQLCIPHER */
+#ifdef SQLITE_HAS_CODEC
+  if( pPager->xCodec!=0 ) return 0;
+#endif
+/* END SQLCIPHER */
 #ifndef SQLITE_OMIT_WAL
   if( pPager->pWal ){
     u32 iRead = 0;
