--- conflicted
+++ resolved
@@ -3853,13 +3853,6 @@
         onceAddr = sqlite3VdbeAddOp1(v, OP_Once, regOnce);
       }
       sqlite3SelectDestInit(&dest, SRT_EphemTab, pItem->iCursor);
-<<<<<<< HEAD
-      assert( pItem->isPopulated==0 );
-      explainSetInteger(pItem->iSelectId, (u8)pParse->iNextSelectId);
-      sqlite3Select(pParse, pSub, &dest);
-      pItem->isPopulated = 1;
-      pItem->pTab->nRowEst = (unsigned)pSub->nSelectRow;
-=======
       explainSetInteger(pItem->iSelectId, (u8)pParse->iNextSelectId);
       sqlite3Select(pParse, pSub, &dest);
       pItem->pTab->nRowEst = (unsigned)pSub->nSelectRow;
@@ -3868,7 +3861,6 @@
       VdbeComment((v, "end %s", pItem->pTab->zName));
       sqlite3VdbeChangeP1(v, topAddr, retAddr);
 
->>>>>>> dea8ae9a
     }
     if( /*pParse->nErr ||*/ db->mallocFailed ){
       goto select_end;
@@ -3911,19 +3903,6 @@
   }
 #endif
 
-<<<<<<< HEAD
-  /* If possible, rewrite the query to use GROUP BY instead of DISTINCT.
-  ** GROUP BY might use an index, DISTINCT never does.
-  */
-  assert( p->pGroupBy==0 || (p->selFlags & SF_Aggregate)!=0 );
-  if( (p->selFlags & (SF_Distinct|SF_Aggregate))==SF_Distinct ){
-    p->pGroupBy = sqlite3ExprListDup(db, p->pEList, 0);
-    pGroupBy = p->pGroupBy;
-    p->selFlags &= ~SF_Distinct;
-  }
-
-=======
->>>>>>> dea8ae9a
   /* If there is both a GROUP BY and an ORDER BY clause and they are
   ** identical, then disable the ORDER BY clause since the GROUP BY
   ** will cause elements to come out in the correct order.  This is
@@ -4001,13 +3980,8 @@
     KeyInfo *pKeyInfo;
     distinct = pParse->nTab++;
     pKeyInfo = keyInfoFromExprList(pParse, p->pEList);
-<<<<<<< HEAD
-    sqlite3VdbeAddOp4(v, OP_OpenEphemeral, distinct, 0, 0,
-                        (char*)pKeyInfo, P4_KEYINFO_HANDOFF);
-=======
     addrDistinctIndex = sqlite3VdbeAddOp4(v, OP_OpenEphemeral, distinct, 0, 0,
         (char*)pKeyInfo, P4_KEYINFO_HANDOFF);
->>>>>>> dea8ae9a
     sqlite3VdbeChangeP5(v, BTREE_UNORDERED);
   }else{
     distinct = addrDistinctIndex = -1;
