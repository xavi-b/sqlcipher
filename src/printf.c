/*
** The "printf" code that follows dates from the 1980's.  It is in
** the public domain.  The original comments are included here for
** completeness.  They are very out-of-date but might be useful as
** an historical reference.  Most of the "enhancements" have been backed
** out so that the functionality is now the same as standard printf().
**
**************************************************************************
**
** This file contains code for a set of "printf"-like routines.  These
** routines format strings much like the printf() from the standard C
** library, though the implementation here has enhancements to support
** SQLlite.
*/
#include "sqliteInt.h"

/*
** Conversion types fall into various categories as defined by the
** following enumeration.
*/
#define etRADIX       1 /* Integer types.  %d, %x, %o, and so forth */
#define etFLOAT       2 /* Floating point.  %f */
#define etEXP         3 /* Exponentional notation. %e and %E */
#define etGENERIC     4 /* Floating or exponential, depending on exponent. %g */
#define etSIZE        5 /* Return number of characters processed so far. %n */
#define etSTRING      6 /* Strings. %s */
#define etDYNSTRING   7 /* Dynamically allocated strings. %z */
#define etPERCENT     8 /* Percent symbol. %% */
#define etCHARX       9 /* Characters. %c */
/* The rest are extensions, not normally found in printf() */
#define etSQLESCAPE  10 /* Strings with '\'' doubled.  %q */
#define etSQLESCAPE2 11 /* Strings with '\'' doubled and enclosed in '',
                          NULL pointers replaced by SQL NULL.  %Q */
#define etTOKEN      12 /* a pointer to a Token structure */
#define etSRCLIST    13 /* a pointer to a SrcList */
#define etPOINTER    14 /* The %p conversion */
#define etSQLESCAPE3 15 /* %w -> Strings with '\"' doubled */
#define etORDINAL    16 /* %r -> 1st, 2nd, 3rd, 4th, etc.  English only */

#define etINVALID     0 /* Any unrecognized conversion type */


/*
** An "etByte" is an 8-bit unsigned value.
*/
typedef unsigned char etByte;

/*
** Each builtin conversion character (ex: the 'd' in "%d") is described
** by an instance of the following structure
*/
typedef struct et_info {   /* Information about each format field */
  char fmttype;            /* The format field code letter */
  etByte base;             /* The base for radix conversion */
  etByte flags;            /* One or more of FLAG_ constants below */
  etByte type;             /* Conversion paradigm */
  etByte charset;          /* Offset into aDigits[] of the digits string */
  etByte prefix;           /* Offset into aPrefix[] of the prefix string */
} et_info;

/*
** Allowed values for et_info.flags
*/
#define FLAG_SIGNED  1     /* True if the value to convert is signed */
#define FLAG_INTERN  2     /* True if for internal use only */
#define FLAG_STRING  4     /* Allow infinity precision */


/*
** The following table is searched linearly, so it is good to put the
** most frequently used conversion types first.
*/
static const char aDigits[] = "0123456789ABCDEF0123456789abcdef";
static const char aPrefix[] = "-x0\000X0";
static const et_info fmtinfo[] = {
  {  'd', 10, 1, etRADIX,      0,  0 },
  {  's',  0, 4, etSTRING,     0,  0 },
  {  'g',  0, 1, etGENERIC,    30, 0 },
  {  'z',  0, 4, etDYNSTRING,  0,  0 },
  {  'q',  0, 4, etSQLESCAPE,  0,  0 },
  {  'Q',  0, 4, etSQLESCAPE2, 0,  0 },
  {  'w',  0, 4, etSQLESCAPE3, 0,  0 },
  {  'c',  0, 0, etCHARX,      0,  0 },
  {  'o',  8, 0, etRADIX,      0,  2 },
  {  'u', 10, 0, etRADIX,      0,  0 },
  {  'x', 16, 0, etRADIX,      16, 1 },
  {  'X', 16, 0, etRADIX,      0,  4 },
#ifndef SQLITE_OMIT_FLOATING_POINT
  {  'f',  0, 1, etFLOAT,      0,  0 },
  {  'e',  0, 1, etEXP,        30, 0 },
  {  'E',  0, 1, etEXP,        14, 0 },
  {  'G',  0, 1, etGENERIC,    14, 0 },
#endif
  {  'i', 10, 1, etRADIX,      0,  0 },
  {  'n',  0, 0, etSIZE,       0,  0 },
  {  '%',  0, 0, etPERCENT,    0,  0 },
  {  'p', 16, 0, etPOINTER,    0,  1 },

/* All the rest have the FLAG_INTERN bit set and are thus for internal
** use only */
  {  'T',  0, 2, etTOKEN,      0,  0 },
  {  'S',  0, 2, etSRCLIST,    0,  0 },
  {  'r', 10, 3, etORDINAL,    0,  0 },
};

/*
** If SQLITE_OMIT_FLOATING_POINT is defined, then none of the floating point
** conversions will work.
*/
#ifndef SQLITE_OMIT_FLOATING_POINT
/*
** "*val" is a double such that 0.1 <= *val < 10.0
** Return the ascii code for the leading digit of *val, then
** multiply "*val" by 10.0 to renormalize.
**
** Example:
**     input:     *val = 3.14159
**     output:    *val = 1.4159    function return = '3'
**
** The counter *cnt is incremented each time.  After counter exceeds
** 16 (the number of significant digits in a 64-bit float) '0' is
** always returned.
*/
static char et_getdigit(LONGDOUBLE_TYPE *val, int *cnt){
  int digit;
  LONGDOUBLE_TYPE d;
  if( (*cnt)++ >= 16 ) return '0';
  digit = (int)*val;
  d = digit;
  digit += '0';
  *val = (*val - d)*10.0;
  return (char)digit;
}
#endif /* SQLITE_OMIT_FLOATING_POINT */

/*
** Append N space characters to the given string buffer.
*/
static void appendSpace(StrAccum *pAccum, int N){
  static const char zSpaces[] = "                             ";
  while( N>=(int)sizeof(zSpaces)-1 ){
    sqlite3StrAccumAppend(pAccum, zSpaces, sizeof(zSpaces)-1);
    N -= sizeof(zSpaces)-1;
  }
  if( N>0 ){
    sqlite3StrAccumAppend(pAccum, zSpaces, N);
  }
}

/*
** On machines with a small stack size, you can redefine the
** SQLITE_PRINT_BUF_SIZE to be something smaller, if desired.
*/
#ifndef SQLITE_PRINT_BUF_SIZE
# define SQLITE_PRINT_BUF_SIZE 70
#endif
#define etBUFSIZE SQLITE_PRINT_BUF_SIZE  /* Size of the output buffer */

/*
** Render a string given by "fmt" into the StrAccum object.
*/
void sqlite3VXPrintf(
  StrAccum *pAccum,                  /* Accumulate results here */
  int useExtended,                   /* Allow extended %-conversions */
  const char *fmt,                   /* Format string */
  va_list ap                         /* arguments */
){
  int c;                     /* Next character in the format string */
  char *bufpt;               /* Pointer to the conversion buffer */
  int precision;             /* Precision of the current field */
  int length;                /* Length of the field */
  int idx;                   /* A general purpose loop counter */
  int width;                 /* Width of the current field */
  etByte flag_leftjustify;   /* True if "-" flag is present */
  etByte flag_plussign;      /* True if "+" flag is present */
  etByte flag_blanksign;     /* True if " " flag is present */
  etByte flag_alternateform; /* True if "#" flag is present */
  etByte flag_altform2;      /* True if "!" flag is present */
  etByte flag_zeropad;       /* True if field width constant starts with zero */
  etByte flag_long;          /* True if "l" flag is present */
  etByte flag_longlong;      /* True if the "ll" flag is present */
  etByte done;               /* Loop termination flag */
  etByte xtype = 0;          /* Conversion paradigm */
  char prefix;               /* Prefix character.  "+" or "-" or " " or '\0'. */
  sqlite_uint64 longvalue;   /* Value for integer types */
  LONGDOUBLE_TYPE realvalue; /* Value for real types */
  const et_info *infop;      /* Pointer to the appropriate info structure */
  char *zOut;                /* Rendering buffer */
  int nOut;                  /* Size of the rendering buffer */
  char *zExtra;              /* Malloced memory used by some conversion */
#ifndef SQLITE_OMIT_FLOATING_POINT
  int  exp, e2;              /* exponent of real numbers */
  int nsd;                   /* Number of significant digits returned */
  double rounder;            /* Used for rounding floating point values */
  etByte flag_dp;            /* True if decimal point should be shown */
  etByte flag_rtz;           /* True if trailing zeros should be removed */
#endif
  char buf[etBUFSIZE];       /* Conversion buffer */

  bufpt = 0;
  for(; (c=(*fmt))!=0; ++fmt){
    if( c!='%' ){
      int amt;
      bufpt = (char *)fmt;
      amt = 1;
      while( (c=(*++fmt))!='%' && c!=0 ) amt++;
      sqlite3StrAccumAppend(pAccum, bufpt, amt);
      if( c==0 ) break;
    }
    if( (c=(*++fmt))==0 ){
      sqlite3StrAccumAppend(pAccum, "%", 1);
      break;
    }
    /* Find out what flags are present */
    flag_leftjustify = flag_plussign = flag_blanksign = 
     flag_alternateform = flag_altform2 = flag_zeropad = 0;
    done = 0;
    do{
      switch( c ){
        case '-':   flag_leftjustify = 1;     break;
        case '+':   flag_plussign = 1;        break;
        case ' ':   flag_blanksign = 1;       break;
        case '#':   flag_alternateform = 1;   break;
        case '!':   flag_altform2 = 1;        break;
        case '0':   flag_zeropad = 1;         break;
        default:    done = 1;                 break;
      }
    }while( !done && (c=(*++fmt))!=0 );
    /* Get the field width */
    width = 0;
    if( c=='*' ){
      width = va_arg(ap,int);
      if( width<0 ){
        flag_leftjustify = 1;
        width = -width;
      }
      c = *++fmt;
    }else{
      while( c>='0' && c<='9' ){
        width = width*10 + c - '0';
        c = *++fmt;
      }
    }
    /* Get the precision */
    if( c=='.' ){
      precision = 0;
      c = *++fmt;
      if( c=='*' ){
        precision = va_arg(ap,int);
        if( precision<0 ) precision = -precision;
        c = *++fmt;
      }else{
        while( c>='0' && c<='9' ){
          precision = precision*10 + c - '0';
          c = *++fmt;
        }
      }
    }else{
      precision = -1;
    }
    /* Get the conversion type modifier */
    if( c=='l' ){
      flag_long = 1;
      c = *++fmt;
      if( c=='l' ){
        flag_longlong = 1;
        c = *++fmt;
      }else{
        flag_longlong = 0;
      }
    }else{
      flag_long = flag_longlong = 0;
    }
    /* Fetch the info entry for the field */
    infop = &fmtinfo[0];
    xtype = etINVALID;
    for(idx=0; idx<ArraySize(fmtinfo); idx++){
      if( c==fmtinfo[idx].fmttype ){
        infop = &fmtinfo[idx];
        if( useExtended || (infop->flags & FLAG_INTERN)==0 ){
          xtype = infop->type;
        }else{
          return;
        }
        break;
      }
    }
    zExtra = 0;

    /*
    ** At this point, variables are initialized as follows:
    **
    **   flag_alternateform          TRUE if a '#' is present.
    **   flag_altform2               TRUE if a '!' is present.
    **   flag_plussign               TRUE if a '+' is present.
    **   flag_leftjustify            TRUE if a '-' is present or if the
    **                               field width was negative.
    **   flag_zeropad                TRUE if the width began with 0.
    **   flag_long                   TRUE if the letter 'l' (ell) prefixed
    **                               the conversion character.
    **   flag_longlong               TRUE if the letter 'll' (ell ell) prefixed
    **                               the conversion character.
    **   flag_blanksign              TRUE if a ' ' is present.
    **   width                       The specified field width.  This is
    **                               always non-negative.  Zero is the default.
    **   precision                   The specified precision.  The default
    **                               is -1.
    **   xtype                       The class of the conversion.
    **   infop                       Pointer to the appropriate info struct.
    */
    switch( xtype ){
      case etPOINTER:
        flag_longlong = sizeof(char*)==sizeof(i64);
        flag_long = sizeof(char*)==sizeof(long int);
        /* Fall through into the next case */
      case etORDINAL:
      case etRADIX:
        if( infop->flags & FLAG_SIGNED ){
          i64 v;
          if( flag_longlong ){
            v = va_arg(ap,i64);
          }else if( flag_long ){
            v = va_arg(ap,long int);
          }else{
            v = va_arg(ap,int);
          }
          if( v<0 ){
            if( v==SMALLEST_INT64 ){
              longvalue = ((u64)1)<<63;
            }else{
              longvalue = -v;
            }
            prefix = '-';
          }else{
            longvalue = v;
            if( flag_plussign )        prefix = '+';
            else if( flag_blanksign )  prefix = ' ';
            else                       prefix = 0;
          }
        }else{
          if( flag_longlong ){
            longvalue = va_arg(ap,u64);
          }else if( flag_long ){
            longvalue = va_arg(ap,unsigned long int);
          }else{
            longvalue = va_arg(ap,unsigned int);
          }
          prefix = 0;
        }
        if( longvalue==0 ) flag_alternateform = 0;
        if( flag_zeropad && precision<width-(prefix!=0) ){
          precision = width-(prefix!=0);
        }
        if( precision<etBUFSIZE-10 ){
          nOut = etBUFSIZE;
          zOut = buf;
        }else{
          nOut = precision + 10;
          zOut = zExtra = sqlite3Malloc( nOut );
          if( zOut==0 ){
            pAccum->mallocFailed = 1;
            return;
          }
        }
        bufpt = &zOut[nOut-1];
        if( xtype==etORDINAL ){
          static const char zOrd[] = "thstndrd";
          int x = (int)(longvalue % 10);
          if( x>=4 || (longvalue/10)%10==1 ){
            x = 0;
          }
          *(--bufpt) = zOrd[x*2+1];
          *(--bufpt) = zOrd[x*2];
        }
        {
          register const char *cset;      /* Use registers for speed */
          register int base;
          cset = &aDigits[infop->charset];
          base = infop->base;
          do{                                           /* Convert to ascii */
            *(--bufpt) = cset[longvalue%base];
            longvalue = longvalue/base;
          }while( longvalue>0 );
        }
        length = (int)(&zOut[nOut-1]-bufpt);
        for(idx=precision-length; idx>0; idx--){
          *(--bufpt) = '0';                             /* Zero pad */
        }
        if( prefix ) *(--bufpt) = prefix;               /* Add sign */
        if( flag_alternateform && infop->prefix ){      /* Add "0" or "0x" */
          const char *pre;
          char x;
          pre = &aPrefix[infop->prefix];
          for(; (x=(*pre))!=0; pre++) *(--bufpt) = x;
        }
        length = (int)(&zOut[nOut-1]-bufpt);
        break;
      case etFLOAT:
      case etEXP:
      case etGENERIC:
        realvalue = va_arg(ap,double);
#ifdef SQLITE_OMIT_FLOATING_POINT
        length = 0;
#else
        if( precision<0 ) precision = 6;         /* Set default precision */
        if( realvalue<0.0 ){
          realvalue = -realvalue;
          prefix = '-';
        }else{
          if( flag_plussign )          prefix = '+';
          else if( flag_blanksign )    prefix = ' ';
          else                         prefix = 0;
        }
        if( xtype==etGENERIC && precision>0 ) precision--;
#if 0
        /* Rounding works like BSD when the constant 0.4999 is used.  Wierd! */
        for(idx=precision, rounder=0.4999; idx>0; idx--, rounder*=0.1);
#else
        /* It makes more sense to use 0.5 */
        for(idx=precision, rounder=0.5; idx>0; idx--, rounder*=0.1){}
#endif
        if( xtype==etFLOAT ) realvalue += rounder;
        /* Normalize realvalue to within 10.0 > realvalue >= 1.0 */
        exp = 0;
        if( sqlite3IsNaN((double)realvalue) ){
          bufpt = "NaN";
          length = 3;
          break;
        }
        if( realvalue>0.0 ){
          while( realvalue>=1e32 && exp<=350 ){ realvalue *= 1e-32; exp+=32; }
          while( realvalue>=1e8 && exp<=350 ){ realvalue *= 1e-8; exp+=8; }
          while( realvalue>=10.0 && exp<=350 ){ realvalue *= 0.1; exp++; }
          while( realvalue<1e-8 ){ realvalue *= 1e8; exp-=8; }
          while( realvalue<1.0 ){ realvalue *= 10.0; exp--; }
          if( exp>350 ){
            if( prefix=='-' ){
              bufpt = "-Inf";
            }else if( prefix=='+' ){
              bufpt = "+Inf";
            }else{
              bufpt = "Inf";
            }
            length = sqlite3Strlen30(bufpt);
            break;
          }
        }
        bufpt = buf;
        /*
        ** If the field type is etGENERIC, then convert to either etEXP
        ** or etFLOAT, as appropriate.
        */
        if( xtype!=etFLOAT ){
          realvalue += rounder;
          if( realvalue>=10.0 ){ realvalue *= 0.1; exp++; }
        }
        if( xtype==etGENERIC ){
          flag_rtz = !flag_alternateform;
          if( exp<-4 || exp>precision ){
            xtype = etEXP;
          }else{
            precision = precision - exp;
            xtype = etFLOAT;
          }
        }else{
          flag_rtz = 0;
        }
        if( xtype==etEXP ){
          e2 = 0;
        }else{
          e2 = exp;
        }
        if( e2+precision+width > etBUFSIZE - 15 ){
          bufpt = zExtra = sqlite3Malloc( e2+precision+width+15 );
          if( bufpt==0 ){
            pAccum->mallocFailed = 1;
            return;
          }
        }
        zOut = bufpt;
        nsd = 0;
        flag_dp = (precision>0 ?1:0) | flag_alternateform | flag_altform2;
        /* The sign in front of the number */
        if( prefix ){
          *(bufpt++) = prefix;
        }
        /* Digits prior to the decimal point */
        if( e2<0 ){
          *(bufpt++) = '0';
        }else{
          for(; e2>=0; e2--){
            *(bufpt++) = et_getdigit(&realvalue,&nsd);
          }
        }
        /* The decimal point */
        if( flag_dp ){
          *(bufpt++) = '.';
        }
        /* "0" digits after the decimal point but before the first
        ** significant digit of the number */
        for(e2++; e2<0; precision--, e2++){
          assert( precision>0 );
          *(bufpt++) = '0';
        }
        /* Significant digits after the decimal point */
        while( (precision--)>0 ){
          *(bufpt++) = et_getdigit(&realvalue,&nsd);
        }
        /* Remove trailing zeros and the "." if no digits follow the "." */
        if( flag_rtz && flag_dp ){
          while( bufpt[-1]=='0' ) *(--bufpt) = 0;
          assert( bufpt>zOut );
          if( bufpt[-1]=='.' ){
            if( flag_altform2 ){
              *(bufpt++) = '0';
            }else{
              *(--bufpt) = 0;
            }
          }
        }
        /* Add the "eNNN" suffix */
        if( xtype==etEXP ){
          *(bufpt++) = aDigits[infop->charset];
          if( exp<0 ){
            *(bufpt++) = '-'; exp = -exp;
          }else{
            *(bufpt++) = '+';
          }
          if( exp>=100 ){
            *(bufpt++) = (char)((exp/100)+'0');        /* 100's digit */
            exp %= 100;
          }
          *(bufpt++) = (char)(exp/10+'0');             /* 10's digit */
          *(bufpt++) = (char)(exp%10+'0');             /* 1's digit */
        }
        *bufpt = 0;

        /* The converted number is in buf[] and zero terminated. Output it.
        ** Note that the number is in the usual order, not reversed as with
        ** integer conversions. */
        length = (int)(bufpt-zOut);
        bufpt = zOut;

        /* Special case:  Add leading zeros if the flag_zeropad flag is
        ** set and we are not left justified */
        if( flag_zeropad && !flag_leftjustify && length < width){
          int i;
          int nPad = width - length;
          for(i=width; i>=nPad; i--){
            bufpt[i] = bufpt[i-nPad];
          }
          i = prefix!=0;
          while( nPad-- ) bufpt[i++] = '0';
          length = width;
        }
#endif /* !defined(SQLITE_OMIT_FLOATING_POINT) */
        break;
      case etSIZE:
        *(va_arg(ap,int*)) = pAccum->nChar;
        length = width = 0;
        break;
      case etPERCENT:
        buf[0] = '%';
        bufpt = buf;
        length = 1;
        break;
      case etCHARX:
        c = va_arg(ap,int);
        buf[0] = (char)c;
        if( precision>=0 ){
          for(idx=1; idx<precision; idx++) buf[idx] = (char)c;
          length = precision;
        }else{
          length =1;
        }
        bufpt = buf;
        break;
      case etSTRING:
      case etDYNSTRING:
        bufpt = va_arg(ap,char*);
        if( bufpt==0 ){
          bufpt = "";
        }else if( xtype==etDYNSTRING ){
          zExtra = bufpt;
        }
        if( precision>=0 ){
          for(length=0; length<precision && bufpt[length]; length++){}
        }else{
          length = sqlite3Strlen30(bufpt);
        }
        break;
      case etSQLESCAPE:
      case etSQLESCAPE2:
      case etSQLESCAPE3: {
        int i, j, k, n, isnull;
        int needQuote;
        char ch;
        char q = ((xtype==etSQLESCAPE3)?'"':'\'');   /* Quote character */
        char *escarg = va_arg(ap,char*);
        isnull = escarg==0;
        if( isnull ) escarg = (xtype==etSQLESCAPE2 ? "NULL" : "(NULL)");
        k = precision;
        for(i=n=0; k!=0 && (ch=escarg[i])!=0; i++, k--){
          if( ch==q )  n++;
        }
        needQuote = !isnull && xtype==etSQLESCAPE2;
        n += i + 1 + needQuote*2;
        if( n>etBUFSIZE ){
          bufpt = zExtra = sqlite3Malloc( n );
          if( bufpt==0 ){
            pAccum->mallocFailed = 1;
            return;
          }
        }else{
          bufpt = buf;
        }
        j = 0;
        if( needQuote ) bufpt[j++] = q;
        k = i;
        for(i=0; i<k; i++){
          bufpt[j++] = ch = escarg[i];
          if( ch==q ) bufpt[j++] = ch;
        }
        if( needQuote ) bufpt[j++] = q;
        bufpt[j] = 0;
        length = j;
        /* The precision in %q and %Q means how many input characters to
        ** consume, not the length of the output...
        ** if( precision>=0 && precision<length ) length = precision; */
        break;
      }
      case etTOKEN: {
        Token *pToken = va_arg(ap, Token*);
        if( pToken ){
          sqlite3StrAccumAppend(pAccum, (const char*)pToken->z, pToken->n);
        }
        length = width = 0;
        break;
      }
      case etSRCLIST: {
        SrcList *pSrc = va_arg(ap, SrcList*);
        int k = va_arg(ap, int);
        struct SrcList_item *pItem = &pSrc->a[k];
        assert( k>=0 && k<pSrc->nSrc );
        if( pItem->zDatabase ){
          sqlite3StrAccumAppend(pAccum, pItem->zDatabase, -1);
          sqlite3StrAccumAppend(pAccum, ".", 1);
        }
        sqlite3StrAccumAppend(pAccum, pItem->zName, -1);
        length = width = 0;
        break;
      }
      default: {
        assert( xtype==etINVALID );
        return;
      }
    }/* End switch over the format type */
    /*
    ** The text of the conversion is pointed to by "bufpt" and is
    ** "length" characters long.  The field width is "width".  Do
    ** the output.
    */
    if( !flag_leftjustify ){
      register int nspace;
      nspace = width-length;
      if( nspace>0 ){
        appendSpace(pAccum, nspace);
      }
    }
    if( length>0 ){
      sqlite3StrAccumAppend(pAccum, bufpt, length);
    }
    if( flag_leftjustify ){
      register int nspace;
      nspace = width-length;
      if( nspace>0 ){
        appendSpace(pAccum, nspace);
      }
    }
    sqlite3_free(zExtra);
  }/* End for loop over the format string */
} /* End of function */

/*
** Append N bytes of text from z to the StrAccum object.
*/
void sqlite3StrAccumAppend(StrAccum *p, const char *z, int N){
  assert( z!=0 || N==0 );
  if( p->tooBig | p->mallocFailed ){
    testcase(p->tooBig);
    testcase(p->mallocFailed);
    return;
  }
  assert( p->zText!=0 || p->nChar==0 );
  if( N<0 ){
    N = sqlite3Strlen30(z);
  }
  if( N==0 || NEVER(z==0) ){
    return;
  }
  if( p->nChar+N >= p->nAlloc ){
    char *zNew;
    if( !p->useMalloc ){
      p->tooBig = 1;
      N = p->nAlloc - p->nChar - 1;
      if( N<=0 ){
        return;
      }
    }else{
      char *zOld = (p->zText==p->zBase ? 0 : p->zText);
      i64 szNew = p->nChar;
      szNew += N + 1;
      if( szNew > p->mxAlloc ){
        sqlite3StrAccumReset(p);
        p->tooBig = 1;
        return;
      }else{
        p->nAlloc = (int)szNew;
      }
      if( p->useMalloc==1 ){
        zNew = sqlite3DbRealloc(p->db, zOld, p->nAlloc);
      }else{
        zNew = sqlite3_realloc(zOld, p->nAlloc);
      }
      if( zNew ){
<<<<<<< HEAD
        if( zOld==0 ) memcpy(zNew, p->zText, p->nChar);
=======
        if( zOld==0 && p->nChar>0 ) memcpy(zNew, p->zText, p->nChar);
>>>>>>> dea8ae9a
        p->zText = zNew;
      }else{
        p->mallocFailed = 1;
        sqlite3StrAccumReset(p);
        return;
      }
    }
  }
  assert( p->zText );
  memcpy(&p->zText[p->nChar], z, N);
  p->nChar += N;
}

/*
** Finish off a string by making sure it is zero-terminated.
** Return a pointer to the resulting string.  Return a NULL
** pointer if any kind of error was encountered.
*/
char *sqlite3StrAccumFinish(StrAccum *p){
  if( p->zText ){
    p->zText[p->nChar] = 0;
    if( p->useMalloc && p->zText==p->zBase ){
      if( p->useMalloc==1 ){
        p->zText = sqlite3DbMallocRaw(p->db, p->nChar+1 );
      }else{
        p->zText = sqlite3_malloc(p->nChar+1);
      }
      if( p->zText ){
        memcpy(p->zText, p->zBase, p->nChar+1);
      }else{
        p->mallocFailed = 1;
      }
    }
  }
  return p->zText;
}

/*
** Reset an StrAccum string.  Reclaim all malloced memory.
*/
void sqlite3StrAccumReset(StrAccum *p){
  if( p->zText!=p->zBase ){
    if( p->useMalloc==1 ){
      sqlite3DbFree(p->db, p->zText);
    }else{
      sqlite3_free(p->zText);
    }
  }
  p->zText = 0;
}

/*
** Initialize a string accumulator
*/
void sqlite3StrAccumInit(StrAccum *p, char *zBase, int n, int mx){
  p->zText = p->zBase = zBase;
  p->db = 0;
  p->nChar = 0;
  p->nAlloc = n;
  p->mxAlloc = mx;
  p->useMalloc = 1;
  p->tooBig = 0;
  p->mallocFailed = 0;
}

/*
** Print into memory obtained from sqliteMalloc().  Use the internal
** %-conversion extensions.
*/
char *sqlite3VMPrintf(sqlite3 *db, const char *zFormat, va_list ap){
  char *z;
  char zBase[SQLITE_PRINT_BUF_SIZE];
  StrAccum acc;
  assert( db!=0 );
  sqlite3StrAccumInit(&acc, zBase, sizeof(zBase),
                      db->aLimit[SQLITE_LIMIT_LENGTH]);
  acc.db = db;
  sqlite3VXPrintf(&acc, 1, zFormat, ap);
  z = sqlite3StrAccumFinish(&acc);
  if( acc.mallocFailed ){
    db->mallocFailed = 1;
  }
  return z;
}

/*
** Print into memory obtained from sqliteMalloc().  Use the internal
** %-conversion extensions.
*/
char *sqlite3MPrintf(sqlite3 *db, const char *zFormat, ...){
  va_list ap;
  char *z;
  va_start(ap, zFormat);
  z = sqlite3VMPrintf(db, zFormat, ap);
  va_end(ap);
  return z;
}

/*
** Like sqlite3MPrintf(), but call sqlite3DbFree() on zStr after formatting
** the string and before returnning.  This routine is intended to be used
** to modify an existing string.  For example:
**
**       x = sqlite3MPrintf(db, x, "prefix %s suffix", x);
**
*/
char *sqlite3MAppendf(sqlite3 *db, char *zStr, const char *zFormat, ...){
  va_list ap;
  char *z;
  va_start(ap, zFormat);
  z = sqlite3VMPrintf(db, zFormat, ap);
  va_end(ap);
  sqlite3DbFree(db, zStr);
  return z;
}

/*
** Print into memory obtained from sqlite3_malloc().  Omit the internal
** %-conversion extensions.
*/
char *sqlite3_vmprintf(const char *zFormat, va_list ap){
  char *z;
  char zBase[SQLITE_PRINT_BUF_SIZE];
  StrAccum acc;
#ifndef SQLITE_OMIT_AUTOINIT
  if( sqlite3_initialize() ) return 0;
#endif
  sqlite3StrAccumInit(&acc, zBase, sizeof(zBase), SQLITE_MAX_LENGTH);
  acc.useMalloc = 2;
  sqlite3VXPrintf(&acc, 0, zFormat, ap);
  z = sqlite3StrAccumFinish(&acc);
  return z;
}

/*
** Print into memory obtained from sqlite3_malloc()().  Omit the internal
** %-conversion extensions.
*/
char *sqlite3_mprintf(const char *zFormat, ...){
  va_list ap;
  char *z;
#ifndef SQLITE_OMIT_AUTOINIT
  if( sqlite3_initialize() ) return 0;
#endif
  va_start(ap, zFormat);
  z = sqlite3_vmprintf(zFormat, ap);
  va_end(ap);
  return z;
}

/*
** sqlite3_snprintf() works like snprintf() except that it ignores the
** current locale settings.  This is important for SQLite because we
** are not able to use a "," as the decimal point in place of "." as
** specified by some locales.
**
** Oops:  The first two arguments of sqlite3_snprintf() are backwards
** from the snprintf() standard.  Unfortunately, it is too late to change
** this without breaking compatibility, so we just have to live with the
** mistake.
**
** sqlite3_vsnprintf() is the varargs version.
*/
char *sqlite3_vsnprintf(int n, char *zBuf, const char *zFormat, va_list ap){
  StrAccum acc;
  if( n<=0 ) return zBuf;
  sqlite3StrAccumInit(&acc, zBuf, n, 0);
  acc.useMalloc = 0;
  sqlite3VXPrintf(&acc, 0, zFormat, ap);
  return sqlite3StrAccumFinish(&acc);
}
char *sqlite3_snprintf(int n, char *zBuf, const char *zFormat, ...){
  char *z;
  va_list ap;
  va_start(ap,zFormat);
  z = sqlite3_vsnprintf(n, zBuf, zFormat, ap);
  va_end(ap);
  return z;
}

/*
** This is the routine that actually formats the sqlite3_log() message.
** We house it in a separate routine from sqlite3_log() to avoid using
** stack space on small-stack systems when logging is disabled.
**
** sqlite3_log() must render into a static buffer.  It cannot dynamically
** allocate memory because it might be called while the memory allocator
** mutex is held.
*/
static void renderLogMsg(int iErrCode, const char *zFormat, va_list ap){
  StrAccum acc;                          /* String accumulator */
  char zMsg[SQLITE_PRINT_BUF_SIZE*3];    /* Complete log message */

  sqlite3StrAccumInit(&acc, zMsg, sizeof(zMsg), 0);
  acc.useMalloc = 0;
  sqlite3VXPrintf(&acc, 0, zFormat, ap);
  sqlite3GlobalConfig.xLog(sqlite3GlobalConfig.pLogArg, iErrCode,
                           sqlite3StrAccumFinish(&acc));
}

/*
** Format and write a message to the log if logging is enabled.
*/
void sqlite3_log(int iErrCode, const char *zFormat, ...){
  va_list ap;                             /* Vararg list */
  if( sqlite3GlobalConfig.xLog ){
    va_start(ap, zFormat);
    renderLogMsg(iErrCode, zFormat, ap);
    va_end(ap);
  }
}

#if defined(SQLITE_DEBUG)
/*
** A version of printf() that understands %lld.  Used for debugging.
** The printf() built into some versions of windows does not understand %lld
** and segfaults if you give it a long long int.
*/
void sqlite3DebugPrintf(const char *zFormat, ...){
  va_list ap;
  StrAccum acc;
  char zBuf[500];
  sqlite3StrAccumInit(&acc, zBuf, sizeof(zBuf), 0);
  acc.useMalloc = 0;
  va_start(ap,zFormat);
  sqlite3VXPrintf(&acc, 0, zFormat, ap);
  va_end(ap);
  sqlite3StrAccumFinish(&acc);
  fprintf(stdout,"%s", zBuf);
  fflush(stdout);
}
#endif

#ifndef SQLITE_OMIT_TRACE
/*
** variable-argument wrapper around sqlite3VXPrintf().
*/
void sqlite3XPrintf(StrAccum *p, const char *zFormat, ...){
  va_list ap;
  va_start(ap,zFormat);
  sqlite3VXPrintf(p, 1, zFormat, ap);
  va_end(ap);
}
#endif<|MERGE_RESOLUTION|>--- conflicted
+++ resolved
@@ -723,11 +723,7 @@
         zNew = sqlite3_realloc(zOld, p->nAlloc);
       }
       if( zNew ){
-<<<<<<< HEAD
-        if( zOld==0 ) memcpy(zNew, p->zText, p->nChar);
-=======
         if( zOld==0 && p->nChar>0 ) memcpy(zNew, p->zText, p->nChar);
->>>>>>> dea8ae9a
         p->zText = zNew;
       }else{
         p->mallocFailed = 1;
