--- conflicted
+++ resolved
@@ -1747,12 +1747,9 @@
     return 0;
   }
 #endif
-<<<<<<< HEAD
-=======
   if( (pParse->db->flags & SQLITE_CountRows)!=0 ){
     return 0;
   }
->>>>>>> dea8ae9a
 
   /* If we get this far, it means either:
   **
