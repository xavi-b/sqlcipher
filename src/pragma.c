/*
** 2003 April 6
**
** The author disclaims copyright to this source code.  In place of
** a legal notice, here is a blessing:
**
**    May you do good and not evil.
**    May you find forgiveness for yourself and forgive others.
**    May you share freely, never taking more than you give.
**
*************************************************************************
** This file contains code used to implement the PRAGMA command.
*/
#include "sqliteInt.h"

#if !defined(SQLITE_ENABLE_LOCKING_STYLE)
#  if defined(__APPLE__)
#    define SQLITE_ENABLE_LOCKING_STYLE 1
#  else
#    define SQLITE_ENABLE_LOCKING_STYLE 0
#  endif
#endif

/***************************************************************************
** The "pragma.h" include file is an automatically generated file that
** that includes the PragType_XXXX macro definitions and the aPragmaName[]
** object.  This ensures that the aPragmaName[] table is arranged in
** lexicographical order to facility a binary search of the pragma name.
** Do not edit pragma.h directly.  Edit and rerun the script in at 
** ../tool/mkpragmatab.tcl. */
#include "pragma.h"

/*
** Interpret the given string as a safety level.  Return 0 for OFF,
** 1 for ON or NORMAL and 2 for FULL.  Return 1 for an empty or 
** unrecognized string argument.  The FULL option is disallowed
** if the omitFull parameter it 1.
**
** Note that the values returned are one less that the values that
** should be passed into sqlite3BtreeSetSafetyLevel().  The is done
** to support legacy SQL code.  The safety level used to be boolean
** and older scripts may have used numbers 0 for OFF and 1 for ON.
*/
static u8 getSafetyLevel(const char *z, int omitFull, u8 dflt){
                             /* 123456789 123456789 */
  static const char zText[] = "onoffalseyestruefull";
  static const u8 iOffset[] = {0, 1, 2, 4, 9, 12, 16};
  static const u8 iLength[] = {2, 2, 3, 5, 3, 4, 4};
  static const u8 iValue[] =  {1, 0, 0, 0, 1, 1, 2};
  int i, n;
  if( sqlite3Isdigit(*z) ){
    return (u8)sqlite3Atoi(z);
  }
  n = sqlite3Strlen30(z);
  for(i=0; i<ArraySize(iLength)-omitFull; i++){
    if( iLength[i]==n && sqlite3StrNICmp(&zText[iOffset[i]],z,n)==0 ){
      return iValue[i];
    }
  }
  return dflt;
}

/*
** Interpret the given string as a boolean value.
*/
u8 sqlite3GetBoolean(const char *z, u8 dflt){
  return getSafetyLevel(z,1,dflt)!=0;
}

/* The sqlite3GetBoolean() function is used by other modules but the
** remainder of this file is specific to PRAGMA processing.  So omit
** the rest of the file if PRAGMAs are omitted from the build.
*/
#if !defined(SQLITE_OMIT_PRAGMA)

/*
** Interpret the given string as a locking mode value.
*/
static int getLockingMode(const char *z){
  if( z ){
    if( 0==sqlite3StrICmp(z, "exclusive") ) return PAGER_LOCKINGMODE_EXCLUSIVE;
    if( 0==sqlite3StrICmp(z, "normal") ) return PAGER_LOCKINGMODE_NORMAL;
  }
  return PAGER_LOCKINGMODE_QUERY;
}

#ifndef SQLITE_OMIT_AUTOVACUUM
/*
** Interpret the given string as an auto-vacuum mode value.
**
** The following strings, "none", "full" and "incremental" are 
** acceptable, as are their numeric equivalents: 0, 1 and 2 respectively.
*/
static int getAutoVacuum(const char *z){
  int i;
  if( 0==sqlite3StrICmp(z, "none") ) return BTREE_AUTOVACUUM_NONE;
  if( 0==sqlite3StrICmp(z, "full") ) return BTREE_AUTOVACUUM_FULL;
  if( 0==sqlite3StrICmp(z, "incremental") ) return BTREE_AUTOVACUUM_INCR;
  i = sqlite3Atoi(z);
  return (u8)((i>=0&&i<=2)?i:0);
}
#endif /* ifndef SQLITE_OMIT_AUTOVACUUM */

#ifndef SQLITE_OMIT_PAGER_PRAGMAS
/*
** Interpret the given string as a temp db location. Return 1 for file
** backed temporary databases, 2 for the Red-Black tree in memory database
** and 0 to use the compile-time default.
*/
static int getTempStore(const char *z){
  if( z[0]>='0' && z[0]<='2' ){
    return z[0] - '0';
  }else if( sqlite3StrICmp(z, "file")==0 ){
    return 1;
  }else if( sqlite3StrICmp(z, "memory")==0 ){
    return 2;
  }else{
    return 0;
  }
}
#endif /* SQLITE_PAGER_PRAGMAS */

#ifndef SQLITE_OMIT_PAGER_PRAGMAS
/*
** Invalidate temp storage, either when the temp storage is changed
** from default, or when 'file' and the temp_store_directory has changed
*/
static int invalidateTempStorage(Parse *pParse){
  sqlite3 *db = pParse->db;
  if( db->aDb[1].pBt!=0 ){
    if( !db->autoCommit || sqlite3BtreeIsInReadTrans(db->aDb[1].pBt) ){
      sqlite3ErrorMsg(pParse, "temporary storage cannot be changed "
        "from within a transaction");
      return SQLITE_ERROR;
    }
    sqlite3BtreeClose(db->aDb[1].pBt);
    db->aDb[1].pBt = 0;
    sqlite3ResetAllSchemasOfConnection(db);
  }
  return SQLITE_OK;
}
#endif /* SQLITE_PAGER_PRAGMAS */

#ifndef SQLITE_OMIT_PAGER_PRAGMAS
/*
** If the TEMP database is open, close it and mark the database schema
** as needing reloading.  This must be done when using the SQLITE_TEMP_STORE
** or DEFAULT_TEMP_STORE pragmas.
*/
static int changeTempStorage(Parse *pParse, const char *zStorageType){
  int ts = getTempStore(zStorageType);
  sqlite3 *db = pParse->db;
  if( db->temp_store==ts ) return SQLITE_OK;
  if( invalidateTempStorage( pParse ) != SQLITE_OK ){
    return SQLITE_ERROR;
  }
  db->temp_store = (u8)ts;
  return SQLITE_OK;
}
#endif /* SQLITE_PAGER_PRAGMAS */

/*
** Generate code to return a single integer value.
*/
static void returnSingleInt(Parse *pParse, const char *zLabel, i64 value){
  Vdbe *v = sqlite3GetVdbe(pParse);
  int nMem = ++pParse->nMem;
  i64 *pI64 = sqlite3DbMallocRaw(pParse->db, sizeof(value));
  if( pI64 ){
    memcpy(pI64, &value, sizeof(value));
  }
  sqlite3VdbeAddOp4(v, OP_Int64, 0, nMem, 0, (char*)pI64, P4_INT64);
  sqlite3VdbeSetNumCols(v, 1);
  sqlite3VdbeSetColName(v, 0, COLNAME_NAME, zLabel, SQLITE_STATIC);
  sqlite3VdbeAddOp2(v, OP_ResultRow, nMem, 1);
}


/*
** Set the safety_level and pager flags for pager iDb.  Or if iDb<0
** set these values for all pagers.
*/
#ifndef SQLITE_OMIT_PAGER_PRAGMAS
static void setAllPagerFlags(sqlite3 *db){
  if( db->autoCommit ){
    Db *pDb = db->aDb;
    int n = db->nDb;
    assert( SQLITE_FullFSync==PAGER_FULLFSYNC );
    assert( SQLITE_CkptFullFSync==PAGER_CKPT_FULLFSYNC );
    assert( SQLITE_CacheSpill==PAGER_CACHESPILL );
    assert( (PAGER_FULLFSYNC | PAGER_CKPT_FULLFSYNC | PAGER_CACHESPILL)
             ==  PAGER_FLAGS_MASK );
    assert( (pDb->safety_level & PAGER_SYNCHRONOUS_MASK)==pDb->safety_level );
    while( (n--) > 0 ){
      if( pDb->pBt ){
        sqlite3BtreeSetPagerFlags(pDb->pBt,
                 pDb->safety_level | (db->flags & PAGER_FLAGS_MASK) );
      }
      pDb++;
    }
  }
}
#else
# define setAllPagerFlags(X)  /* no-op */
#endif


/*
** Return a human-readable name for a constraint resolution action.
*/
#ifndef SQLITE_OMIT_FOREIGN_KEY
static const char *actionName(u8 action){
  const char *zName;
  switch( action ){
    case OE_SetNull:  zName = "SET NULL";        break;
    case OE_SetDflt:  zName = "SET DEFAULT";     break;
    case OE_Cascade:  zName = "CASCADE";         break;
    case OE_Restrict: zName = "RESTRICT";        break;
    default:          zName = "NO ACTION";  
                      assert( action==OE_None ); break;
  }
  return zName;
}
#endif


/*
** Parameter eMode must be one of the PAGER_JOURNALMODE_XXX constants
** defined in pager.h. This function returns the associated lowercase
** journal-mode name.
*/
const char *sqlite3JournalModename(int eMode){
  static char * const azModeName[] = {
    "delete", "persist", "off", "truncate", "memory"
#ifndef SQLITE_OMIT_WAL
     , "wal"
#endif
  };
  assert( PAGER_JOURNALMODE_DELETE==0 );
  assert( PAGER_JOURNALMODE_PERSIST==1 );
  assert( PAGER_JOURNALMODE_OFF==2 );
  assert( PAGER_JOURNALMODE_TRUNCATE==3 );
  assert( PAGER_JOURNALMODE_MEMORY==4 );
  assert( PAGER_JOURNALMODE_WAL==5 );
  assert( eMode>=0 && eMode<=ArraySize(azModeName) );

  if( eMode==ArraySize(azModeName) ) return 0;
  return azModeName[eMode];
}

/*
** Process a pragma statement.  
**
** Pragmas are of this form:
**
**      PRAGMA [database.]id [= value]
**
** The identifier might also be a string.  The value is a string, and
** identifier, or a number.  If minusFlag is true, then the value is
** a number that was preceded by a minus sign.
**
** If the left side is "database.id" then pId1 is the database name
** and pId2 is the id.  If the left side is just "id" then pId1 is the
** id and pId2 is any empty string.
*/
void sqlite3Pragma(
  Parse *pParse, 
  Token *pId1,        /* First part of [database.]id field */
  Token *pId2,        /* Second part of [database.]id field, or NULL */
  Token *pValue,      /* Token for <value>, or NULL */
  int minusFlag       /* True if a '-' sign preceded <value> */
){
  char *zLeft = 0;       /* Nul-terminated UTF-8 string <id> */
  char *zRight = 0;      /* Nul-terminated UTF-8 string <value>, or NULL */
  const char *zDb = 0;   /* The database name */
  Token *pId;            /* Pointer to <id> token */
  char *aFcntl[4];       /* Argument to SQLITE_FCNTL_PRAGMA */
  int iDb;               /* Database index for <database> */
  int lwr, upr, mid = 0;       /* Binary search bounds */
  int rc;                      /* return value form SQLITE_FCNTL_PRAGMA */
  sqlite3 *db = pParse->db;    /* The database connection */
  Db *pDb;                     /* The specific database being pragmaed */
  Vdbe *v = sqlite3GetVdbe(pParse);  /* Prepared statement */
<<<<<<< HEAD
/* BEGIN SQLCIPHER */
#ifdef SQLITE_HAS_CODEC
  extern int sqlcipher_codec_pragma(sqlite3*, int, Parse *, const char *, const char *);
#endif
/* END SQLCIPHER */

=======
  const struct sPragmaNames *pPragma;
>>>>>>> 724d1aac

  if( v==0 ) return;
  sqlite3VdbeRunOnlyOnce(v);
  pParse->nMem = 2;

  /* Interpret the [database.] part of the pragma statement. iDb is the
  ** index of the database this pragma is being applied to in db.aDb[]. */
  iDb = sqlite3TwoPartName(pParse, pId1, pId2, &pId);
  if( iDb<0 ) return;
  pDb = &db->aDb[iDb];

  /* If the temp database has been explicitly named as part of the 
  ** pragma, make sure it is open. 
  */
  if( iDb==1 && sqlite3OpenTempDatabase(pParse) ){
    return;
  }

  zLeft = sqlite3NameFromToken(db, pId);
  if( !zLeft ) return;
  if( minusFlag ){
    zRight = sqlite3MPrintf(db, "-%T", pValue);
  }else{
    zRight = sqlite3NameFromToken(db, pValue);
  }

  assert( pId2 );
  zDb = pId2->n>0 ? pDb->zName : 0;
  if( sqlite3AuthCheck(pParse, SQLITE_PRAGMA, zLeft, zRight, zDb) ){
    goto pragma_out;
  }

  /* Send an SQLITE_FCNTL_PRAGMA file-control to the underlying VFS
  ** connection.  If it returns SQLITE_OK, then assume that the VFS
  ** handled the pragma and generate a no-op prepared statement.
  **
  ** IMPLEMENTATION-OF: R-12238-55120 Whenever a PRAGMA statement is parsed,
  ** an SQLITE_FCNTL_PRAGMA file control is sent to the open sqlite3_file
  ** object corresponding to the database file to which the pragma
  ** statement refers.
  **
  ** IMPLEMENTATION-OF: R-29875-31678 The argument to the SQLITE_FCNTL_PRAGMA
  ** file control is an array of pointers to strings (char**) in which the
  ** second element of the array is the name of the pragma and the third
  ** element is the argument to the pragma or NULL if the pragma has no
  ** argument.
  */
  aFcntl[0] = 0;
  aFcntl[1] = zLeft;
  aFcntl[2] = zRight;
  aFcntl[3] = 0;
  db->busyHandler.nBusy = 0;
  rc = sqlite3_file_control(db, zDb, SQLITE_FCNTL_PRAGMA, (void*)aFcntl);
  if( rc==SQLITE_OK ){
    if( aFcntl[0] ){
      int nMem = ++pParse->nMem;
      sqlite3VdbeAddOp4(v, OP_String8, 0, nMem, 0, aFcntl[0], 0);
      sqlite3VdbeSetNumCols(v, 1);
      sqlite3VdbeSetColName(v, 0, COLNAME_NAME, "result", SQLITE_STATIC);
      sqlite3VdbeAddOp2(v, OP_ResultRow, nMem, 1);
      sqlite3_free(aFcntl[0]);
    }
    goto pragma_out;
  }
  if( rc!=SQLITE_NOTFOUND ){
    if( aFcntl[0] ){
      sqlite3ErrorMsg(pParse, "%s", aFcntl[0]);
      sqlite3_free(aFcntl[0]);
    }
    pParse->nErr++;
    pParse->rc = rc;

    goto pragma_out;
  }

/* BEGIN SQLCIPHER */
#ifdef SQLITE_HAS_CODEC
  if(sqlcipher_codec_pragma(db, iDb, pParse, zLeft, zRight)) { 
    /* sqlcipher_codec_pragma executes internal */
    goto pragma_out;
  }
#endif
/* END SQLCIPHER */  

  /* Locate the pragma in the lookup table */
  lwr = 0;
  upr = ArraySize(aPragmaNames)-1;
  while( lwr<=upr ){
    mid = (lwr+upr)/2;
    rc = sqlite3_stricmp(zLeft, aPragmaNames[mid].zName);
    if( rc==0 ) break;
    if( rc<0 ){
      upr = mid - 1;
    }else{
      lwr = mid + 1;
    }
  }
  if( lwr>upr ) goto pragma_out;
  pPragma = &aPragmaNames[mid];

  /* Make sure the database schema is loaded if the pragma requires that */
  if( (pPragma->mPragFlag & PragFlag_NeedSchema)!=0 ){
    if( sqlite3ReadSchema(pParse) ) goto pragma_out;
  }

  /* Jump to the appropriate pragma handler */
  switch( pPragma->ePragTyp ){
  
#if !defined(SQLITE_OMIT_PAGER_PRAGMAS) && !defined(SQLITE_OMIT_DEPRECATED)
  /*
  **  PRAGMA [database.]default_cache_size
  **  PRAGMA [database.]default_cache_size=N
  **
  ** The first form reports the current persistent setting for the
  ** page cache size.  The value returned is the maximum number of
  ** pages in the page cache.  The second form sets both the current
  ** page cache size value and the persistent page cache size value
  ** stored in the database file.
  **
  ** Older versions of SQLite would set the default cache size to a
  ** negative number to indicate synchronous=OFF.  These days, synchronous
  ** is always on by default regardless of the sign of the default cache
  ** size.  But continue to take the absolute value of the default cache
  ** size of historical compatibility.
  */
  case PragTyp_DEFAULT_CACHE_SIZE: {
    static const int iLn = VDBE_OFFSET_LINENO(2);
    static const VdbeOpList getCacheSize[] = {
      { OP_Transaction, 0, 0,        0},                         /* 0 */
      { OP_ReadCookie,  0, 1,        BTREE_DEFAULT_CACHE_SIZE},  /* 1 */
      { OP_IfPos,       1, 8,        0},
      { OP_Integer,     0, 2,        0},
      { OP_Subtract,    1, 2,        1},
      { OP_IfPos,       1, 8,        0},
      { OP_Integer,     0, 1,        0},                         /* 6 */
      { OP_Noop,        0, 0,        0},
      { OP_ResultRow,   1, 1,        0},
    };
    int addr;
    sqlite3VdbeUsesBtree(v, iDb);
    if( !zRight ){
      sqlite3VdbeSetNumCols(v, 1);
      sqlite3VdbeSetColName(v, 0, COLNAME_NAME, "cache_size", SQLITE_STATIC);
      pParse->nMem += 2;
      addr = sqlite3VdbeAddOpList(v, ArraySize(getCacheSize), getCacheSize,iLn);
      sqlite3VdbeChangeP1(v, addr, iDb);
      sqlite3VdbeChangeP1(v, addr+1, iDb);
      sqlite3VdbeChangeP1(v, addr+6, SQLITE_DEFAULT_CACHE_SIZE);
    }else{
      int size = sqlite3AbsInt32(sqlite3Atoi(zRight));
      sqlite3BeginWriteOperation(pParse, 0, iDb);
      sqlite3VdbeAddOp2(v, OP_Integer, size, 1);
      sqlite3VdbeAddOp3(v, OP_SetCookie, iDb, BTREE_DEFAULT_CACHE_SIZE, 1);
      assert( sqlite3SchemaMutexHeld(db, iDb, 0) );
      pDb->pSchema->cache_size = size;
      sqlite3BtreeSetCacheSize(pDb->pBt, pDb->pSchema->cache_size);
    }
    break;
  }
#endif /* !SQLITE_OMIT_PAGER_PRAGMAS && !SQLITE_OMIT_DEPRECATED */

#if !defined(SQLITE_OMIT_PAGER_PRAGMAS)
  /*
  **  PRAGMA [database.]page_size
  **  PRAGMA [database.]page_size=N
  **
  ** The first form reports the current setting for the
  ** database page size in bytes.  The second form sets the
  ** database page size value.  The value can only be set if
  ** the database has not yet been created.
  */
  case PragTyp_PAGE_SIZE: {
    Btree *pBt = pDb->pBt;
    assert( pBt!=0 );
    if( !zRight ){
      int size = ALWAYS(pBt) ? sqlite3BtreeGetPageSize(pBt) : 0;
      returnSingleInt(pParse, "page_size", size);
    }else{
      /* Malloc may fail when setting the page-size, as there is an internal
      ** buffer that the pager module resizes using sqlite3_realloc().
      */
      db->nextPagesize = sqlite3Atoi(zRight);
      if( SQLITE_NOMEM==sqlite3BtreeSetPageSize(pBt, db->nextPagesize,-1,0) ){
        db->mallocFailed = 1;
      }
    }
    break;
  }

  /*
  **  PRAGMA [database.]secure_delete
  **  PRAGMA [database.]secure_delete=ON/OFF
  **
  ** The first form reports the current setting for the
  ** secure_delete flag.  The second form changes the secure_delete
  ** flag setting and reports thenew value.
  */
  case PragTyp_SECURE_DELETE: {
    Btree *pBt = pDb->pBt;
    int b = -1;
    assert( pBt!=0 );
    if( zRight ){
      b = sqlite3GetBoolean(zRight, 0);
    }
    if( pId2->n==0 && b>=0 ){
      int ii;
      for(ii=0; ii<db->nDb; ii++){
        sqlite3BtreeSecureDelete(db->aDb[ii].pBt, b);
      }
    }
    b = sqlite3BtreeSecureDelete(pBt, b);
    returnSingleInt(pParse, "secure_delete", b);
    break;
  }

  /*
  **  PRAGMA [database.]max_page_count
  **  PRAGMA [database.]max_page_count=N
  **
  ** The first form reports the current setting for the
  ** maximum number of pages in the database file.  The 
  ** second form attempts to change this setting.  Both
  ** forms return the current setting.
  **
  ** The absolute value of N is used.  This is undocumented and might
  ** change.  The only purpose is to provide an easy way to test
  ** the sqlite3AbsInt32() function.
  **
  **  PRAGMA [database.]page_count
  **
  ** Return the number of pages in the specified database.
  */
  case PragTyp_PAGE_COUNT: {
    int iReg;
    sqlite3CodeVerifySchema(pParse, iDb);
    iReg = ++pParse->nMem;
    if( sqlite3Tolower(zLeft[0])=='p' ){
      sqlite3VdbeAddOp2(v, OP_Pagecount, iDb, iReg);
    }else{
      sqlite3VdbeAddOp3(v, OP_MaxPgcnt, iDb, iReg, 
                        sqlite3AbsInt32(sqlite3Atoi(zRight)));
    }
    sqlite3VdbeAddOp2(v, OP_ResultRow, iReg, 1);
    sqlite3VdbeSetNumCols(v, 1);
    sqlite3VdbeSetColName(v, 0, COLNAME_NAME, zLeft, SQLITE_TRANSIENT);
    break;
  }

  /*
  **  PRAGMA [database.]locking_mode
  **  PRAGMA [database.]locking_mode = (normal|exclusive)
  */
  case PragTyp_LOCKING_MODE: {
    const char *zRet = "normal";
    int eMode = getLockingMode(zRight);

    if( pId2->n==0 && eMode==PAGER_LOCKINGMODE_QUERY ){
      /* Simple "PRAGMA locking_mode;" statement. This is a query for
      ** the current default locking mode (which may be different to
      ** the locking-mode of the main database).
      */
      eMode = db->dfltLockMode;
    }else{
      Pager *pPager;
      if( pId2->n==0 ){
        /* This indicates that no database name was specified as part
        ** of the PRAGMA command. In this case the locking-mode must be
        ** set on all attached databases, as well as the main db file.
        **
        ** Also, the sqlite3.dfltLockMode variable is set so that
        ** any subsequently attached databases also use the specified
        ** locking mode.
        */
        int ii;
        assert(pDb==&db->aDb[0]);
        for(ii=2; ii<db->nDb; ii++){
          pPager = sqlite3BtreePager(db->aDb[ii].pBt);
          sqlite3PagerLockingMode(pPager, eMode);
        }
        db->dfltLockMode = (u8)eMode;
      }
      pPager = sqlite3BtreePager(pDb->pBt);
      eMode = sqlite3PagerLockingMode(pPager, eMode);
    }

    assert( eMode==PAGER_LOCKINGMODE_NORMAL
            || eMode==PAGER_LOCKINGMODE_EXCLUSIVE );
    if( eMode==PAGER_LOCKINGMODE_EXCLUSIVE ){
      zRet = "exclusive";
    }
    sqlite3VdbeSetNumCols(v, 1);
    sqlite3VdbeSetColName(v, 0, COLNAME_NAME, "locking_mode", SQLITE_STATIC);
    sqlite3VdbeAddOp4(v, OP_String8, 0, 1, 0, zRet, 0);
    sqlite3VdbeAddOp2(v, OP_ResultRow, 1, 1);
    break;
  }

  /*
  **  PRAGMA [database.]journal_mode
  **  PRAGMA [database.]journal_mode =
  **                      (delete|persist|off|truncate|memory|wal|off)
  */
  case PragTyp_JOURNAL_MODE: {
    int eMode;        /* One of the PAGER_JOURNALMODE_XXX symbols */
    int ii;           /* Loop counter */

    sqlite3VdbeSetNumCols(v, 1);
    sqlite3VdbeSetColName(v, 0, COLNAME_NAME, "journal_mode", SQLITE_STATIC);

    if( zRight==0 ){
      /* If there is no "=MODE" part of the pragma, do a query for the
      ** current mode */
      eMode = PAGER_JOURNALMODE_QUERY;
    }else{
      const char *zMode;
      int n = sqlite3Strlen30(zRight);
      for(eMode=0; (zMode = sqlite3JournalModename(eMode))!=0; eMode++){
        if( sqlite3StrNICmp(zRight, zMode, n)==0 ) break;
      }
      if( !zMode ){
        /* If the "=MODE" part does not match any known journal mode,
        ** then do a query */
        eMode = PAGER_JOURNALMODE_QUERY;
      }
    }
    if( eMode==PAGER_JOURNALMODE_QUERY && pId2->n==0 ){
      /* Convert "PRAGMA journal_mode" into "PRAGMA main.journal_mode" */
      iDb = 0;
      pId2->n = 1;
    }
    for(ii=db->nDb-1; ii>=0; ii--){
      if( db->aDb[ii].pBt && (ii==iDb || pId2->n==0) ){
        sqlite3VdbeUsesBtree(v, ii);
        sqlite3VdbeAddOp3(v, OP_JournalMode, ii, 1, eMode);
      }
    }
    sqlite3VdbeAddOp2(v, OP_ResultRow, 1, 1);
    break;
  }

  /*
  **  PRAGMA [database.]journal_size_limit
  **  PRAGMA [database.]journal_size_limit=N
  **
  ** Get or set the size limit on rollback journal files.
  */
  case PragTyp_JOURNAL_SIZE_LIMIT: {
    Pager *pPager = sqlite3BtreePager(pDb->pBt);
    i64 iLimit = -2;
    if( zRight ){
      sqlite3DecOrHexToI64(zRight, &iLimit);
      if( iLimit<-1 ) iLimit = -1;
    }
    iLimit = sqlite3PagerJournalSizeLimit(pPager, iLimit);
    returnSingleInt(pParse, "journal_size_limit", iLimit);
    break;
  }

#endif /* SQLITE_OMIT_PAGER_PRAGMAS */

  /*
  **  PRAGMA [database.]auto_vacuum
  **  PRAGMA [database.]auto_vacuum=N
  **
  ** Get or set the value of the database 'auto-vacuum' parameter.
  ** The value is one of:  0 NONE 1 FULL 2 INCREMENTAL
  */
#ifndef SQLITE_OMIT_AUTOVACUUM
  case PragTyp_AUTO_VACUUM: {
    Btree *pBt = pDb->pBt;
    assert( pBt!=0 );
    if( !zRight ){
      returnSingleInt(pParse, "auto_vacuum", sqlite3BtreeGetAutoVacuum(pBt));
    }else{
      int eAuto = getAutoVacuum(zRight);
      assert( eAuto>=0 && eAuto<=2 );
      db->nextAutovac = (u8)eAuto;
      /* Call SetAutoVacuum() to set initialize the internal auto and
      ** incr-vacuum flags. This is required in case this connection
      ** creates the database file. It is important that it is created
      ** as an auto-vacuum capable db.
      */
      rc = sqlite3BtreeSetAutoVacuum(pBt, eAuto);
      if( rc==SQLITE_OK && (eAuto==1 || eAuto==2) ){
        /* When setting the auto_vacuum mode to either "full" or 
        ** "incremental", write the value of meta[6] in the database
        ** file. Before writing to meta[6], check that meta[3] indicates
        ** that this really is an auto-vacuum capable database.
        */
        static const int iLn = VDBE_OFFSET_LINENO(2);
        static const VdbeOpList setMeta6[] = {
          { OP_Transaction,    0,         1,                 0},    /* 0 */
          { OP_ReadCookie,     0,         1,         BTREE_LARGEST_ROOT_PAGE},
          { OP_If,             1,         0,                 0},    /* 2 */
          { OP_Halt,           SQLITE_OK, OE_Abort,          0},    /* 3 */
          { OP_Integer,        0,         1,                 0},    /* 4 */
          { OP_SetCookie,      0,         BTREE_INCR_VACUUM, 1},    /* 5 */
        };
        int iAddr;
        iAddr = sqlite3VdbeAddOpList(v, ArraySize(setMeta6), setMeta6, iLn);
        sqlite3VdbeChangeP1(v, iAddr, iDb);
        sqlite3VdbeChangeP1(v, iAddr+1, iDb);
        sqlite3VdbeChangeP2(v, iAddr+2, iAddr+4);
        sqlite3VdbeChangeP1(v, iAddr+4, eAuto-1);
        sqlite3VdbeChangeP1(v, iAddr+5, iDb);
        sqlite3VdbeUsesBtree(v, iDb);
      }
    }
    break;
  }
#endif

  /*
  **  PRAGMA [database.]incremental_vacuum(N)
  **
  ** Do N steps of incremental vacuuming on a database.
  */
#ifndef SQLITE_OMIT_AUTOVACUUM
  case PragTyp_INCREMENTAL_VACUUM: {
    int iLimit, addr;
    if( zRight==0 || !sqlite3GetInt32(zRight, &iLimit) || iLimit<=0 ){
      iLimit = 0x7fffffff;
    }
    sqlite3BeginWriteOperation(pParse, 0, iDb);
    sqlite3VdbeAddOp2(v, OP_Integer, iLimit, 1);
    addr = sqlite3VdbeAddOp1(v, OP_IncrVacuum, iDb); VdbeCoverage(v);
    sqlite3VdbeAddOp1(v, OP_ResultRow, 1);
    sqlite3VdbeAddOp2(v, OP_AddImm, 1, -1);
    sqlite3VdbeAddOp2(v, OP_IfPos, 1, addr); VdbeCoverage(v);
    sqlite3VdbeJumpHere(v, addr);
    break;
  }
#endif

#ifndef SQLITE_OMIT_PAGER_PRAGMAS
  /*
  **  PRAGMA [database.]cache_size
  **  PRAGMA [database.]cache_size=N
  **
  ** The first form reports the current local setting for the
  ** page cache size. The second form sets the local
  ** page cache size value.  If N is positive then that is the
  ** number of pages in the cache.  If N is negative, then the
  ** number of pages is adjusted so that the cache uses -N kibibytes
  ** of memory.
  */
  case PragTyp_CACHE_SIZE: {
    assert( sqlite3SchemaMutexHeld(db, iDb, 0) );
    if( !zRight ){
      returnSingleInt(pParse, "cache_size", pDb->pSchema->cache_size);
    }else{
      int size = sqlite3Atoi(zRight);
      pDb->pSchema->cache_size = size;
      sqlite3BtreeSetCacheSize(pDb->pBt, pDb->pSchema->cache_size);
    }
    break;
  }

  /*
  **  PRAGMA [database.]mmap_size(N)
  **
  ** Used to set mapping size limit. The mapping size limit is
  ** used to limit the aggregate size of all memory mapped regions of the
  ** database file. If this parameter is set to zero, then memory mapping
  ** is not used at all.  If N is negative, then the default memory map
  ** limit determined by sqlite3_config(SQLITE_CONFIG_MMAP_SIZE) is set.
  ** The parameter N is measured in bytes.
  **
  ** This value is advisory.  The underlying VFS is free to memory map
  ** as little or as much as it wants.  Except, if N is set to 0 then the
  ** upper layers will never invoke the xFetch interfaces to the VFS.
  */
  case PragTyp_MMAP_SIZE: {
    sqlite3_int64 sz;
#if SQLITE_MAX_MMAP_SIZE>0
    assert( sqlite3SchemaMutexHeld(db, iDb, 0) );
    if( zRight ){
      int ii;
      sqlite3DecOrHexToI64(zRight, &sz);
      if( sz<0 ) sz = sqlite3GlobalConfig.szMmap;
      if( pId2->n==0 ) db->szMmap = sz;
      for(ii=db->nDb-1; ii>=0; ii--){
        if( db->aDb[ii].pBt && (ii==iDb || pId2->n==0) ){
          sqlite3BtreeSetMmapLimit(db->aDb[ii].pBt, sz);
        }
      }
    }
    sz = -1;
    rc = sqlite3_file_control(db, zDb, SQLITE_FCNTL_MMAP_SIZE, &sz);
#else
    sz = 0;
    rc = SQLITE_OK;
#endif
    if( rc==SQLITE_OK ){
      returnSingleInt(pParse, "mmap_size", sz);
    }else if( rc!=SQLITE_NOTFOUND ){
      pParse->nErr++;
      pParse->rc = rc;
    }
    break;
  }

  /*
  **   PRAGMA temp_store
  **   PRAGMA temp_store = "default"|"memory"|"file"
  **
  ** Return or set the local value of the temp_store flag.  Changing
  ** the local value does not make changes to the disk file and the default
  ** value will be restored the next time the database is opened.
  **
  ** Note that it is possible for the library compile-time options to
  ** override this setting
  */
  case PragTyp_TEMP_STORE: {
    if( !zRight ){
      returnSingleInt(pParse, "temp_store", db->temp_store);
    }else{
      changeTempStorage(pParse, zRight);
    }
    break;
  }

  /*
  **   PRAGMA temp_store_directory
  **   PRAGMA temp_store_directory = ""|"directory_name"
  **
  ** Return or set the local value of the temp_store_directory flag.  Changing
  ** the value sets a specific directory to be used for temporary files.
  ** Setting to a null string reverts to the default temporary directory search.
  ** If temporary directory is changed, then invalidateTempStorage.
  **
  */
  case PragTyp_TEMP_STORE_DIRECTORY: {
    if( !zRight ){
      if( sqlite3_temp_directory ){
        sqlite3VdbeSetNumCols(v, 1);
        sqlite3VdbeSetColName(v, 0, COLNAME_NAME, 
            "temp_store_directory", SQLITE_STATIC);
        sqlite3VdbeAddOp4(v, OP_String8, 0, 1, 0, sqlite3_temp_directory, 0);
        sqlite3VdbeAddOp2(v, OP_ResultRow, 1, 1);
      }
    }else{
#ifndef SQLITE_OMIT_WSD
      if( zRight[0] ){
        int res;
        rc = sqlite3OsAccess(db->pVfs, zRight, SQLITE_ACCESS_READWRITE, &res);
        if( rc!=SQLITE_OK || res==0 ){
          sqlite3ErrorMsg(pParse, "not a writable directory");
          goto pragma_out;
        }
      }
      if( SQLITE_TEMP_STORE==0
       || (SQLITE_TEMP_STORE==1 && db->temp_store<=1)
       || (SQLITE_TEMP_STORE==2 && db->temp_store==1)
      ){
        invalidateTempStorage(pParse);
      }
      sqlite3_free(sqlite3_temp_directory);
      if( zRight[0] ){
        sqlite3_temp_directory = sqlite3_mprintf("%s", zRight);
      }else{
        sqlite3_temp_directory = 0;
      }
#endif /* SQLITE_OMIT_WSD */
    }
    break;
  }

#if SQLITE_OS_WIN
  /*
  **   PRAGMA data_store_directory
  **   PRAGMA data_store_directory = ""|"directory_name"
  **
  ** Return or set the local value of the data_store_directory flag.  Changing
  ** the value sets a specific directory to be used for database files that
  ** were specified with a relative pathname.  Setting to a null string reverts
  ** to the default database directory, which for database files specified with
  ** a relative path will probably be based on the current directory for the
  ** process.  Database file specified with an absolute path are not impacted
  ** by this setting, regardless of its value.
  **
  */
  case PragTyp_DATA_STORE_DIRECTORY: {
    if( !zRight ){
      if( sqlite3_data_directory ){
        sqlite3VdbeSetNumCols(v, 1);
        sqlite3VdbeSetColName(v, 0, COLNAME_NAME, 
            "data_store_directory", SQLITE_STATIC);
        sqlite3VdbeAddOp4(v, OP_String8, 0, 1, 0, sqlite3_data_directory, 0);
        sqlite3VdbeAddOp2(v, OP_ResultRow, 1, 1);
      }
    }else{
#ifndef SQLITE_OMIT_WSD
      if( zRight[0] ){
        int res;
        rc = sqlite3OsAccess(db->pVfs, zRight, SQLITE_ACCESS_READWRITE, &res);
        if( rc!=SQLITE_OK || res==0 ){
          sqlite3ErrorMsg(pParse, "not a writable directory");
          goto pragma_out;
        }
      }
      sqlite3_free(sqlite3_data_directory);
      if( zRight[0] ){
        sqlite3_data_directory = sqlite3_mprintf("%s", zRight);
      }else{
        sqlite3_data_directory = 0;
      }
#endif /* SQLITE_OMIT_WSD */
    }
    break;
  }
#endif

#if SQLITE_ENABLE_LOCKING_STYLE
  /*
  **   PRAGMA [database.]lock_proxy_file
  **   PRAGMA [database.]lock_proxy_file = ":auto:"|"lock_file_path"
  **
  ** Return or set the value of the lock_proxy_file flag.  Changing
  ** the value sets a specific file to be used for database access locks.
  **
  */
  case PragTyp_LOCK_PROXY_FILE: {
    if( !zRight ){
      Pager *pPager = sqlite3BtreePager(pDb->pBt);
      char *proxy_file_path = NULL;
      sqlite3_file *pFile = sqlite3PagerFile(pPager);
      sqlite3OsFileControlHint(pFile, SQLITE_GET_LOCKPROXYFILE, 
                           &proxy_file_path);
      
      if( proxy_file_path ){
        sqlite3VdbeSetNumCols(v, 1);
        sqlite3VdbeSetColName(v, 0, COLNAME_NAME, 
                              "lock_proxy_file", SQLITE_STATIC);
        sqlite3VdbeAddOp4(v, OP_String8, 0, 1, 0, proxy_file_path, 0);
        sqlite3VdbeAddOp2(v, OP_ResultRow, 1, 1);
      }
    }else{
      Pager *pPager = sqlite3BtreePager(pDb->pBt);
      sqlite3_file *pFile = sqlite3PagerFile(pPager);
      int res;
      if( zRight[0] ){
        res=sqlite3OsFileControl(pFile, SQLITE_SET_LOCKPROXYFILE, 
                                     zRight);
      } else {
        res=sqlite3OsFileControl(pFile, SQLITE_SET_LOCKPROXYFILE, 
                                     NULL);
      }
      if( res!=SQLITE_OK ){
        sqlite3ErrorMsg(pParse, "failed to set lock proxy file");
        goto pragma_out;
      }
    }
    break;
  }
#endif /* SQLITE_ENABLE_LOCKING_STYLE */      
    
  /*
  **   PRAGMA [database.]synchronous
  **   PRAGMA [database.]synchronous=OFF|ON|NORMAL|FULL
  **
  ** Return or set the local value of the synchronous flag.  Changing
  ** the local value does not make changes to the disk file and the
  ** default value will be restored the next time the database is
  ** opened.
  */
  case PragTyp_SYNCHRONOUS: {
    if( !zRight ){
      returnSingleInt(pParse, "synchronous", pDb->safety_level-1);
    }else{
      if( !db->autoCommit ){
        sqlite3ErrorMsg(pParse, 
            "Safety level may not be changed inside a transaction");
      }else{
        int iLevel = (getSafetyLevel(zRight,0,1)+1) & PAGER_SYNCHRONOUS_MASK;
        if( iLevel==0 ) iLevel = 1;
        pDb->safety_level = iLevel;
        setAllPagerFlags(db);
      }
    }
    break;
  }
#endif /* SQLITE_OMIT_PAGER_PRAGMAS */

#ifndef SQLITE_OMIT_FLAG_PRAGMAS
  case PragTyp_FLAG: {
    if( zRight==0 ){
      returnSingleInt(pParse, pPragma->zName, (db->flags & pPragma->iArg)!=0 );
    }else{
      int mask = pPragma->iArg;    /* Mask of bits to set or clear. */
      if( db->autoCommit==0 ){
        /* Foreign key support may not be enabled or disabled while not
        ** in auto-commit mode.  */
        mask &= ~(SQLITE_ForeignKeys);
      }
#if SQLITE_USER_AUTHENTICATION
      if( db->auth.authLevel==UAUTH_User ){
        /* Do not allow non-admin users to modify the schema arbitrarily */
        mask &= ~(SQLITE_WriteSchema);
      }
#endif

      if( sqlite3GetBoolean(zRight, 0) ){
        db->flags |= mask;
      }else{
        db->flags &= ~mask;
        if( mask==SQLITE_DeferFKs ) db->nDeferredImmCons = 0;
      }

      /* Many of the flag-pragmas modify the code generated by the SQL 
      ** compiler (eg. count_changes). So add an opcode to expire all
      ** compiled SQL statements after modifying a pragma value.
      */
      sqlite3VdbeAddOp2(v, OP_Expire, 0, 0);
      setAllPagerFlags(db);
    }
    break;
  }
#endif /* SQLITE_OMIT_FLAG_PRAGMAS */

#ifndef SQLITE_OMIT_SCHEMA_PRAGMAS
  /*
  **   PRAGMA table_info(<table>)
  **
  ** Return a single row for each column of the named table. The columns of
  ** the returned data set are:
  **
  ** cid:        Column id (numbered from left to right, starting at 0)
  ** name:       Column name
  ** type:       Column declaration type.
  ** notnull:    True if 'NOT NULL' is part of column declaration
  ** dflt_value: The default value for the column, if any.
  */
  case PragTyp_TABLE_INFO: if( zRight ){
    Table *pTab;
    pTab = sqlite3FindTable(db, zRight, zDb);
    if( pTab ){
      int i, k;
      int nHidden = 0;
      Column *pCol;
      Index *pPk = sqlite3PrimaryKeyIndex(pTab);
      sqlite3VdbeSetNumCols(v, 6);
      pParse->nMem = 6;
      sqlite3CodeVerifySchema(pParse, iDb);
      sqlite3VdbeSetColName(v, 0, COLNAME_NAME, "cid", SQLITE_STATIC);
      sqlite3VdbeSetColName(v, 1, COLNAME_NAME, "name", SQLITE_STATIC);
      sqlite3VdbeSetColName(v, 2, COLNAME_NAME, "type", SQLITE_STATIC);
      sqlite3VdbeSetColName(v, 3, COLNAME_NAME, "notnull", SQLITE_STATIC);
      sqlite3VdbeSetColName(v, 4, COLNAME_NAME, "dflt_value", SQLITE_STATIC);
      sqlite3VdbeSetColName(v, 5, COLNAME_NAME, "pk", SQLITE_STATIC);
      sqlite3ViewGetColumnNames(pParse, pTab);
      for(i=0, pCol=pTab->aCol; i<pTab->nCol; i++, pCol++){
        if( IsHiddenColumn(pCol) ){
          nHidden++;
          continue;
        }
        sqlite3VdbeAddOp2(v, OP_Integer, i-nHidden, 1);
        sqlite3VdbeAddOp4(v, OP_String8, 0, 2, 0, pCol->zName, 0);
        sqlite3VdbeAddOp4(v, OP_String8, 0, 3, 0,
           pCol->zType ? pCol->zType : "", 0);
        sqlite3VdbeAddOp2(v, OP_Integer, (pCol->notNull ? 1 : 0), 4);
        if( pCol->zDflt ){
          sqlite3VdbeAddOp4(v, OP_String8, 0, 5, 0, (char*)pCol->zDflt, 0);
        }else{
          sqlite3VdbeAddOp2(v, OP_Null, 0, 5);
        }
        if( (pCol->colFlags & COLFLAG_PRIMKEY)==0 ){
          k = 0;
        }else if( pPk==0 ){
          k = 1;
        }else{
          for(k=1; k<=pTab->nCol && pPk->aiColumn[k-1]!=i; k++){}
        }
        sqlite3VdbeAddOp2(v, OP_Integer, k, 6);
        sqlite3VdbeAddOp2(v, OP_ResultRow, 1, 6);
      }
    }
  }
  break;

  case PragTyp_STATS: {
    Index *pIdx;
    HashElem *i;
    v = sqlite3GetVdbe(pParse);
    sqlite3VdbeSetNumCols(v, 4);
    pParse->nMem = 4;
    sqlite3CodeVerifySchema(pParse, iDb);
    sqlite3VdbeSetColName(v, 0, COLNAME_NAME, "table", SQLITE_STATIC);
    sqlite3VdbeSetColName(v, 1, COLNAME_NAME, "index", SQLITE_STATIC);
    sqlite3VdbeSetColName(v, 2, COLNAME_NAME, "width", SQLITE_STATIC);
    sqlite3VdbeSetColName(v, 3, COLNAME_NAME, "height", SQLITE_STATIC);
    for(i=sqliteHashFirst(&pDb->pSchema->tblHash); i; i=sqliteHashNext(i)){
      Table *pTab = sqliteHashData(i);
      sqlite3VdbeAddOp4(v, OP_String8, 0, 1, 0, pTab->zName, 0);
      sqlite3VdbeAddOp2(v, OP_Null, 0, 2);
      sqlite3VdbeAddOp2(v, OP_Integer,
                           (int)sqlite3LogEstToInt(pTab->szTabRow), 3);
      sqlite3VdbeAddOp2(v, OP_Integer, 
          (int)sqlite3LogEstToInt(pTab->nRowLogEst), 4);
      sqlite3VdbeAddOp2(v, OP_ResultRow, 1, 4);
      for(pIdx=pTab->pIndex; pIdx; pIdx=pIdx->pNext){
        sqlite3VdbeAddOp4(v, OP_String8, 0, 2, 0, pIdx->zName, 0);
        sqlite3VdbeAddOp2(v, OP_Integer,
                             (int)sqlite3LogEstToInt(pIdx->szIdxRow), 3);
        sqlite3VdbeAddOp2(v, OP_Integer, 
            (int)sqlite3LogEstToInt(pIdx->aiRowLogEst[0]), 4);
        sqlite3VdbeAddOp2(v, OP_ResultRow, 1, 4);
      }
    }
  }
  break;

  case PragTyp_INDEX_INFO: if( zRight ){
    Index *pIdx;
    Table *pTab;
    pIdx = sqlite3FindIndex(db, zRight, zDb);
    if( pIdx ){
      int i;
      int mx;
      if( pPragma->iArg ){
        /* PRAGMA index_xinfo (newer version with more rows and columns) */
        mx = pIdx->nColumn;
        pParse->nMem = 6;
      }else{
        /* PRAGMA index_info (legacy version) */
        mx = pIdx->nKeyCol;
        pParse->nMem = 3;
      }
      pTab = pIdx->pTable;
      sqlite3VdbeSetNumCols(v, pParse->nMem);
      sqlite3CodeVerifySchema(pParse, iDb);
      sqlite3VdbeSetColName(v, 0, COLNAME_NAME, "seqno", SQLITE_STATIC);
      sqlite3VdbeSetColName(v, 1, COLNAME_NAME, "cid", SQLITE_STATIC);
      sqlite3VdbeSetColName(v, 2, COLNAME_NAME, "name", SQLITE_STATIC);
      if( pPragma->iArg ){
        sqlite3VdbeSetColName(v, 3, COLNAME_NAME, "desc", SQLITE_STATIC);
        sqlite3VdbeSetColName(v, 4, COLNAME_NAME, "coll", SQLITE_STATIC);
        sqlite3VdbeSetColName(v, 5, COLNAME_NAME, "key", SQLITE_STATIC);
      }
      for(i=0; i<mx; i++){
        i16 cnum = pIdx->aiColumn[i];
        sqlite3VdbeAddOp2(v, OP_Integer, i, 1);
        sqlite3VdbeAddOp2(v, OP_Integer, cnum, 2);
        if( cnum<0 ){
          sqlite3VdbeAddOp2(v, OP_Null, 0, 3);
        }else{
          sqlite3VdbeAddOp4(v, OP_String8, 0, 3, 0, pTab->aCol[cnum].zName, 0);
        }
        if( pPragma->iArg ){
          sqlite3VdbeAddOp2(v, OP_Integer, pIdx->aSortOrder[i], 4);
          sqlite3VdbeAddOp4(v, OP_String8, 0, 5, 0, pIdx->azColl[i], 0);
          sqlite3VdbeAddOp2(v, OP_Integer, i<pIdx->nKeyCol, 6);
        }
        sqlite3VdbeAddOp2(v, OP_ResultRow, 1, pParse->nMem);
      }
    }
  }
  break;

  case PragTyp_INDEX_LIST: if( zRight ){
    Index *pIdx;
    Table *pTab;
    int i;
    pTab = sqlite3FindTable(db, zRight, zDb);
    if( pTab ){
      v = sqlite3GetVdbe(pParse);
      sqlite3VdbeSetNumCols(v, 5);
      pParse->nMem = 5;
      sqlite3CodeVerifySchema(pParse, iDb);
      sqlite3VdbeSetColName(v, 0, COLNAME_NAME, "seq", SQLITE_STATIC);
      sqlite3VdbeSetColName(v, 1, COLNAME_NAME, "name", SQLITE_STATIC);
      sqlite3VdbeSetColName(v, 2, COLNAME_NAME, "unique", SQLITE_STATIC);
      sqlite3VdbeSetColName(v, 3, COLNAME_NAME, "origin", SQLITE_STATIC);
      sqlite3VdbeSetColName(v, 4, COLNAME_NAME, "partial", SQLITE_STATIC);
      for(pIdx=pTab->pIndex, i=0; pIdx; pIdx=pIdx->pNext, i++){
        const char *azOrigin[] = { "c", "u", "pk" };
        sqlite3VdbeAddOp2(v, OP_Integer, i, 1);
        sqlite3VdbeAddOp4(v, OP_String8, 0, 2, 0, pIdx->zName, 0);
        sqlite3VdbeAddOp2(v, OP_Integer, IsUniqueIndex(pIdx), 3);
        sqlite3VdbeAddOp4(v, OP_String8, 0, 4, 0, azOrigin[pIdx->idxType], 0);
        sqlite3VdbeAddOp2(v, OP_Integer, pIdx->pPartIdxWhere!=0, 5);
        sqlite3VdbeAddOp2(v, OP_ResultRow, 1, 5);
      }
    }
  }
  break;

  case PragTyp_DATABASE_LIST: {
    int i;
    sqlite3VdbeSetNumCols(v, 3);
    pParse->nMem = 3;
    sqlite3VdbeSetColName(v, 0, COLNAME_NAME, "seq", SQLITE_STATIC);
    sqlite3VdbeSetColName(v, 1, COLNAME_NAME, "name", SQLITE_STATIC);
    sqlite3VdbeSetColName(v, 2, COLNAME_NAME, "file", SQLITE_STATIC);
    for(i=0; i<db->nDb; i++){
      if( db->aDb[i].pBt==0 ) continue;
      assert( db->aDb[i].zName!=0 );
      sqlite3VdbeAddOp2(v, OP_Integer, i, 1);
      sqlite3VdbeAddOp4(v, OP_String8, 0, 2, 0, db->aDb[i].zName, 0);
      sqlite3VdbeAddOp4(v, OP_String8, 0, 3, 0,
           sqlite3BtreeGetFilename(db->aDb[i].pBt), 0);
      sqlite3VdbeAddOp2(v, OP_ResultRow, 1, 3);
    }
  }
  break;

  case PragTyp_COLLATION_LIST: {
    int i = 0;
    HashElem *p;
    sqlite3VdbeSetNumCols(v, 2);
    pParse->nMem = 2;
    sqlite3VdbeSetColName(v, 0, COLNAME_NAME, "seq", SQLITE_STATIC);
    sqlite3VdbeSetColName(v, 1, COLNAME_NAME, "name", SQLITE_STATIC);
    for(p=sqliteHashFirst(&db->aCollSeq); p; p=sqliteHashNext(p)){
      CollSeq *pColl = (CollSeq *)sqliteHashData(p);
      sqlite3VdbeAddOp2(v, OP_Integer, i++, 1);
      sqlite3VdbeAddOp4(v, OP_String8, 0, 2, 0, pColl->zName, 0);
      sqlite3VdbeAddOp2(v, OP_ResultRow, 1, 2);
    }
  }
  break;
#endif /* SQLITE_OMIT_SCHEMA_PRAGMAS */

#ifndef SQLITE_OMIT_FOREIGN_KEY
  case PragTyp_FOREIGN_KEY_LIST: if( zRight ){
    FKey *pFK;
    Table *pTab;
    pTab = sqlite3FindTable(db, zRight, zDb);
    if( pTab ){
      v = sqlite3GetVdbe(pParse);
      pFK = pTab->pFKey;
      if( pFK ){
        int i = 0; 
        sqlite3VdbeSetNumCols(v, 8);
        pParse->nMem = 8;
        sqlite3CodeVerifySchema(pParse, iDb);
        sqlite3VdbeSetColName(v, 0, COLNAME_NAME, "id", SQLITE_STATIC);
        sqlite3VdbeSetColName(v, 1, COLNAME_NAME, "seq", SQLITE_STATIC);
        sqlite3VdbeSetColName(v, 2, COLNAME_NAME, "table", SQLITE_STATIC);
        sqlite3VdbeSetColName(v, 3, COLNAME_NAME, "from", SQLITE_STATIC);
        sqlite3VdbeSetColName(v, 4, COLNAME_NAME, "to", SQLITE_STATIC);
        sqlite3VdbeSetColName(v, 5, COLNAME_NAME, "on_update", SQLITE_STATIC);
        sqlite3VdbeSetColName(v, 6, COLNAME_NAME, "on_delete", SQLITE_STATIC);
        sqlite3VdbeSetColName(v, 7, COLNAME_NAME, "match", SQLITE_STATIC);
        while(pFK){
          int j;
          for(j=0; j<pFK->nCol; j++){
            char *zCol = pFK->aCol[j].zCol;
            char *zOnDelete = (char *)actionName(pFK->aAction[0]);
            char *zOnUpdate = (char *)actionName(pFK->aAction[1]);
            sqlite3VdbeAddOp2(v, OP_Integer, i, 1);
            sqlite3VdbeAddOp2(v, OP_Integer, j, 2);
            sqlite3VdbeAddOp4(v, OP_String8, 0, 3, 0, pFK->zTo, 0);
            sqlite3VdbeAddOp4(v, OP_String8, 0, 4, 0,
                              pTab->aCol[pFK->aCol[j].iFrom].zName, 0);
            sqlite3VdbeAddOp4(v, zCol ? OP_String8 : OP_Null, 0, 5, 0, zCol, 0);
            sqlite3VdbeAddOp4(v, OP_String8, 0, 6, 0, zOnUpdate, 0);
            sqlite3VdbeAddOp4(v, OP_String8, 0, 7, 0, zOnDelete, 0);
            sqlite3VdbeAddOp4(v, OP_String8, 0, 8, 0, "NONE", 0);
            sqlite3VdbeAddOp2(v, OP_ResultRow, 1, 8);
          }
          ++i;
          pFK = pFK->pNextFrom;
        }
      }
    }
  }
  break;
#endif /* !defined(SQLITE_OMIT_FOREIGN_KEY) */

#ifndef SQLITE_OMIT_FOREIGN_KEY
#ifndef SQLITE_OMIT_TRIGGER
  case PragTyp_FOREIGN_KEY_CHECK: {
    FKey *pFK;             /* A foreign key constraint */
    Table *pTab;           /* Child table contain "REFERENCES" keyword */
    Table *pParent;        /* Parent table that child points to */
    Index *pIdx;           /* Index in the parent table */
    int i;                 /* Loop counter:  Foreign key number for pTab */
    int j;                 /* Loop counter:  Field of the foreign key */
    HashElem *k;           /* Loop counter:  Next table in schema */
    int x;                 /* result variable */
    int regResult;         /* 3 registers to hold a result row */
    int regKey;            /* Register to hold key for checking the FK */
    int regRow;            /* Registers to hold a row from pTab */
    int addrTop;           /* Top of a loop checking foreign keys */
    int addrOk;            /* Jump here if the key is OK */
    int *aiCols;           /* child to parent column mapping */

    regResult = pParse->nMem+1;
    pParse->nMem += 4;
    regKey = ++pParse->nMem;
    regRow = ++pParse->nMem;
    v = sqlite3GetVdbe(pParse);
    sqlite3VdbeSetNumCols(v, 4);
    sqlite3VdbeSetColName(v, 0, COLNAME_NAME, "table", SQLITE_STATIC);
    sqlite3VdbeSetColName(v, 1, COLNAME_NAME, "rowid", SQLITE_STATIC);
    sqlite3VdbeSetColName(v, 2, COLNAME_NAME, "parent", SQLITE_STATIC);
    sqlite3VdbeSetColName(v, 3, COLNAME_NAME, "fkid", SQLITE_STATIC);
    sqlite3CodeVerifySchema(pParse, iDb);
    k = sqliteHashFirst(&db->aDb[iDb].pSchema->tblHash);
    while( k ){
      if( zRight ){
        pTab = sqlite3LocateTable(pParse, 0, zRight, zDb);
        k = 0;
      }else{
        pTab = (Table*)sqliteHashData(k);
        k = sqliteHashNext(k);
      }
      if( pTab==0 || pTab->pFKey==0 ) continue;
      sqlite3TableLock(pParse, iDb, pTab->tnum, 0, pTab->zName);
      if( pTab->nCol+regRow>pParse->nMem ) pParse->nMem = pTab->nCol + regRow;
      sqlite3OpenTable(pParse, 0, iDb, pTab, OP_OpenRead);
      sqlite3VdbeAddOp4(v, OP_String8, 0, regResult, 0, pTab->zName,
                        P4_TRANSIENT);
      for(i=1, pFK=pTab->pFKey; pFK; i++, pFK=pFK->pNextFrom){
        pParent = sqlite3FindTable(db, pFK->zTo, zDb);
        if( pParent==0 ) continue;
        pIdx = 0;
        sqlite3TableLock(pParse, iDb, pParent->tnum, 0, pParent->zName);
        x = sqlite3FkLocateIndex(pParse, pParent, pFK, &pIdx, 0);
        if( x==0 ){
          if( pIdx==0 ){
            sqlite3OpenTable(pParse, i, iDb, pParent, OP_OpenRead);
          }else{
            sqlite3VdbeAddOp3(v, OP_OpenRead, i, pIdx->tnum, iDb);
            sqlite3VdbeSetP4KeyInfo(pParse, pIdx);
          }
        }else{
          k = 0;
          break;
        }
      }
      assert( pParse->nErr>0 || pFK==0 );
      if( pFK ) break;
      if( pParse->nTab<i ) pParse->nTab = i;
      addrTop = sqlite3VdbeAddOp1(v, OP_Rewind, 0); VdbeCoverage(v);
      for(i=1, pFK=pTab->pFKey; pFK; i++, pFK=pFK->pNextFrom){
        pParent = sqlite3FindTable(db, pFK->zTo, zDb);
        pIdx = 0;
        aiCols = 0;
        if( pParent ){
          x = sqlite3FkLocateIndex(pParse, pParent, pFK, &pIdx, &aiCols);
          assert( x==0 );
        }
        addrOk = sqlite3VdbeMakeLabel(v);
        if( pParent && pIdx==0 ){
          int iKey = pFK->aCol[0].iFrom;
          assert( iKey>=0 && iKey<pTab->nCol );
          if( iKey!=pTab->iPKey ){
            sqlite3VdbeAddOp3(v, OP_Column, 0, iKey, regRow);
            sqlite3ColumnDefault(v, pTab, iKey, regRow);
            sqlite3VdbeAddOp2(v, OP_IsNull, regRow, addrOk); VdbeCoverage(v);
            sqlite3VdbeAddOp2(v, OP_MustBeInt, regRow, 
               sqlite3VdbeCurrentAddr(v)+3); VdbeCoverage(v);
          }else{
            sqlite3VdbeAddOp2(v, OP_Rowid, 0, regRow);
          }
          sqlite3VdbeAddOp3(v, OP_NotExists, i, 0, regRow); VdbeCoverage(v);
          sqlite3VdbeAddOp2(v, OP_Goto, 0, addrOk);
          sqlite3VdbeJumpHere(v, sqlite3VdbeCurrentAddr(v)-2);
        }else{
          for(j=0; j<pFK->nCol; j++){
            sqlite3ExprCodeGetColumnOfTable(v, pTab, 0,
                            aiCols ? aiCols[j] : pFK->aCol[j].iFrom, regRow+j);
            sqlite3VdbeAddOp2(v, OP_IsNull, regRow+j, addrOk); VdbeCoverage(v);
          }
          if( pParent ){
            sqlite3VdbeAddOp4(v, OP_MakeRecord, regRow, pFK->nCol, regKey,
                              sqlite3IndexAffinityStr(v,pIdx), pFK->nCol);
            sqlite3VdbeAddOp4Int(v, OP_Found, i, addrOk, regKey, 0);
            VdbeCoverage(v);
          }
        }
        sqlite3VdbeAddOp2(v, OP_Rowid, 0, regResult+1);
        sqlite3VdbeAddOp4(v, OP_String8, 0, regResult+2, 0, 
                          pFK->zTo, P4_TRANSIENT);
        sqlite3VdbeAddOp2(v, OP_Integer, i-1, regResult+3);
        sqlite3VdbeAddOp2(v, OP_ResultRow, regResult, 4);
        sqlite3VdbeResolveLabel(v, addrOk);
        sqlite3DbFree(db, aiCols);
      }
      sqlite3VdbeAddOp2(v, OP_Next, 0, addrTop+1); VdbeCoverage(v);
      sqlite3VdbeJumpHere(v, addrTop);
    }
  }
  break;
#endif /* !defined(SQLITE_OMIT_TRIGGER) */
#endif /* !defined(SQLITE_OMIT_FOREIGN_KEY) */

#ifndef NDEBUG
  case PragTyp_PARSER_TRACE: {
    if( zRight ){
      if( sqlite3GetBoolean(zRight, 0) ){
        sqlite3ParserTrace(stderr, "parser: ");
      }else{
        sqlite3ParserTrace(0, 0);
      }
    }
  }
  break;
#endif

  /* Reinstall the LIKE and GLOB functions.  The variant of LIKE
  ** used will be case sensitive or not depending on the RHS.
  */
  case PragTyp_CASE_SENSITIVE_LIKE: {
    if( zRight ){
      sqlite3RegisterLikeFunctions(db, sqlite3GetBoolean(zRight, 0));
    }
  }
  break;

#ifndef SQLITE_INTEGRITY_CHECK_ERROR_MAX
# define SQLITE_INTEGRITY_CHECK_ERROR_MAX 100
#endif

#ifndef SQLITE_OMIT_INTEGRITY_CHECK
  /* Pragma "quick_check" is reduced version of 
  ** integrity_check designed to detect most database corruption
  ** without most of the overhead of a full integrity-check.
  */
  case PragTyp_INTEGRITY_CHECK: {
    int i, j, addr, mxErr;

    /* Code that appears at the end of the integrity check.  If no error
    ** messages have been generated, output OK.  Otherwise output the
    ** error message
    */
    static const int iLn = VDBE_OFFSET_LINENO(2);
    static const VdbeOpList endCode[] = {
      { OP_IfNeg,       1, 0,        0},    /* 0 */
      { OP_String8,     0, 3,        0},    /* 1 */
      { OP_ResultRow,   3, 1,        0},
    };

    int isQuick = (sqlite3Tolower(zLeft[0])=='q');

    /* If the PRAGMA command was of the form "PRAGMA <db>.integrity_check",
    ** then iDb is set to the index of the database identified by <db>.
    ** In this case, the integrity of database iDb only is verified by
    ** the VDBE created below.
    **
    ** Otherwise, if the command was simply "PRAGMA integrity_check" (or
    ** "PRAGMA quick_check"), then iDb is set to 0. In this case, set iDb
    ** to -1 here, to indicate that the VDBE should verify the integrity
    ** of all attached databases.  */
    assert( iDb>=0 );
    assert( iDb==0 || pId2->z );
    if( pId2->z==0 ) iDb = -1;

    /* Initialize the VDBE program */
    pParse->nMem = 6;
    sqlite3VdbeSetNumCols(v, 1);
    sqlite3VdbeSetColName(v, 0, COLNAME_NAME, "integrity_check", SQLITE_STATIC);

    /* Set the maximum error count */
    mxErr = SQLITE_INTEGRITY_CHECK_ERROR_MAX;
    if( zRight ){
      sqlite3GetInt32(zRight, &mxErr);
      if( mxErr<=0 ){
        mxErr = SQLITE_INTEGRITY_CHECK_ERROR_MAX;
      }
    }
    sqlite3VdbeAddOp2(v, OP_Integer, mxErr, 1);  /* reg[1] holds errors left */

    /* Do an integrity check on each database file */
    for(i=0; i<db->nDb; i++){
      HashElem *x;
      Hash *pTbls;
      int cnt = 0;

      if( OMIT_TEMPDB && i==1 ) continue;
      if( iDb>=0 && i!=iDb ) continue;

      sqlite3CodeVerifySchema(pParse, i);
      addr = sqlite3VdbeAddOp1(v, OP_IfPos, 1); /* Halt if out of errors */
      VdbeCoverage(v);
      sqlite3VdbeAddOp2(v, OP_Halt, 0, 0);
      sqlite3VdbeJumpHere(v, addr);

      /* Do an integrity check of the B-Tree
      **
      ** Begin by filling registers 2, 3, ... with the root pages numbers
      ** for all tables and indices in the database.
      */
      assert( sqlite3SchemaMutexHeld(db, i, 0) );
      pTbls = &db->aDb[i].pSchema->tblHash;
      for(x=sqliteHashFirst(pTbls); x; x=sqliteHashNext(x)){
        Table *pTab = sqliteHashData(x);
        Index *pIdx;
        if( HasRowid(pTab) ){
          sqlite3VdbeAddOp2(v, OP_Integer, pTab->tnum, 2+cnt);
          VdbeComment((v, "%s", pTab->zName));
          cnt++;
        }
        for(pIdx=pTab->pIndex; pIdx; pIdx=pIdx->pNext){
          sqlite3VdbeAddOp2(v, OP_Integer, pIdx->tnum, 2+cnt);
          VdbeComment((v, "%s", pIdx->zName));
          cnt++;
        }
      }

      /* Make sure sufficient number of registers have been allocated */
      pParse->nMem = MAX( pParse->nMem, cnt+8 );

      /* Do the b-tree integrity checks */
      sqlite3VdbeAddOp3(v, OP_IntegrityCk, 2, cnt, 1);
      sqlite3VdbeChangeP5(v, (u8)i);
      addr = sqlite3VdbeAddOp1(v, OP_IsNull, 2); VdbeCoverage(v);
      sqlite3VdbeAddOp4(v, OP_String8, 0, 3, 0,
         sqlite3MPrintf(db, "*** in database %s ***\n", db->aDb[i].zName),
         P4_DYNAMIC);
      sqlite3VdbeAddOp3(v, OP_Move, 2, 4, 1);
      sqlite3VdbeAddOp3(v, OP_Concat, 4, 3, 2);
      sqlite3VdbeAddOp2(v, OP_ResultRow, 2, 1);
      sqlite3VdbeJumpHere(v, addr);

      /* Make sure all the indices are constructed correctly.
      */
      for(x=sqliteHashFirst(pTbls); x && !isQuick; x=sqliteHashNext(x)){
        Table *pTab = sqliteHashData(x);
        Index *pIdx, *pPk;
        Index *pPrior = 0;
        int loopTop;
        int iDataCur, iIdxCur;
        int r1 = -1;

        if( pTab->pIndex==0 ) continue;
        pPk = HasRowid(pTab) ? 0 : sqlite3PrimaryKeyIndex(pTab);
        addr = sqlite3VdbeAddOp1(v, OP_IfPos, 1);  /* Stop if out of errors */
        VdbeCoverage(v);
        sqlite3VdbeAddOp2(v, OP_Halt, 0, 0);
        sqlite3VdbeJumpHere(v, addr);
        sqlite3ExprCacheClear(pParse);
        sqlite3OpenTableAndIndices(pParse, pTab, OP_OpenRead,
                                   1, 0, &iDataCur, &iIdxCur);
        sqlite3VdbeAddOp2(v, OP_Integer, 0, 7);
        for(j=0, pIdx=pTab->pIndex; pIdx; pIdx=pIdx->pNext, j++){
          sqlite3VdbeAddOp2(v, OP_Integer, 0, 8+j); /* index entries counter */
        }
        pParse->nMem = MAX(pParse->nMem, 8+j);
        sqlite3VdbeAddOp2(v, OP_Rewind, iDataCur, 0); VdbeCoverage(v);
        loopTop = sqlite3VdbeAddOp2(v, OP_AddImm, 7, 1);
        /* Verify that all NOT NULL columns really are NOT NULL */
        for(j=0; j<pTab->nCol; j++){
          char *zErr;
          int jmp2, jmp3;
          if( j==pTab->iPKey ) continue;
          if( pTab->aCol[j].notNull==0 ) continue;
          sqlite3ExprCodeGetColumnOfTable(v, pTab, iDataCur, j, 3);
          sqlite3VdbeChangeP5(v, OPFLAG_TYPEOFARG);
          jmp2 = sqlite3VdbeAddOp1(v, OP_NotNull, 3); VdbeCoverage(v);
          sqlite3VdbeAddOp2(v, OP_AddImm, 1, -1); /* Decrement error limit */
          zErr = sqlite3MPrintf(db, "NULL value in %s.%s", pTab->zName,
                              pTab->aCol[j].zName);
          sqlite3VdbeAddOp4(v, OP_String8, 0, 3, 0, zErr, P4_DYNAMIC);
          sqlite3VdbeAddOp2(v, OP_ResultRow, 3, 1);
          jmp3 = sqlite3VdbeAddOp1(v, OP_IfPos, 1); VdbeCoverage(v);
          sqlite3VdbeAddOp0(v, OP_Halt);
          sqlite3VdbeJumpHere(v, jmp2);
          sqlite3VdbeJumpHere(v, jmp3);
        }
        /* Validate index entries for the current row */
        for(j=0, pIdx=pTab->pIndex; pIdx; pIdx=pIdx->pNext, j++){
          int jmp2, jmp3, jmp4, jmp5;
          int ckUniq = sqlite3VdbeMakeLabel(v);
          if( pPk==pIdx ) continue;
          r1 = sqlite3GenerateIndexKey(pParse, pIdx, iDataCur, 0, 0, &jmp3,
                                       pPrior, r1);
          pPrior = pIdx;
          sqlite3VdbeAddOp2(v, OP_AddImm, 8+j, 1);  /* increment entry count */
          /* Verify that an index entry exists for the current table row */
          jmp2 = sqlite3VdbeAddOp4Int(v, OP_Found, iIdxCur+j, ckUniq, r1,
                                      pIdx->nColumn); VdbeCoverage(v);
          sqlite3VdbeAddOp2(v, OP_AddImm, 1, -1); /* Decrement error limit */
          sqlite3VdbeAddOp4(v, OP_String8, 0, 3, 0, "row ", P4_STATIC);
          sqlite3VdbeAddOp3(v, OP_Concat, 7, 3, 3);
          sqlite3VdbeAddOp4(v, OP_String8, 0, 4, 0, 
                            " missing from index ", P4_STATIC);
          sqlite3VdbeAddOp3(v, OP_Concat, 4, 3, 3);
          jmp5 = sqlite3VdbeAddOp4(v, OP_String8, 0, 4, 0,
                                   pIdx->zName, P4_TRANSIENT);
          sqlite3VdbeAddOp3(v, OP_Concat, 4, 3, 3);
          sqlite3VdbeAddOp2(v, OP_ResultRow, 3, 1);
          jmp4 = sqlite3VdbeAddOp1(v, OP_IfPos, 1); VdbeCoverage(v);
          sqlite3VdbeAddOp0(v, OP_Halt);
          sqlite3VdbeJumpHere(v, jmp2);
          /* For UNIQUE indexes, verify that only one entry exists with the
          ** current key.  The entry is unique if (1) any column is NULL
          ** or (2) the next entry has a different key */
          if( IsUniqueIndex(pIdx) ){
            int uniqOk = sqlite3VdbeMakeLabel(v);
            int jmp6;
            int kk;
            for(kk=0; kk<pIdx->nKeyCol; kk++){
              int iCol = pIdx->aiColumn[kk];
              assert( iCol>=0 && iCol<pTab->nCol );
              if( pTab->aCol[iCol].notNull ) continue;
              sqlite3VdbeAddOp2(v, OP_IsNull, r1+kk, uniqOk);
              VdbeCoverage(v);
            }
            jmp6 = sqlite3VdbeAddOp1(v, OP_Next, iIdxCur+j); VdbeCoverage(v);
            sqlite3VdbeAddOp2(v, OP_Goto, 0, uniqOk);
            sqlite3VdbeJumpHere(v, jmp6);
            sqlite3VdbeAddOp4Int(v, OP_IdxGT, iIdxCur+j, uniqOk, r1,
                                 pIdx->nKeyCol); VdbeCoverage(v);
            sqlite3VdbeAddOp2(v, OP_AddImm, 1, -1); /* Decrement error limit */
            sqlite3VdbeAddOp4(v, OP_String8, 0, 3, 0,
                              "non-unique entry in index ", P4_STATIC);
            sqlite3VdbeAddOp2(v, OP_Goto, 0, jmp5);
            sqlite3VdbeResolveLabel(v, uniqOk);
          }
          sqlite3VdbeJumpHere(v, jmp4);
          sqlite3ResolvePartIdxLabel(pParse, jmp3);
        }
        sqlite3VdbeAddOp2(v, OP_Next, iDataCur, loopTop); VdbeCoverage(v);
        sqlite3VdbeJumpHere(v, loopTop-1);
#ifndef SQLITE_OMIT_BTREECOUNT
        sqlite3VdbeAddOp4(v, OP_String8, 0, 2, 0, 
                     "wrong # of entries in index ", P4_STATIC);
        for(j=0, pIdx=pTab->pIndex; pIdx; pIdx=pIdx->pNext, j++){
          if( pPk==pIdx ) continue;
          addr = sqlite3VdbeCurrentAddr(v);
          sqlite3VdbeAddOp2(v, OP_IfPos, 1, addr+2); VdbeCoverage(v);
          sqlite3VdbeAddOp2(v, OP_Halt, 0, 0);
          sqlite3VdbeAddOp2(v, OP_Count, iIdxCur+j, 3);
          sqlite3VdbeAddOp3(v, OP_Eq, 8+j, addr+8, 3); VdbeCoverage(v);
          sqlite3VdbeChangeP5(v, SQLITE_NOTNULL);
          sqlite3VdbeAddOp2(v, OP_AddImm, 1, -1);
          sqlite3VdbeAddOp4(v, OP_String8, 0, 3, 0, pIdx->zName, P4_TRANSIENT);
          sqlite3VdbeAddOp3(v, OP_Concat, 3, 2, 7);
          sqlite3VdbeAddOp2(v, OP_ResultRow, 7, 1);
        }
#endif /* SQLITE_OMIT_BTREECOUNT */
      } 
    }
    addr = sqlite3VdbeAddOpList(v, ArraySize(endCode), endCode, iLn);
    sqlite3VdbeChangeP3(v, addr, -mxErr);
    sqlite3VdbeJumpHere(v, addr);
    sqlite3VdbeChangeP4(v, addr+1, "ok", P4_STATIC);
  }
  break;
#endif /* SQLITE_OMIT_INTEGRITY_CHECK */

#ifndef SQLITE_OMIT_UTF16
  /*
  **   PRAGMA encoding
  **   PRAGMA encoding = "utf-8"|"utf-16"|"utf-16le"|"utf-16be"
  **
  ** In its first form, this pragma returns the encoding of the main
  ** database. If the database is not initialized, it is initialized now.
  **
  ** The second form of this pragma is a no-op if the main database file
  ** has not already been initialized. In this case it sets the default
  ** encoding that will be used for the main database file if a new file
  ** is created. If an existing main database file is opened, then the
  ** default text encoding for the existing database is used.
  ** 
  ** In all cases new databases created using the ATTACH command are
  ** created to use the same default text encoding as the main database. If
  ** the main database has not been initialized and/or created when ATTACH
  ** is executed, this is done before the ATTACH operation.
  **
  ** In the second form this pragma sets the text encoding to be used in
  ** new database files created using this database handle. It is only
  ** useful if invoked immediately after the main database i
  */
  case PragTyp_ENCODING: {
    static const struct EncName {
      char *zName;
      u8 enc;
    } encnames[] = {
      { "UTF8",     SQLITE_UTF8        },
      { "UTF-8",    SQLITE_UTF8        },  /* Must be element [1] */
      { "UTF-16le", SQLITE_UTF16LE     },  /* Must be element [2] */
      { "UTF-16be", SQLITE_UTF16BE     },  /* Must be element [3] */
      { "UTF16le",  SQLITE_UTF16LE     },
      { "UTF16be",  SQLITE_UTF16BE     },
      { "UTF-16",   0                  }, /* SQLITE_UTF16NATIVE */
      { "UTF16",    0                  }, /* SQLITE_UTF16NATIVE */
      { 0, 0 }
    };
    const struct EncName *pEnc;
    if( !zRight ){    /* "PRAGMA encoding" */
      if( sqlite3ReadSchema(pParse) ) goto pragma_out;
      sqlite3VdbeSetNumCols(v, 1);
      sqlite3VdbeSetColName(v, 0, COLNAME_NAME, "encoding", SQLITE_STATIC);
      sqlite3VdbeAddOp2(v, OP_String8, 0, 1);
      assert( encnames[SQLITE_UTF8].enc==SQLITE_UTF8 );
      assert( encnames[SQLITE_UTF16LE].enc==SQLITE_UTF16LE );
      assert( encnames[SQLITE_UTF16BE].enc==SQLITE_UTF16BE );
      sqlite3VdbeChangeP4(v, -1, encnames[ENC(pParse->db)].zName, P4_STATIC);
      sqlite3VdbeAddOp2(v, OP_ResultRow, 1, 1);
    }else{                        /* "PRAGMA encoding = XXX" */
      /* Only change the value of sqlite.enc if the database handle is not
      ** initialized. If the main database exists, the new sqlite.enc value
      ** will be overwritten when the schema is next loaded. If it does not
      ** already exists, it will be created to use the new encoding value.
      */
      if( 
        !(DbHasProperty(db, 0, DB_SchemaLoaded)) || 
        DbHasProperty(db, 0, DB_Empty) 
      ){
        for(pEnc=&encnames[0]; pEnc->zName; pEnc++){
          if( 0==sqlite3StrICmp(zRight, pEnc->zName) ){
            SCHEMA_ENC(db) = ENC(db) =
                pEnc->enc ? pEnc->enc : SQLITE_UTF16NATIVE;
            break;
          }
        }
        if( !pEnc->zName ){
          sqlite3ErrorMsg(pParse, "unsupported encoding: %s", zRight);
        }
      }
    }
  }
  break;
#endif /* SQLITE_OMIT_UTF16 */

#ifndef SQLITE_OMIT_SCHEMA_VERSION_PRAGMAS
  /*
  **   PRAGMA [database.]schema_version
  **   PRAGMA [database.]schema_version = <integer>
  **
  **   PRAGMA [database.]user_version
  **   PRAGMA [database.]user_version = <integer>
  **
  **   PRAGMA [database.]freelist_count = <integer>
  **
  **   PRAGMA [database.]application_id
  **   PRAGMA [database.]application_id = <integer>
  **
  ** The pragma's schema_version and user_version are used to set or get
  ** the value of the schema-version and user-version, respectively. Both
  ** the schema-version and the user-version are 32-bit signed integers
  ** stored in the database header.
  **
  ** The schema-cookie is usually only manipulated internally by SQLite. It
  ** is incremented by SQLite whenever the database schema is modified (by
  ** creating or dropping a table or index). The schema version is used by
  ** SQLite each time a query is executed to ensure that the internal cache
  ** of the schema used when compiling the SQL query matches the schema of
  ** the database against which the compiled query is actually executed.
  ** Subverting this mechanism by using "PRAGMA schema_version" to modify
  ** the schema-version is potentially dangerous and may lead to program
  ** crashes or database corruption. Use with caution!
  **
  ** The user-version is not used internally by SQLite. It may be used by
  ** applications for any purpose.
  */
  case PragTyp_HEADER_VALUE: {
    int iCookie = pPragma->iArg;  /* Which cookie to read or write */
    sqlite3VdbeUsesBtree(v, iDb);
    if( zRight && (pPragma->mPragFlag & PragFlag_ReadOnly)==0 ){
      /* Write the specified cookie value */
      static const VdbeOpList setCookie[] = {
        { OP_Transaction,    0,  1,  0},    /* 0 */
        { OP_Integer,        0,  1,  0},    /* 1 */
        { OP_SetCookie,      0,  0,  1},    /* 2 */
      };
      int addr = sqlite3VdbeAddOpList(v, ArraySize(setCookie), setCookie, 0);
      sqlite3VdbeChangeP1(v, addr, iDb);
      sqlite3VdbeChangeP1(v, addr+1, sqlite3Atoi(zRight));
      sqlite3VdbeChangeP1(v, addr+2, iDb);
      sqlite3VdbeChangeP2(v, addr+2, iCookie);
    }else{
      /* Read the specified cookie value */
      static const VdbeOpList readCookie[] = {
        { OP_Transaction,     0,  0,  0},    /* 0 */
        { OP_ReadCookie,      0,  1,  0},    /* 1 */
        { OP_ResultRow,       1,  1,  0}
      };
      int addr = sqlite3VdbeAddOpList(v, ArraySize(readCookie), readCookie, 0);
      sqlite3VdbeChangeP1(v, addr, iDb);
      sqlite3VdbeChangeP1(v, addr+1, iDb);
      sqlite3VdbeChangeP3(v, addr+1, iCookie);
      sqlite3VdbeSetNumCols(v, 1);
      sqlite3VdbeSetColName(v, 0, COLNAME_NAME, zLeft, SQLITE_TRANSIENT);
    }
  }
  break;
#endif /* SQLITE_OMIT_SCHEMA_VERSION_PRAGMAS */

#ifndef SQLITE_OMIT_COMPILEOPTION_DIAGS
  /*
  **   PRAGMA compile_options
  **
  ** Return the names of all compile-time options used in this build,
  ** one option per row.
  */
  case PragTyp_COMPILE_OPTIONS: {
    int i = 0;
    const char *zOpt;
    sqlite3VdbeSetNumCols(v, 1);
    pParse->nMem = 1;
    sqlite3VdbeSetColName(v, 0, COLNAME_NAME, "compile_option", SQLITE_STATIC);
    while( (zOpt = sqlite3_compileoption_get(i++))!=0 ){
      sqlite3VdbeAddOp4(v, OP_String8, 0, 1, 0, zOpt, 0);
      sqlite3VdbeAddOp2(v, OP_ResultRow, 1, 1);
    }
  }
  break;
#endif /* SQLITE_OMIT_COMPILEOPTION_DIAGS */

#ifndef SQLITE_OMIT_WAL
  /*
  **   PRAGMA [database.]wal_checkpoint = passive|full|restart|truncate
  **
  ** Checkpoint the database.
  */
  case PragTyp_WAL_CHECKPOINT: {
    int iBt = (pId2->z?iDb:SQLITE_MAX_ATTACHED);
    int eMode = SQLITE_CHECKPOINT_PASSIVE;
    if( zRight ){
      if( sqlite3StrICmp(zRight, "full")==0 ){
        eMode = SQLITE_CHECKPOINT_FULL;
      }else if( sqlite3StrICmp(zRight, "restart")==0 ){
        eMode = SQLITE_CHECKPOINT_RESTART;
      }else if( sqlite3StrICmp(zRight, "truncate")==0 ){
        eMode = SQLITE_CHECKPOINT_TRUNCATE;
      }
    }
    sqlite3VdbeSetNumCols(v, 3);
    pParse->nMem = 3;
    sqlite3VdbeSetColName(v, 0, COLNAME_NAME, "busy", SQLITE_STATIC);
    sqlite3VdbeSetColName(v, 1, COLNAME_NAME, "log", SQLITE_STATIC);
    sqlite3VdbeSetColName(v, 2, COLNAME_NAME, "checkpointed", SQLITE_STATIC);

    sqlite3VdbeAddOp3(v, OP_Checkpoint, iBt, eMode, 1);
    sqlite3VdbeAddOp2(v, OP_ResultRow, 1, 3);
  }
  break;

  /*
  **   PRAGMA wal_autocheckpoint
  **   PRAGMA wal_autocheckpoint = N
  **
  ** Configure a database connection to automatically checkpoint a database
  ** after accumulating N frames in the log. Or query for the current value
  ** of N.
  */
  case PragTyp_WAL_AUTOCHECKPOINT: {
    if( zRight ){
      sqlite3_wal_autocheckpoint(db, sqlite3Atoi(zRight));
    }
    returnSingleInt(pParse, "wal_autocheckpoint", 
       db->xWalCallback==sqlite3WalDefaultHook ? 
           SQLITE_PTR_TO_INT(db->pWalArg) : 0);
  }
  break;
#endif

  /*
  **  PRAGMA shrink_memory
  **
  ** IMPLEMENTATION-OF: R-23445-46109 This pragma causes the database
  ** connection on which it is invoked to free up as much memory as it
  ** can, by calling sqlite3_db_release_memory().
  */
  case PragTyp_SHRINK_MEMORY: {
    sqlite3_db_release_memory(db);
    break;
  }

  /*
  **   PRAGMA busy_timeout
  **   PRAGMA busy_timeout = N
  **
  ** Call sqlite3_busy_timeout(db, N).  Return the current timeout value
  ** if one is set.  If no busy handler or a different busy handler is set
  ** then 0 is returned.  Setting the busy_timeout to 0 or negative
  ** disables the timeout.
  */
  /*case PragTyp_BUSY_TIMEOUT*/ default: {
    assert( pPragma->ePragTyp==PragTyp_BUSY_TIMEOUT );
    if( zRight ){
      sqlite3_busy_timeout(db, sqlite3Atoi(zRight));
    }
    returnSingleInt(pParse, "timeout",  db->busyTimeout);
    break;
  }

  /*
  **   PRAGMA soft_heap_limit
  **   PRAGMA soft_heap_limit = N
  **
  ** IMPLEMENTATION-OF: R-26343-45930 This pragma invokes the
  ** sqlite3_soft_heap_limit64() interface with the argument N, if N is
  ** specified and is a non-negative integer.
  ** IMPLEMENTATION-OF: R-64451-07163 The soft_heap_limit pragma always
  ** returns the same integer that would be returned by the
  ** sqlite3_soft_heap_limit64(-1) C-language function.
  */
  case PragTyp_SOFT_HEAP_LIMIT: {
    sqlite3_int64 N;
    if( zRight && sqlite3DecOrHexToI64(zRight, &N)==SQLITE_OK ){
      sqlite3_soft_heap_limit64(N);
    }
    returnSingleInt(pParse, "soft_heap_limit",  sqlite3_soft_heap_limit64(-1));
    break;
  }

  /*
  **   PRAGMA threads
  **   PRAGMA threads = N
  **
  ** Configure the maximum number of worker threads.  Return the new
  ** maximum, which might be less than requested.
  */
  case PragTyp_THREADS: {
    sqlite3_int64 N;
    if( zRight
     && sqlite3DecOrHexToI64(zRight, &N)==SQLITE_OK
     && N>=0
    ){
      sqlite3_limit(db, SQLITE_LIMIT_WORKER_THREADS, (int)(N&0x7fffffff));
    }
    returnSingleInt(pParse, "threads",
                    sqlite3_limit(db, SQLITE_LIMIT_WORKER_THREADS, -1));
    break;
  }

#if defined(SQLITE_DEBUG) || defined(SQLITE_TEST)
  /*
  ** Report the current state of file logs for all databases
  */
  case PragTyp_LOCK_STATUS: {
    static const char *const azLockName[] = {
      "unlocked", "shared", "reserved", "pending", "exclusive"
    };
    int i;
    sqlite3VdbeSetNumCols(v, 2);
    pParse->nMem = 2;
    sqlite3VdbeSetColName(v, 0, COLNAME_NAME, "database", SQLITE_STATIC);
    sqlite3VdbeSetColName(v, 1, COLNAME_NAME, "status", SQLITE_STATIC);
    for(i=0; i<db->nDb; i++){
      Btree *pBt;
      const char *zState = "unknown";
      int j;
      if( db->aDb[i].zName==0 ) continue;
      sqlite3VdbeAddOp4(v, OP_String8, 0, 1, 0, db->aDb[i].zName, P4_STATIC);
      pBt = db->aDb[i].pBt;
      if( pBt==0 || sqlite3BtreePager(pBt)==0 ){
        zState = "closed";
      }else if( sqlite3_file_control(db, i ? db->aDb[i].zName : 0, 
                                     SQLITE_FCNTL_LOCKSTATE, &j)==SQLITE_OK ){
         zState = azLockName[j];
      }
      sqlite3VdbeAddOp4(v, OP_String8, 0, 2, 0, zState, P4_STATIC);
      sqlite3VdbeAddOp2(v, OP_ResultRow, 1, 2);
    }
    break;
  }
#endif

#ifdef SQLITE_HAS_CODEC
  case PragTyp_KEY: {
    if( zRight ) sqlite3_key_v2(db, zDb, zRight, sqlite3Strlen30(zRight));
    break;
  }
  case PragTyp_REKEY: {
    if( zRight ) sqlite3_rekey_v2(db, zDb, zRight, sqlite3Strlen30(zRight));
    break;
  }
  case PragTyp_HEXKEY: {
    if( zRight ){
      u8 iByte;
      int i;
      char zKey[40];
      for(i=0, iByte=0; i<sizeof(zKey)*2 && sqlite3Isxdigit(zRight[i]); i++){
        iByte = (iByte<<4) + sqlite3HexToInt(zRight[i]);
        if( (i&1)!=0 ) zKey[i/2] = iByte;
      }
      if( (zLeft[3] & 0xf)==0xb ){
        sqlite3_key_v2(db, zDb, zKey, i/2);
      }else{
        sqlite3_rekey_v2(db, zDb, zKey, i/2);
      }
    }
    break;
  }
#endif
#if defined(SQLITE_HAS_CODEC) || defined(SQLITE_ENABLE_CEROD)
  case PragTyp_ACTIVATE_EXTENSIONS: if( zRight ){
#ifdef SQLITE_HAS_CODEC
    if( sqlite3StrNICmp(zRight, "see-", 4)==0 ){
      sqlite3_activate_see(&zRight[4]);
    }
#endif
#ifdef SQLITE_ENABLE_CEROD
    if( sqlite3StrNICmp(zRight, "cerod-", 6)==0 ){
      sqlite3_activate_cerod(&zRight[6]);
    }
#endif
  }
  break;
#endif

  } /* End of the PRAGMA switch */

pragma_out:
  sqlite3DbFree(db, zLeft);
  sqlite3DbFree(db, zRight);
}

#endif /* SQLITE_OMIT_PRAGMA */<|MERGE_RESOLUTION|>--- conflicted
+++ resolved
@@ -281,16 +281,12 @@
   sqlite3 *db = pParse->db;    /* The database connection */
   Db *pDb;                     /* The specific database being pragmaed */
   Vdbe *v = sqlite3GetVdbe(pParse);  /* Prepared statement */
-<<<<<<< HEAD
+  const struct sPragmaNames *pPragma;
 /* BEGIN SQLCIPHER */
 #ifdef SQLITE_HAS_CODEC
   extern int sqlcipher_codec_pragma(sqlite3*, int, Parse *, const char *, const char *);
 #endif
 /* END SQLCIPHER */
-
-=======
-  const struct sPragmaNames *pPragma;
->>>>>>> 724d1aac
 
   if( v==0 ) return;
   sqlite3VdbeRunOnlyOnce(v);
